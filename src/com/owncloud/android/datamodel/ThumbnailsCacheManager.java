--- conflicted
+++ resolved
@@ -204,19 +204,18 @@
             mAccount = account;
         }
 
-<<<<<<< HEAD
-        public ThumbnailGenerationTask(ImageView imageView, FileDataStorageManager storageManager,
-                                       Account account, ProgressBar progressWheel) {
-        this(imageView, storageManager, account);
-        mProgressWheelRef = new WeakReference<ProgressBar>(progressWheel);
-=======
         public ThumbnailGenerationTask(FileDataStorageManager storageManager, Account account){
             if (storageManager == null)
                 throw new IllegalArgumentException("storageManager must not be NULL");
             mStorageManager = storageManager;
             mAccount = account;
             mImageViewReference = null;
->>>>>>> bcbb3656
+        }
+
+        public ThumbnailGenerationTask(ImageView imageView, FileDataStorageManager storageManager,
+                                       Account account, ProgressBar progressWheel) {
+        this(imageView, storageManager, account);
+        mProgressWheelRef = new WeakReference<ProgressBar>(progressWheel);
         }
 
         public ThumbnailGenerationTask(ImageView imageView) {
