--- conflicted
+++ resolved
@@ -443,7 +443,6 @@
             } finally {
                 synchronized(mPendingOperations) {
                     mPendingOperations.poll();
-                    mOperationResults.put(mCurrentOperation.hashCode(), result);
                 }
             }
             
@@ -506,11 +505,7 @@
      * @param operation         Finished operation.
      * @param result            Result of the operation.
      */
-<<<<<<< HEAD
-    private void callbackOperationListeners(
-=======
     private void dispatchOperationListeners(
->>>>>>> 46e949c8
             Target target, final RemoteOperation operation, final RemoteOperationResult result) {
         int count = 0;
         Iterator<OnRemoteOperationListener> listeners = mBinder.mBoundListeners.keySet().iterator();
@@ -527,12 +522,9 @@
                 count += 1;
             }
         }
-<<<<<<< HEAD
-=======
         if (count == 0) {
             mOperationResults.put(operation.hashCode(), result);
         }
->>>>>>> 46e949c8
         Log_OC.d(TAG, "Called " + count + " listeners");
     }
     
