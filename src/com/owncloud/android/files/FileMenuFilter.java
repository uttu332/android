--- conflicted
+++ resolved
@@ -226,8 +226,6 @@
         } else {
             toShow.add(R.id.action_unfavorite_file);
         }
-<<<<<<< HEAD
-=======
 
         // STREAM
         if (mFile != null && (mFile.isAudio() || mFile.isVideo())){
@@ -236,7 +234,6 @@
             toHide.add(R.id.action_stream_file);
         }
 
->>>>>>> 8a6abb81
     }
 
 }