--- conflicted
+++ resolved
@@ -70,7 +70,6 @@
 import com.owncloud.android.utils.ConnectivityUtils;
 import com.owncloud.android.utils.ErrorMessageAdapter;
 
-<<<<<<< HEAD
 import java.io.File;
 import java.util.AbstractList;
 import java.util.HashMap;
@@ -78,8 +77,6 @@
 import java.util.Map;
 import java.util.Vector;
 
-=======
->>>>>>> 8b85a734
 import java.util.AbstractList;
 import java.util.HashMap;
 import java.util.Iterator;
@@ -535,7 +532,6 @@
             } catch (IllegalArgumentException e) {
                 Log_OC.e(TAG, "Not enough information provided in intent: " + e.getMessage());
                 return START_NOT_STICKY;
-<<<<<<< HEAD
 
             } catch (IllegalStateException e) {
                 Log_OC.e(TAG, "Bad information provided in intent: " + e.getMessage());
@@ -563,35 +559,6 @@
                     this
             );
 
-=======
-
-            } catch (IllegalStateException e) {
-                Log_OC.e(TAG, "Bad information provided in intent: " + e.getMessage());
-                return START_NOT_STICKY;
-
-            } catch (Exception e) {
-                Log_OC.e(TAG, "Unexpected exception while processing upload intent", e);
-                return START_NOT_STICKY;
-
-            }
-            // *** TODO REWRITE: block inserted to request A retry; too many code copied, no control exception ***/
-        } else {
-            if (!intent.hasExtra(KEY_ACCOUNT) || !intent.hasExtra(KEY_RETRY_UPLOAD)) {
-                Log_OC.e(TAG, "Not enough information provided in intent: no KEY_RETRY_UPLOAD_KEY");
-                return START_NOT_STICKY;
-            }
-            OCUpload upload = intent.getParcelableExtra(KEY_RETRY_UPLOAD);
-
-            UploadFileOperation newUpload = new UploadFileOperation(
-                    account,
-                    upload,
-                    chunked,
-                    upload.isForceOverwrite(),  // TODO should be read from DB?
-                    upload.getLocalAction(),    // TODO should be read from DB?
-                    this
-            );
-
->>>>>>> 8b85a734
             newUpload.addDatatransferProgressListener(this);
             newUpload.addDatatransferProgressListener((FileUploaderBinder) mBinder);
 
@@ -758,8 +725,6 @@
             if (account == null || file == null)
                 return false;
             return (mPendingUploads.contains(account.name, file.getRemotePath()));
-<<<<<<< HEAD
-=======
         }
 
 
@@ -771,7 +736,6 @@
                 upload.getAccountName().equals(mCurrentAccount.name) &&
                 upload.getRemotePath().equals(mCurrentUpload.getRemotePath())
             );
->>>>>>> 8b85a734
         }
 
 
@@ -797,26 +761,14 @@
          * Adds a listener interested in the progress of the upload for a concrete file.
          *
          * @param listener Object to notify about progress of transfer.
-<<<<<<< HEAD
-         * @param account  ownCloud account holding the file of interest.
-=======
->>>>>>> 8b85a734
          * @param ocUpload {@link OCUpload} of interest for listener.
          */
         public void addDatatransferProgressListener(
                 OnDatatransferProgressListener listener,
-<<<<<<< HEAD
-                Account account,
-                OCUpload ocUpload
-        ) {
-            if (account == null || ocUpload == null || listener == null) return;
-            String targetKey = buildRemoteName(account.name, ocUpload.getRemotePath());
-=======
                 OCUpload ocUpload
         ) {
             if (ocUpload == null || listener == null) return;
             String targetKey = buildRemoteName(ocUpload.getAccountName(), ocUpload.getRemotePath());
->>>>>>> 8b85a734
             mBoundListeners.put(targetKey, listener);
         }
 
@@ -845,26 +797,14 @@
          * Removes a listener interested in the progress of the upload for a concrete file.
          *
          * @param listener Object to notify about progress of transfer.
-<<<<<<< HEAD
-         * @param account  ownCloud account holding the file of interest.
-=======
->>>>>>> 8b85a734
          * @param ocUpload Stored upload of interest
          */
         public void removeDatatransferProgressListener(
                 OnDatatransferProgressListener listener,
-<<<<<<< HEAD
-                Account account,
-                OCUpload ocUpload
-        ) {
-            if (account == null || ocUpload == null || listener == null) return;
-            String targetKey = buildRemoteName(account.name, ocUpload.getRemotePath());
-=======
                 OCUpload ocUpload
         ) {
             if (ocUpload == null || listener == null) return;
             String targetKey = buildRemoteName(ocUpload.getAccountName(), ocUpload.getRemotePath());
->>>>>>> 8b85a734
             if (mBoundListeners.get(targetKey) == listener) {
                 mBoundListeners.remove(targetKey);
             }
@@ -1186,7 +1126,6 @@
     }
 
 
-<<<<<<< HEAD
     /**
      * Sends a broadcast in order to the interested activities can update their
      * view
@@ -1200,29 +1139,11 @@
     }
 
 
-=======
->>>>>>> 8b85a734
     /**
      * Sends a broadcast in order to the interested activities can update their
      * view
      *
      * TODO - no more broadcasts, replace with a callback to subscribed listeners
-<<<<<<< HEAD
-=======
-     */
-    private void sendBroadcastUploadsAdded() {
-        Intent start = new Intent(getUploadsAddedMessage());
-        // nothing else needed right now
-        sendStickyBroadcast(start);
-    }
-
-
-    /**
-     * Sends a broadcast in order to the interested activities can update their
-     * view
-     *
-     * TODO - no more broadcasts, replace with a callback to subscribed listeners
->>>>>>> 8b85a734
      *
      * @param upload Finished upload operation
      */
