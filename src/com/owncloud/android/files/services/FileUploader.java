/**
 *  ownCloud Android client application
 *
 *  @author Bartek Przybylski
 *  @author masensio
 *  @author LukeOwnCloud
 *  @author David A. Velasco
 *
 *  Copyright (C) 2012 Bartek Przybylski
 *  Copyright (C) 2012-2016 ownCloud Inc.
 *
 *  This program is free software: you can redistribute it and/or modify
 *  it under the terms of the GNU General Public License version 2,
 *  as published by the Free Software Foundation.
 *
 *  This program is distributed in the hope that it will be useful,
 *  but WITHOUT ANY WARRANTY; without even the implied warranty of
 *  MERCHANTABILITY or FITNESS FOR A PARTICULAR PURPOSE.  See the
 *  GNU General Public License for more details.
 *
 *  You should have received a copy of the GNU General Public License
 *  along with this program.  If not, see <http://www.gnu.org/licenses/>.
 */

package com.owncloud.android.files.services;

import android.accounts.Account;
import android.accounts.AccountManager;
import android.accounts.OnAccountsUpdateListener;
import android.app.NotificationManager;
import android.app.PendingIntent;
import android.app.Service;
import android.content.Context;
import android.content.Intent;
import android.os.Binder;
import android.os.Handler;
import android.os.HandlerThread;
import android.os.IBinder;
import android.os.Looper;
import android.os.Message;
import android.os.Parcelable;
import android.os.Process;
import android.support.v4.app.NotificationCompat;
import android.util.Pair;

import com.owncloud.android.R;
import com.owncloud.android.authentication.AccountUtils;
import com.owncloud.android.authentication.AuthenticatorActivity;
import com.owncloud.android.datamodel.FileDataStorageManager;
import com.owncloud.android.datamodel.OCFile;
<<<<<<< HEAD
import com.owncloud.android.datamodel.UploadsStorageManager;
import com.owncloud.android.datamodel.UploadsStorageManager.UploadStatus;
import com.owncloud.android.db.OCUpload;
import com.owncloud.android.db.PreferenceReader;
import com.owncloud.android.db.UploadResult;
=======
import com.owncloud.android.datamodel.ThumbnailsCacheManager;
import com.owncloud.android.db.DbHandler;
>>>>>>> bcbb3656
import com.owncloud.android.lib.common.OwnCloudAccount;
import com.owncloud.android.lib.common.OwnCloudClient;
import com.owncloud.android.lib.common.OwnCloudClientManagerFactory;
import com.owncloud.android.lib.common.network.OnDatatransferProgressListener;
import com.owncloud.android.lib.common.operations.RemoteOperationResult;
import com.owncloud.android.lib.common.operations.RemoteOperationResult.ResultCode;
import com.owncloud.android.lib.common.utils.Log_OC;
import com.owncloud.android.lib.resources.files.FileUtils;
import com.owncloud.android.lib.resources.status.OwnCloudVersion;
import com.owncloud.android.notifications.NotificationBuilderWithProgressBar;
import com.owncloud.android.notifications.NotificationDelayer;
import com.owncloud.android.operations.UploadFileOperation;
import com.owncloud.android.ui.activity.FileActivity;
import com.owncloud.android.ui.activity.UploadListActivity;
import com.owncloud.android.utils.ConnectivityUtils;
import com.owncloud.android.utils.ErrorMessageAdapter;

import java.io.File;
import java.util.AbstractList;
import java.util.HashMap;
import java.util.Iterator;
import java.util.Map;
import java.util.Vector;

import java.util.AbstractList;
import java.util.HashMap;
import java.util.Iterator;
import java.util.Map;
import java.util.Vector;

/**
 * Service for uploading files. Invoke using context.startService(...).
 *
 * Files to be uploaded are stored persistently using {@link UploadsStorageManager}.
 *
 * On next invocation of {@link FileUploader} uploaded files which
 * previously failed will be uploaded again until either upload succeeded or a
 * fatal error occured.
 *
 * Every file passed to this service is uploaded. No filtering is performed.
 * However, Intent keys (e.g., KEY_WIFI_ONLY) are obeyed.
 */
public class FileUploader extends Service
        implements OnDatatransferProgressListener, OnAccountsUpdateListener {

    private static final String TAG = FileUploader.class.getSimpleName();

    private static final String UPLOADS_ADDED_MESSAGE = "UPLOADS_ADDED";
    private static final String UPLOAD_START_MESSAGE = "UPLOAD_START";
    private static final String UPLOAD_FINISH_MESSAGE = "UPLOAD_FINISH";
    public static final String EXTRA_UPLOAD_RESULT = "RESULT";
    public static final String EXTRA_REMOTE_PATH = "REMOTE_PATH";
    public static final String EXTRA_OLD_REMOTE_PATH = "OLD_REMOTE_PATH";
    public static final String EXTRA_OLD_FILE_PATH = "OLD_FILE_PATH";
    public static final String EXTRA_LINKED_TO_PATH = "LINKED_TO";
    public static final String ACCOUNT_NAME = "ACCOUNT_NAME";

    public static final String KEY_FILE = "FILE";
    public static final String KEY_LOCAL_FILE = "LOCAL_FILE";
    public static final String KEY_REMOTE_FILE = "REMOTE_FILE";
    public static final String KEY_MIME_TYPE = "MIME_TYPE";

    /**
     * Call this Service with only this Intent key if all pending uploads are to be retried.
     */
    private static final String KEY_RETRY = "KEY_RETRY";
//    /**
//     * Call this Service with KEY_RETRY and KEY_RETRY_REMOTE_PATH to retry
//     * upload of file identified by KEY_RETRY_REMOTE_PATH.
//     */
//    private static final String KEY_RETRY_REMOTE_PATH = "KEY_RETRY_REMOTE_PATH";
    /**
     * Call this Service with KEY_RETRY and KEY_RETRY_UPLOAD to retry
     * upload of file identified by KEY_RETRY_UPLOAD.
     */
    private static final String KEY_RETRY_UPLOAD = "KEY_RETRY_UPLOAD";
    /**
     * {@link Account} to which file is to be uploaded.
     */
    public static final String KEY_ACCOUNT = "ACCOUNT";

    /**
     * Set to true if remote file is to be overwritten. Default action is to upload with different name.
     */
    public static final String KEY_FORCE_OVERWRITE = "KEY_FORCE_OVERWRITE";
    /**
     * Set to true if remote folder is to be created if it does not exist.
     */
    public static final String KEY_CREATE_REMOTE_FOLDER = "CREATE_REMOTE_FOLDER";
    /**
     * Key to signal what is the origin of the upload request
     */
    public static final String KEY_CREATED_BY = "CREATED_BY";
    /**
     * Set to true if upload is to performed only when phone is being charged.
     */
    public static final String KEY_WHILE_CHARGING_ONLY = "KEY_WHILE_CHARGING_ONLY";

    public static final String KEY_LOCAL_BEHAVIOUR = "BEHAVIOUR";

    public static final int LOCAL_BEHAVIOUR_COPY = 0;
    public static final int LOCAL_BEHAVIOUR_MOVE = 1;
    public static final int LOCAL_BEHAVIOUR_FORGET = 2;


    private Looper mServiceLooper;
    private ServiceHandler mServiceHandler;
    private IBinder mBinder;
    private OwnCloudClient mUploadClient = null;
    private Account mCurrentAccount = null;
    private FileDataStorageManager mStorageManager;
    //since there can be only one instance of an Android service, there also just one db connection.
    private UploadsStorageManager mUploadsStorageManager = null;

    private IndexedForest<UploadFileOperation> mPendingUploads = new IndexedForest<UploadFileOperation>();

    /**
     * {@link UploadFileOperation} object of ongoing upload. Can be null. Note: There can only be one concurrent upload!
     */
    private UploadFileOperation mCurrentUpload = null;

    private NotificationManager mNotificationManager;
    private NotificationCompat.Builder mNotificationBuilder;
    private int mLastPercent;

    public static String getUploadsAddedMessage() {
        return FileUploader.class.getName() + UPLOADS_ADDED_MESSAGE;
    }

    public static String getUploadStartMessage() {
        return FileUploader.class.getName() + UPLOAD_START_MESSAGE;
    }

    public static String getUploadFinishMessage() {
        return FileUploader.class.getName() + UPLOAD_FINISH_MESSAGE;
    }


    /**
     * Helper class providing methods to ease requesting commands to {@link FileUploader} .
     *
     * Avoids the need of checking once and again what extras are needed or optional
     * in the {@link Intent} to pass to {@link Context#startService(Intent)}.
     */
    public static class UploadRequester {

        /**
         * Call to upload several new files
         */
        public void uploadNewFile(
                Context context,
                Account account,
                String[] localPaths,
                String[] remotePaths,
                String[] mimeTypes,
                Integer behaviour,
                Boolean createRemoteFolder,
                int createdBy
        ) {
            Intent intent = new Intent(context, FileUploader.class);

            intent.putExtra(FileUploader.KEY_ACCOUNT, account);
            intent.putExtra(FileUploader.KEY_LOCAL_FILE, localPaths);
            intent.putExtra(FileUploader.KEY_REMOTE_FILE, remotePaths);
            intent.putExtra(FileUploader.KEY_MIME_TYPE, mimeTypes);
            intent.putExtra(FileUploader.KEY_LOCAL_BEHAVIOUR, behaviour);
            intent.putExtra(FileUploader.KEY_CREATE_REMOTE_FOLDER, createRemoteFolder);
            intent.putExtra(FileUploader.KEY_CREATED_BY, createdBy);

            context.startService(intent);
        }

        /**
         * Call to upload a new single file
         */
        public void uploadNewFile(Context context, Account account, String localPath, String remotePath, int
                behaviour, String mimeType, boolean createRemoteFile, int createdBy) {

            uploadNewFile(
                context,
                account,
                new String[]{localPath},
                new String[]{remotePath},
                new String[]{mimeType},
                behaviour,
                createRemoteFile,
                createdBy
            );
        }

        /**
         * Call to update multiple files already uploaded
         */
        public void uploadUpdate(Context context, Account account, OCFile[] existingFiles, Integer behaviour,
                                        Boolean forceOverwrite) {
            Intent intent = new Intent(context, FileUploader.class);

            intent.putExtra(FileUploader.KEY_ACCOUNT, account);
            intent.putExtra(FileUploader.KEY_FILE, existingFiles);
            intent.putExtra(FileUploader.KEY_LOCAL_BEHAVIOUR, behaviour);
            intent.putExtra(FileUploader.KEY_FORCE_OVERWRITE, forceOverwrite);

            context.startService(intent);
        }

        /**
         * Call to update a dingle file already uploaded
         */
        public void uploadUpdate(Context context, Account account, OCFile existingFile, Integer behaviour,
                                        Boolean forceOverwrite) {

            uploadUpdate(context, account, new OCFile[]{existingFile}, behaviour, forceOverwrite);
        }


        /**
         * Call to retry upload identified by remotePath
         */
        public void retry (Context context, OCUpload upload) {
            if (upload != null && context != null) {
                Account account = AccountUtils.getOwnCloudAccountByName(
                    context,
                    upload.getAccountName()
                );
                retry(context, account, upload);

            } else {
                throw new IllegalArgumentException("Null parameter!");
            }
        }


        /**
         * Retry a subset of all the stored failed uploads.
         *
         * @param context           Caller {@link Context}
         * @param account           If not null, only failed uploads to this OC account will be retried; otherwise,
         *                          uploads of all accounts will be retried.
         * @param uploadResult      If not null, only failed uploads with the result specified will be retried;
         *                          otherwise, failed uploads due to any result will be retried.
         */
        public void retryFailedUploads(Context context, Account account, UploadResult uploadResult) {
            UploadsStorageManager uploadsStorageManager = new UploadsStorageManager(context.getContentResolver());
            OCUpload[] failedUploads = uploadsStorageManager.getFailedUploads();
            Account currentAccount = null;
            boolean resultMatch, accountMatch;
            for ( OCUpload failedUpload: failedUploads) {
                accountMatch = (account == null || account.name.equals(failedUpload.getAccountName()));
                resultMatch = (uploadResult == null || uploadResult.equals(failedUpload.getLastResult()));
                if (accountMatch && resultMatch) {
                    if (currentAccount == null ||
                            !currentAccount.name.equals(failedUpload.getAccountName())) {
                        currentAccount = failedUpload.getAccount(context);
                    }
                    retry(context, currentAccount, failedUpload);
                }
            }
        }

        /**
         * Private implementation of retry.
         *
         * @param context
         * @param account
         * @param upload
         */
        private void retry(Context context, Account account, OCUpload upload) {
            if (upload != null) {
                Intent i = new Intent(context, FileUploader.class);
                i.putExtra(FileUploader.KEY_RETRY, true);
                i.putExtra(FileUploader.KEY_ACCOUNT, account);
                i.putExtra(FileUploader.KEY_RETRY_UPLOAD, upload);
                context.startService(i);
            }
        }

    }


    /**
     * Service initialization
     */
    @Override
    public void onCreate() {
        super.onCreate();
        Log_OC.d(TAG, "Creating service");
        mNotificationManager = (NotificationManager) getSystemService(NOTIFICATION_SERVICE);
        HandlerThread thread = new HandlerThread("FileUploaderThread",
                Process.THREAD_PRIORITY_BACKGROUND);
        thread.start();
        mServiceLooper = thread.getLooper();
        mServiceHandler = new ServiceHandler(mServiceLooper, this);
        mBinder = new FileUploaderBinder();

        mUploadsStorageManager = new UploadsStorageManager(getContentResolver());

        int failedCounter = mUploadsStorageManager.failInProgressUploads(
            UploadResult.SERVICE_INTERRUPTED    // Add UploadResult.KILLED?
        );
        if (failedCounter > 0) {
            resurrection();
        }

        // add AccountsUpdatedListener
        AccountManager am = AccountManager.get(getApplicationContext());
        am.addOnAccountsUpdatedListener(this, null, false);
    }


    /**
     * Service clean-up when restarted after being killed
     */
    private void resurrection() {
        // remove stucked notification
        mNotificationManager.cancel(R.string.uploader_upload_in_progress_ticker);
    }


    /**
     * Service clean up
     */
    @Override
    public void onDestroy() {
        Log_OC.v(TAG, "Destroying service");
        mBinder = null;
        mServiceHandler = null;
        mServiceLooper.quit();
        mServiceLooper = null;
        mNotificationManager = null;

        // remove AccountsUpdatedListener
        AccountManager am = AccountManager.get(getApplicationContext());
        am.removeOnAccountsUpdatedListener(this);

        super.onDestroy();
    }


    /**
     * Entry point to add one or several files to the queue of uploads.
     *
     * New uploads are added calling to startService(), resulting in a call to
     * this method. This ensures the service will keep on working although the
     * caller activity goes away.
     */
    @Override
    public int onStartCommand(Intent intent, int flags, int startId) {
        Log_OC.d(TAG, "Starting command with id " + startId);

        boolean retry = intent.getBooleanExtra(KEY_RETRY, false);
        AbstractList<String> requestedUploads = new Vector<String>();

        if (!intent.hasExtra(KEY_ACCOUNT)) {
            Log_OC.e(TAG, "Not enough information provided in intent");
            return Service.START_NOT_STICKY;
        }

        Account account = intent.getParcelableExtra(KEY_ACCOUNT);
        if (!AccountUtils.exists(account, getApplicationContext())) {
            return Service.START_NOT_STICKY;
        }
        OwnCloudVersion ocv = AccountUtils.getServerVersion(account);
        boolean chunked = ocv.isChunkedUploadSupported();

        if (!retry) {
            if (!(intent.hasExtra(KEY_LOCAL_FILE) ||
                    intent.hasExtra(KEY_FILE))) {
                Log_OC.e(TAG, "Not enough information provided in intent");
                return Service.START_NOT_STICKY;
            }

            String[] localPaths = null, remotePaths = null, mimeTypes = null;
            OCFile[] files = null;

            if (intent.hasExtra(KEY_FILE)) {
                Parcelable[] files_temp = intent.getParcelableArrayExtra(KEY_FILE);
                files = new OCFile[files_temp.length];
                System.arraycopy(files_temp, 0, files, 0, files_temp.length);

            } else {
                localPaths = intent.getStringArrayExtra(KEY_LOCAL_FILE);
                remotePaths = intent.getStringArrayExtra(KEY_REMOTE_FILE);
                mimeTypes = intent.getStringArrayExtra(KEY_MIME_TYPE);
            }


            boolean forceOverwrite = intent.getBooleanExtra(KEY_FORCE_OVERWRITE, false);
            int localAction = intent.getIntExtra(KEY_LOCAL_BEHAVIOUR, LOCAL_BEHAVIOUR_FORGET);

            boolean isCreateRemoteFolder = intent.getBooleanExtra(KEY_CREATE_REMOTE_FOLDER, false);
            int createdBy = intent.getIntExtra(KEY_CREATED_BY, UploadFileOperation.CREATED_BY_USER);

            if (intent.hasExtra(KEY_FILE) && files == null) {
                Log_OC.e(TAG, "Incorrect array for OCFiles provided in upload intent");
                return Service.START_NOT_STICKY;

            } else if (!intent.hasExtra(KEY_FILE)) {
                if (localPaths == null) {
                    Log_OC.e(TAG, "Incorrect array for local paths provided in upload intent");
                    return Service.START_NOT_STICKY;
                }
                if (remotePaths == null) {
                    Log_OC.e(TAG, "Incorrect array for remote paths provided in upload intent");
                    return Service.START_NOT_STICKY;
                }
                if (localPaths.length != remotePaths.length) {
                    Log_OC.e(TAG, "Different number of remote paths and local paths!");
                    return Service.START_NOT_STICKY;
                }

                files = new OCFile[localPaths.length];
                for (int i = 0; i < localPaths.length; i++) {
                    files[i] = UploadFileOperation.obtainNewOCFileToUpload(
                            remotePaths[i],
                            localPaths[i],
                            ((mimeTypes != null) ? mimeTypes[i] : null)
                    );
                    if (files[i] == null) {
                        Log_OC.e(TAG, "obtainNewOCFileToUpload() returned null for remotePaths[i]:" + remotePaths[i]
                                + " and localPaths[i]:" + localPaths[i]);
                        return Service.START_NOT_STICKY;
                    }
                }
            }
            // at this point variable "OCFile[] files" is loaded correctly.

            String uploadKey = null;
            UploadFileOperation newUpload = null;
            try {
                for (int i = 0; i < files.length; i++) {

                    newUpload = new UploadFileOperation(
                            account,
                            files[i],
                            chunked,
                            forceOverwrite,
                            localAction,
                            this
                    );
                    newUpload.setCreatedBy(createdBy);
                    if (isCreateRemoteFolder) {
                        newUpload.setRemoteFolderToBeCreated();
                    }
                    newUpload.addDatatransferProgressListener(this);
                    newUpload.addDatatransferProgressListener((FileUploaderBinder) mBinder);

                    // Save upload in database
                    OCUpload ocUpload = new OCUpload(files[i], account);
                    ocUpload.setFileSize(files[i].getFileLength());
                    ocUpload.setForceOverwrite(forceOverwrite);
                    ocUpload.setCreateRemoteFolder(isCreateRemoteFolder);
                    ocUpload.setCreatedBy(createdBy);
                    ocUpload.setLocalAction(localAction);
                    /*ocUpload.setUseWifiOnly(isUseWifiOnly);
                    ocUpload.setWhileChargingOnly(isWhileChargingOnly);*/
                    ocUpload.setUploadStatus(UploadStatus.UPLOAD_IN_PROGRESS);

                    // storagePath inside upload is the temporary path. file
                    // contains the correct path used as db reference.
                    long id = mUploadsStorageManager.storeUpload(ocUpload);
                    newUpload.setOCUploadId(id);

                    Pair<String, String> putResult = mPendingUploads.putIfAbsent(
                            account.name,
                            files[i].getRemotePath(),
                            newUpload
                    );
                    if (putResult != null) {
                        uploadKey = putResult.first;
                        requestedUploads.add(uploadKey);
                    } else {
                        mUploadsStorageManager.removeUpload(account.name, files[i].getRemotePath());
                    }
                    // else, file already in the queue of uploads; don't repeat the request
                }

            } catch (IllegalArgumentException e) {
                Log_OC.e(TAG, "Not enough information provided in intent: " + e.getMessage());
                return START_NOT_STICKY;

            } catch (IllegalStateException e) {
                Log_OC.e(TAG, "Bad information provided in intent: " + e.getMessage());
                return START_NOT_STICKY;

            } catch (Exception e) {
                Log_OC.e(TAG, "Unexpected exception while processing upload intent", e);
                return START_NOT_STICKY;

            }
            // *** TODO REWRITE: block inserted to request A retry; too many code copied, no control exception ***/
        } else {
            if (!intent.hasExtra(KEY_ACCOUNT) || !intent.hasExtra(KEY_RETRY_UPLOAD)) {
                Log_OC.e(TAG, "Not enough information provided in intent: no KEY_RETRY_UPLOAD_KEY");
                return START_NOT_STICKY;
            }
            OCUpload upload = intent.getParcelableExtra(KEY_RETRY_UPLOAD);

            UploadFileOperation newUpload = new UploadFileOperation(
                    account,
                    upload,
                    chunked,
                    upload.isForceOverwrite(),  // TODO should be read from DB?
                    upload.getLocalAction(),    // TODO should be read from DB?
                    this
            );

            newUpload.addDatatransferProgressListener(this);
            newUpload.addDatatransferProgressListener((FileUploaderBinder) mBinder);

            Pair<String, String> putResult = mPendingUploads.putIfAbsent(
                    account.name,
                    upload.getRemotePath(),
                    newUpload
                    );
            if (putResult != null) {
                String uploadKey = putResult.first;
                requestedUploads.add(uploadKey);

                // Update upload in database
                upload.setUploadStatus(UploadStatus.UPLOAD_IN_PROGRESS);
                mUploadsStorageManager.updateUpload(upload);
            }
        }
        // *** TODO REWRITE END ***/

        if (requestedUploads.size() > 0) {
            Message msg = mServiceHandler.obtainMessage();
            msg.arg1 = startId;
            msg.obj = requestedUploads;
            mServiceHandler.sendMessage(msg);
            sendBroadcastUploadsAdded();
        }
        return Service.START_NOT_STICKY;
    }

    /**
     * Provides a binder object that clients can use to perform operations on
     * the queue of uploads, excepting the addition of new files.
     *
     * Implemented to perform cancellation, pause and resume of existing
     * uploads.
     */
    @Override
    public IBinder onBind(Intent arg0) {
        return mBinder;
    }

    /**
     * Called when ALL the bound clients were onbound.
     */
    @Override
    public boolean onUnbind(Intent intent) {
        ((FileUploaderBinder) mBinder).clearListeners();
        return false;   // not accepting rebinding (default behaviour)
    }

    @Override
    public void onAccountsUpdated(Account[] accounts) {
        // Review current upload, and cancel it if its account doen't exist
        if (mCurrentUpload != null &&
                !AccountUtils.exists(mCurrentUpload.getAccount(), getApplicationContext())) {
            mCurrentUpload.cancel();
        }
        // The rest of uploads are cancelled when they try to start
    }

    /**
     * Binder to let client components to perform operations on the queue of
     * uploads.
     * <p/>
     * It provides by itself the available operations.
     */
    public class FileUploaderBinder extends Binder implements OnDatatransferProgressListener {

        /**
         * Map of listeners that will be reported about progress of uploads from a
         * {@link FileUploaderBinder} instance
         */
        private Map<String, OnDatatransferProgressListener> mBoundListeners =
                new HashMap<String, OnDatatransferProgressListener>();


        /**
         * Cancels a pending or current upload of a remote file.
         *
         * @param account ownCloud account where the remote file will be stored.
         * @param file    A file in the queue of pending uploads
         */
        public void cancel(Account account, OCFile file) {
            cancel(account.name, file.getRemotePath());
        }

        /**
         * Cancels a pending or current upload that was persisted.
         *
         * @param storedUpload Upload operation persisted
         */
        public void cancel(OCUpload storedUpload) {
            cancel(storedUpload.getAccountName(), storedUpload.getRemotePath());
        }

        /**
         * Cancels a pending or current upload of a remote file.
         *
         * @param accountName Local name of an ownCloud account where the remote file will be stored.
         * @param remotePath  Remote target of the upload
         */
        private void cancel(String accountName, String remotePath) {
            Pair<UploadFileOperation, String> removeResult =
                    mPendingUploads.remove(accountName, remotePath);
            UploadFileOperation upload = removeResult.first;
            if (upload == null &&
                    mCurrentUpload != null && mCurrentAccount != null &&
                    mCurrentUpload.getRemotePath().startsWith(remotePath) &&
                    accountName.equals(mCurrentAccount.name)) {

                upload = mCurrentUpload;
            }
            if (upload != null) {
                boolean pending = !upload.isUploadInProgress();
                upload.cancel();
                if (pending) {
                    // need to update now table in mUploadsStorageManager,
                    // since the operation will not get to be run by FileUploader#uploadFile
                    mUploadsStorageManager.removeUpload(
                            accountName,
                            remotePath
                    );
                }
            }
        }

        /**
         * Cancels all the uploads for an account
         *
         * @param account ownCloud account.
         */
        public void cancel(Account account) {
            Log_OC.d(TAG, "Account= " + account.name);

            if (mCurrentUpload != null) {
                Log_OC.d(TAG, "Current Upload Account= " + mCurrentUpload.getAccount().name);
                if (mCurrentUpload.getAccount().name.equals(account.name)) {
                    mCurrentUpload.cancel();
                }
            }
            // Cancel pending uploads
            cancelUploadsForAccount(account);
        }

        public void clearListeners() {
            mBoundListeners.clear();
        }

        /**
         * Returns True when the file described by 'file' is being uploaded to
         * the ownCloud account 'account' or waiting for it
         *
         * If 'file' is a directory, returns 'true' if some of its descendant files
         * is uploading or waiting to upload.
         *
         * Warning: If remote file exists and !forceOverwrite the original file
         * is being returned here. That is, it seems as if the original file is
         * being updated when actually a new file is being uploaded.
         *
         * @param account Owncloud account where the remote file will be stored.
         * @param file    A file that could be in the queue of pending uploads
         */
        public boolean isUploading(Account account, OCFile file) {
            if (account == null || file == null)
                return false;
            return (mPendingUploads.contains(account.name, file.getRemotePath()));
        }


        public boolean isUploadingNow(OCUpload upload) {
            return (
                upload != null  &&
                mCurrentAccount != null &&
                mCurrentUpload != null &&
                upload.getAccountName().equals(mCurrentAccount.name) &&
                upload.getRemotePath().equals(mCurrentUpload.getRemotePath())
            );
        }


        /**
         * Adds a listener interested in the progress of the upload for a concrete file.
         *
         * @param listener Object to notify about progress of transfer.
         * @param account  ownCloud account holding the file of interest.
         * @param file     {@link OCFile} of interest for listener.
         */
        public void addDatatransferProgressListener(
                OnDatatransferProgressListener listener,
                Account account,
                OCFile file
        ) {
            if (account == null || file == null || listener == null) return;
            String targetKey = buildRemoteName(account.name, file.getRemotePath());
            mBoundListeners.put(targetKey, listener);
        }


        /**
         * Adds a listener interested in the progress of the upload for a concrete file.
         *
         * @param listener Object to notify about progress of transfer.
         * @param ocUpload {@link OCUpload} of interest for listener.
         */
        public void addDatatransferProgressListener(
                OnDatatransferProgressListener listener,
                OCUpload ocUpload
        ) {
            if (ocUpload == null || listener == null) return;
            String targetKey = buildRemoteName(ocUpload.getAccountName(), ocUpload.getRemotePath());
            mBoundListeners.put(targetKey, listener);
        }


        /**
         * Removes a listener interested in the progress of the upload for a concrete file.
         *
         * @param listener Object to notify about progress of transfer.
         * @param account  ownCloud account holding the file of interest.
         * @param file     {@link OCFile} of interest for listener.
         */
        public void removeDatatransferProgressListener(
                OnDatatransferProgressListener listener,
                Account account,
                OCFile file
        ) {
            if (account == null || file == null || listener == null) return;
            String targetKey = buildRemoteName(account.name, file.getRemotePath());
            if (mBoundListeners.get(targetKey) == listener) {
                mBoundListeners.remove(targetKey);
            }
        }


        /**
         * Removes a listener interested in the progress of the upload for a concrete file.
         *
         * @param listener Object to notify about progress of transfer.
         * @param ocUpload Stored upload of interest
         */
        public void removeDatatransferProgressListener(
                OnDatatransferProgressListener listener,
                OCUpload ocUpload
        ) {
            if (ocUpload == null || listener == null) return;
            String targetKey = buildRemoteName(ocUpload.getAccountName(), ocUpload.getRemotePath());
            if (mBoundListeners.get(targetKey) == listener) {
                mBoundListeners.remove(targetKey);
            }
        }


        @Override
        public void onTransferProgress(long progressRate, long totalTransferredSoFar,
                                       long totalToTransfer, String fileName) {
            String key = buildRemoteName(mCurrentUpload.getAccount().name, mCurrentUpload.getFile().getRemotePath());
            OnDatatransferProgressListener boundListener = mBoundListeners.get(key);
            if (boundListener != null) {
                boundListener.onTransferProgress(progressRate, totalTransferredSoFar,
                        totalToTransfer, fileName);
            }
        }

        /**
         * Builds a key for the map of listeners.
         * <p/>
         * TODO use method in IndexedForest, or refactor both to a common place
         * add to local database) to better policy (add to local database, then upload)
         *
         * @param accountName Local name of the ownCloud account where the file to upload belongs.
         * @param remotePath  Remote path to upload the file to.
         * @return Key
         */
        private String buildRemoteName(String accountName, String remotePath) {
            return accountName + remotePath;
        }

    }

    /**
     * Upload worker. Performs the pending uploads in the order they were
     * requested.
     * <p/>
     * Created with the Looper of a new thread, started in
     * {@link FileUploader#onCreate()}.
     */
    private static class ServiceHandler extends Handler {
        // don't make it a final class, and don't remove the static ; lint will
        // warn about a possible memory leak
        FileUploader mService;

        public ServiceHandler(Looper looper, FileUploader service) {
            super(looper);
            if (service == null)
                throw new IllegalArgumentException("Received invalid NULL in parameter 'service'");
            mService = service;
        }

        @Override
        public void handleMessage(Message msg) {
            @SuppressWarnings("unchecked")
            AbstractList<String> requestedUploads = (AbstractList<String>) msg.obj;
            if (msg.obj != null) {
                Iterator<String> it = requestedUploads.iterator();
                while (it.hasNext()) {
                    mService.uploadFile(it.next());
                }
            }
            Log_OC.d(TAG, "Stopping command after id " + msg.arg1);
            mService.stopSelf(msg.arg1);
        }
    }

    /**
     * Core upload method: sends the file(s) to upload
     *
     * @param uploadKey Key to access the upload to perform, contained in mPendingUploads
     */
    public void uploadFile(String uploadKey) {

        mCurrentUpload = mPendingUploads.get(uploadKey);

        if (mCurrentUpload != null) {

            /// Check account existence
            if (!AccountUtils.exists(mCurrentUpload.getAccount(), this)) {
                Log_OC.w(TAG, "Account " + mCurrentUpload.getAccount().name +
                        " does not exist anymore -> cancelling all its uploads");
                cancelUploadsForAccount(mCurrentUpload.getAccount());
                return;
            }

            /// Check that connectivity conditions are met and delayes the upload otherwise
            if (delayForWifi()) {
                return;
            }

            /// OK, let's upload
            mUploadsStorageManager.updateDatabaseUploadStart(mCurrentUpload);

            notifyUploadStart(mCurrentUpload);

            sendBroadcastUploadStarted(mCurrentUpload);

            RemoteOperationResult uploadResult = null;

            try {
                /// prepare client object to send the request to the ownCloud server
                if (mCurrentAccount == null || !mCurrentAccount.equals(mCurrentUpload.getAccount())) {
                    mCurrentAccount = mCurrentUpload.getAccount();
                    mStorageManager = new FileDataStorageManager(
                            mCurrentAccount,
                            getContentResolver()
                    );
                }   // else, reuse storage manager from previous operation

                // always get client from client manager, to get fresh credentials in case of update
                OwnCloudAccount ocAccount = new OwnCloudAccount(mCurrentAccount, this);
                mUploadClient = OwnCloudClientManagerFactory.getDefaultSingleton().
                        getClientFor(ocAccount, this);

                /// perform the upload
                uploadResult = mCurrentUpload.execute(mUploadClient, mStorageManager);


            } catch (Exception e) {
                Log_OC.e(TAG, "Error uploading", e);
                uploadResult = new RemoteOperationResult(e);

            } finally {
                Pair<UploadFileOperation, String> removeResult;
                if (mCurrentUpload.wasRenamed()) {
                    removeResult = mPendingUploads.removePayload(
                            mCurrentAccount.name,
                            mCurrentUpload.getOldFile().getRemotePath()
                    );
                    /** TODO: grant that name is also updated for mCurrentUpload.getOCUploadId */

                } else {
                    removeResult = mPendingUploads.removePayload(
                            mCurrentAccount.name,
                            mCurrentUpload.getRemotePath()
                    );
                }

                mUploadsStorageManager.updateDatabaseUploadResult(uploadResult, mCurrentUpload);

<<<<<<< HEAD
                /// notify result
                notifyUploadResult(mCurrentUpload, uploadResult);
=======
        // generate new Thumbnail
        final ThumbnailsCacheManager.ThumbnailGenerationTask task =
                new ThumbnailsCacheManager.ThumbnailGenerationTask(mStorageManager, mCurrentAccount);
        task.execute(file);
    }
>>>>>>> bcbb3656

                sendBroadcastUploadFinished(mCurrentUpload, uploadResult, removeResult.second);

            }

        }

    }


    /**
     * Checks origin of current upload and network type to decide if should be delayed, according to
     * current user preferences.
     *
     * @return      'True' if the upload was delayed until WiFi connectivity is available, 'false' otherwise.
     */
    private boolean delayForWifi() {

        boolean delayInstantPicture = (
                mCurrentUpload.isInstantPicture() &&
                        PreferenceReader.instantPictureUploadViaWiFiOnly(this)
        );
        boolean delayInstantVideo = (mCurrentUpload.isInstantVideo() &&
                PreferenceReader.instantVideoUploadViaWiFiOnly(this)
        );
        if ((delayInstantPicture || delayInstantVideo) &&
                !ConnectivityUtils.isAppConnectedViaWiFi(this)) {

            Log_OC.d(TAG, "Upload delayed until WiFi is available: " + mCurrentUpload.getRemotePath());
            mPendingUploads.removePayload(
                    mCurrentUpload.getAccount().name,
                    mCurrentUpload.getRemotePath()
            );
            mUploadsStorageManager.updateDatabaseUploadResult(
                    new RemoteOperationResult(ResultCode.DELAYED_FOR_WIFI),
                    mCurrentUpload
            );

            return true;
        }
        return false;
    }


    /**
     * Creates a status notification to show the upload progress
     *
     * @param upload Upload operation starting.
     */
    private void notifyUploadStart(UploadFileOperation upload) {
        // / create status notification with a progress bar
        mLastPercent = 0;
        mNotificationBuilder =
                NotificationBuilderWithProgressBar.newNotificationBuilderWithProgressBar(this);
        mNotificationBuilder
                .setOngoing(true)
                .setSmallIcon(R.drawable.notification_icon)
                .setTicker(getString(R.string.uploader_upload_in_progress_ticker))
                .setContentTitle(getString(R.string.uploader_upload_in_progress_ticker))
                .setProgress(100, 0, false)
                .setContentText(
                        String.format(getString(R.string.uploader_upload_in_progress_content), 0, upload.getFileName
                                ()));

        /// includes a pending intent in the notification showing the details
        Intent showUploadListIntent = new Intent(this, UploadListActivity.class);
        showUploadListIntent.putExtra(FileActivity.EXTRA_FILE, upload.getFile());
        showUploadListIntent.putExtra(FileActivity.EXTRA_ACCOUNT, upload.getAccount());
        showUploadListIntent.addFlags(Intent.FLAG_ACTIVITY_CLEAR_TOP);
        mNotificationBuilder.setContentIntent(PendingIntent.getActivity(this, (int) System.currentTimeMillis(),
                showUploadListIntent, 0));

        mNotificationManager.notify(R.string.uploader_upload_in_progress_ticker, mNotificationBuilder.build());

    }

    /**
     * Callback method to update the progress bar in the status notification
     */
    @Override
    public void onTransferProgress(long progressRate, long totalTransferredSoFar,
                                   long totalToTransfer, String filePath) {
        int percent = (int) (100.0 * ((double) totalTransferredSoFar) / ((double) totalToTransfer));
        if (percent != mLastPercent) {
            mNotificationBuilder.setProgress(100, percent, false);
            String fileName = filePath.substring(filePath.lastIndexOf(FileUtils.PATH_SEPARATOR) + 1);
            String text = String.format(getString(R.string.uploader_upload_in_progress_content), percent, fileName);
            mNotificationBuilder.setContentText(text);
            mNotificationManager.notify(R.string.uploader_upload_in_progress_ticker, mNotificationBuilder.build());
        }
        mLastPercent = percent;
    }

    /**
     * Updates the status notification with the result of an upload operation.
     *
     * @param uploadResult Result of the upload operation.
     * @param upload       Finished upload operation
     */
    private void notifyUploadResult(UploadFileOperation upload,
                                    RemoteOperationResult uploadResult) {
        Log_OC.d(TAG, "NotifyUploadResult with resultCode: " + uploadResult.getCode());
        // / cancelled operation or success -> silent removal of progress notification
        mNotificationManager.cancel(R.string.uploader_upload_in_progress_ticker);

        // Show the result: success or fail notification
        if (!uploadResult.isCancelled()) {
            int tickerId = (uploadResult.isSuccess()) ? R.string.uploader_upload_succeeded_ticker :
                    R.string.uploader_upload_failed_ticker;

            String content;

            // check credentials error
            boolean needsToUpdateCredentials = (ResultCode.UNAUTHORIZED.equals(uploadResult.getCode()));
            tickerId = (needsToUpdateCredentials) ?
                    R.string.uploader_upload_failed_credentials_error : tickerId;

            mNotificationBuilder
                    .setTicker(getString(tickerId))
                    .setContentTitle(getString(tickerId))
                    .setAutoCancel(true)
                    .setOngoing(false)
                    .setProgress(0, 0, false);

            content = ErrorMessageAdapter.getErrorCauseMessage(
                    uploadResult, upload, getResources()
            );

            if (needsToUpdateCredentials) {
                // let the user update credentials with one click
                Intent updateAccountCredentials = new Intent(this, AuthenticatorActivity.class);
                updateAccountCredentials.putExtra(
                        AuthenticatorActivity.EXTRA_ACCOUNT, upload.getAccount()
                );
                updateAccountCredentials.putExtra(
                        AuthenticatorActivity.EXTRA_ACTION,
                        AuthenticatorActivity.ACTION_UPDATE_EXPIRED_TOKEN
                );

                updateAccountCredentials.addFlags(Intent.FLAG_ACTIVITY_NEW_TASK);
                updateAccountCredentials.addFlags(Intent.FLAG_ACTIVITY_EXCLUDE_FROM_RECENTS);
                updateAccountCredentials.addFlags(Intent.FLAG_FROM_BACKGROUND);
                mNotificationBuilder.setContentIntent(PendingIntent.getActivity(
                        this,
                        (int) System.currentTimeMillis(),
                        updateAccountCredentials,
                        PendingIntent.FLAG_ONE_SHOT
                ));

            } else {
                mNotificationBuilder.setContentText(content);
            }

            if (!uploadResult.isSuccess() && !needsToUpdateCredentials ) {
                //in case of failure, do not show details file view (because there is no file!)
                Intent showUploadListIntent = new Intent(this, UploadListActivity.class);
                showUploadListIntent.putExtra(FileActivity.EXTRA_FILE, upload.getFile());
                showUploadListIntent.putExtra(FileActivity.EXTRA_ACCOUNT, upload.getAccount());
                showUploadListIntent.addFlags(Intent.FLAG_ACTIVITY_CLEAR_TOP);
                mNotificationBuilder.setContentIntent(PendingIntent.getActivity(this, (int) System.currentTimeMillis(),
                        showUploadListIntent, 0));
            }

            mNotificationBuilder.setContentText(content);
            mNotificationManager.notify(tickerId, mNotificationBuilder.build());

            if (uploadResult.isSuccess()) {
                mPendingUploads.remove(upload.getAccount().name, upload.getFile().getRemotePath());
                // remove success notification, with a delay of 2 seconds
                NotificationDelayer.cancelWithDelay(
                        mNotificationManager,
                        R.string.uploader_upload_succeeded_ticker,
                        2000);
            }
        }
    }


    /**
     * Sends a broadcast in order to the interested activities can update their
     * view
     *
     * TODO - no more broadcasts, replace with a callback to subscribed listeners
     */
    private void sendBroadcastUploadsAdded() {
        Intent start = new Intent(getUploadsAddedMessage());
        // nothing else needed right now
        sendStickyBroadcast(start);
    }


    /**
     * Sends a broadcast in order to the interested activities can update their
     * view
     *
     * TODO - no more broadcasts, replace with a callback to subscribed listeners
     *
     * @param upload Finished upload operation
     */
    private void sendBroadcastUploadStarted(
            UploadFileOperation upload) {

        Intent start = new Intent(getUploadStartMessage());
        start.putExtra(EXTRA_REMOTE_PATH, upload.getRemotePath()); // real remote
        start.putExtra(EXTRA_OLD_FILE_PATH, upload.getOriginalStoragePath());
        start.putExtra(ACCOUNT_NAME, upload.getAccount().name);

        sendStickyBroadcast(start);
    }

    /**
     * Sends a broadcast in order to the interested activities can update their
     * view
     *
     * TODO - no more broadcasts, replace with a callback to subscribed listeners
     *
     * @param upload                 Finished upload operation
     * @param uploadResult           Result of the upload operation
     * @param unlinkedFromRemotePath Path in the uploads tree where the upload was unlinked from
     */
    private void sendBroadcastUploadFinished(
            UploadFileOperation upload,
            RemoteOperationResult uploadResult,
            String unlinkedFromRemotePath) {

        Intent end = new Intent(getUploadFinishMessage());
        end.putExtra(EXTRA_REMOTE_PATH, upload.getRemotePath()); // real remote
        // path, after
        // possible
        // automatic
        // renaming
        if (upload.wasRenamed()) {
            end.putExtra(EXTRA_OLD_REMOTE_PATH, upload.getOldFile().getRemotePath());
        }
        end.putExtra(EXTRA_OLD_FILE_PATH, upload.getOriginalStoragePath());
        end.putExtra(ACCOUNT_NAME, upload.getAccount().name);
        end.putExtra(EXTRA_UPLOAD_RESULT, uploadResult.isSuccess());
        if (unlinkedFromRemotePath != null) {
            end.putExtra(EXTRA_LINKED_TO_PATH, unlinkedFromRemotePath);
        }

        sendStickyBroadcast(end);
    }

    /**
     * Remove and 'forgets' pending uploads of an account.
     *
     * @param account   Account which uploads will be cancelled
     */
    private void cancelUploadsForAccount(Account account) {
        mPendingUploads.remove(account.name);
        mUploadsStorageManager.removeUploads(account.name);
    }

}<|MERGE_RESOLUTION|>--- conflicted
+++ resolved
@@ -48,16 +48,12 @@
 import com.owncloud.android.authentication.AuthenticatorActivity;
 import com.owncloud.android.datamodel.FileDataStorageManager;
 import com.owncloud.android.datamodel.OCFile;
-<<<<<<< HEAD
 import com.owncloud.android.datamodel.UploadsStorageManager;
 import com.owncloud.android.datamodel.UploadsStorageManager.UploadStatus;
 import com.owncloud.android.db.OCUpload;
 import com.owncloud.android.db.PreferenceReader;
 import com.owncloud.android.db.UploadResult;
-=======
 import com.owncloud.android.datamodel.ThumbnailsCacheManager;
-import com.owncloud.android.db.DbHandler;
->>>>>>> bcbb3656
 import com.owncloud.android.lib.common.OwnCloudAccount;
 import com.owncloud.android.lib.common.OwnCloudClient;
 import com.owncloud.android.lib.common.OwnCloudClientManagerFactory;
@@ -949,18 +945,18 @@
                     );
                 }
 
+                if (uploadResult.isSuccess()) {
+                    // generate new Thumbnail
+                    final ThumbnailsCacheManager.ThumbnailGenerationTask task =
+                            new ThumbnailsCacheManager.ThumbnailGenerationTask(mStorageManager,
+                                                                               mCurrentAccount);
+                    task.execute(mCurrentUpload.getFile());
+                }
+
                 mUploadsStorageManager.updateDatabaseUploadResult(uploadResult, mCurrentUpload);
 
-<<<<<<< HEAD
                 /// notify result
                 notifyUploadResult(mCurrentUpload, uploadResult);
-=======
-        // generate new Thumbnail
-        final ThumbnailsCacheManager.ThumbnailGenerationTask task =
-                new ThumbnailsCacheManager.ThumbnailGenerationTask(mStorageManager, mCurrentAccount);
-        task.execute(file);
-    }
->>>>>>> bcbb3656
 
                 sendBroadcastUploadFinished(mCurrentUpload, uploadResult, removeResult.second);
 
