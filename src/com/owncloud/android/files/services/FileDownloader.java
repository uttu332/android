/**
 *   ownCloud Android client application
 *
 *   Copyright (C) 2012 Bartek Przybylski
 *   Copyright (C) 2012-2015 ownCloud Inc.
 *
 *   This program is free software: you can redistribute it and/or modify
 *   it under the terms of the GNU General Public License version 2,
 *   as published by the Free Software Foundation.
 *
 *   This program is distributed in the hope that it will be useful,
 *   but WITHOUT ANY WARRANTY; without even the implied warranty of
 *   MERCHANTABILITY or FITNESS FOR A PARTICULAR PURPOSE.  See the
 *   GNU General Public License for more details.
 *
 *   You should have received a copy of the GNU General Public License
 *   along with this program.  If not, see <http://www.gnu.org/licenses/>.
 *
 */

package com.owncloud.android.files.services;

import java.io.File;
import java.io.IOException;
import java.util.AbstractList;
import java.util.HashMap;
import java.util.Iterator;
import java.util.Map;
import java.util.Vector;

import com.owncloud.android.MainApp;
import com.owncloud.android.R;
import com.owncloud.android.authentication.AccountUtils;
import com.owncloud.android.authentication.AuthenticatorActivity;
import com.owncloud.android.datamodel.FileDataStorageManager;
import com.owncloud.android.datamodel.OCFile;
import com.owncloud.android.lib.common.network.OnDatatransferProgressListener;
import com.owncloud.android.lib.common.OwnCloudAccount;
import com.owncloud.android.lib.common.OwnCloudClient;
import com.owncloud.android.lib.common.OwnCloudClientManagerFactory;
import com.owncloud.android.notifications.NotificationBuilderWithProgressBar;
import com.owncloud.android.notifications.NotificationDelayer;
import com.owncloud.android.lib.common.operations.RemoteOperationResult;
import com.owncloud.android.lib.common.operations.RemoteOperationResult.ResultCode;
import com.owncloud.android.lib.common.utils.Log_OC;
import com.owncloud.android.lib.resources.files.FileUtils;
import com.owncloud.android.operations.DownloadFileOperation;
import com.owncloud.android.ui.activity.FileActivity;
import com.owncloud.android.ui.activity.FileDisplayActivity;
import com.owncloud.android.ui.preview.PreviewImageActivity;
import com.owncloud.android.ui.preview.PreviewImageFragment;
import com.owncloud.android.utils.ErrorMessageAdapter;

import android.accounts.Account;
import android.accounts.AccountManager;
import android.accounts.AccountsException;
import android.accounts.OnAccountsUpdateListener;
import android.app.NotificationManager;
import android.app.PendingIntent;
import android.app.Service;
import android.content.Intent;
import android.os.Binder;
import android.os.Handler;
import android.os.HandlerThread;
import android.os.IBinder;
import android.os.Looper;
import android.os.Message;
import android.os.Parcelable;
import android.os.Process;
import android.support.v4.app.NotificationCompat;
import android.util.Pair;

public class FileDownloader extends Service
        implements OnDatatransferProgressListener, OnAccountsUpdateListener {

    public static final String EXTRA_ACCOUNT = "ACCOUNT";
    public static final String EXTRA_FILE = "FILE";

    private static final String DOWNLOAD_ADDED_MESSAGE = "DOWNLOAD_ADDED";
    private static final String DOWNLOAD_FINISH_MESSAGE = "DOWNLOAD_FINISH";
    public static final String EXTRA_DOWNLOAD_RESULT = "RESULT";
    public static final String EXTRA_FILE_PATH = "FILE_PATH";
    public static final String EXTRA_REMOTE_PATH = "REMOTE_PATH";
    public static final String EXTRA_LINKED_TO_PATH = "LINKED_TO";
    public static final String ACCOUNT_NAME = "ACCOUNT_NAME";

    private static final String TAG = "FileDownloader";

    private Looper mServiceLooper;
    private ServiceHandler mServiceHandler;
    private IBinder mBinder;
    private OwnCloudClient mDownloadClient = null;
    private Account mCurrentAccount = null;
    private FileDataStorageManager mStorageManager;

    private IndexedForest<DownloadFileOperation> mPendingDownloads = new IndexedForest<DownloadFileOperation>();

    private DownloadFileOperation mCurrentDownload = null;

    private NotificationManager mNotificationManager;
    private NotificationCompat.Builder mNotificationBuilder;
    private int mLastPercent;


    public static String getDownloadAddedMessage() {
        return FileDownloader.class.getName() + DOWNLOAD_ADDED_MESSAGE;
    }

    public static String getDownloadFinishMessage() {
        return FileDownloader.class.getName() + DOWNLOAD_FINISH_MESSAGE;
    }

    /**
     * Service initialization
     */
    @Override
    public void onCreate() {
        super.onCreate();
        Log_OC.d(TAG, "Creating service");
        mNotificationManager = (NotificationManager) getSystemService(NOTIFICATION_SERVICE);
        HandlerThread thread = new HandlerThread("FileDownloaderThread",
                Process.THREAD_PRIORITY_BACKGROUND);
        thread.start();
        mServiceLooper = thread.getLooper();
        mServiceHandler = new ServiceHandler(mServiceLooper, this);
        mBinder = new FileDownloaderBinder();

        // add AccountsUpdatedListener
        AccountManager am = AccountManager.get(getApplicationContext());
        am.addOnAccountsUpdatedListener(this, null, false);
    }


    /**
     * Service clean up
     */
    @Override
    public void onDestroy() {
        Log_OC.v(TAG, "Destroying service");
        mBinder = null;
        mServiceHandler = null;
        mServiceLooper.quit();
        mServiceLooper = null;
        mNotificationManager = null;

        // remove AccountsUpdatedListener
        AccountManager am = AccountManager.get(getApplicationContext());
        am.removeOnAccountsUpdatedListener(this);

        super.onDestroy();
    }


    /**
     * Entry point to add one or several files to the queue of downloads.
     * <p/>
     * New downloads are added calling to startService(), resulting in a call to this method.
     * This ensures the service will keep on working although the caller activity goes away.
     */
    @Override
    public int onStartCommand(Intent intent, int flags, int startId) {
        Log_OC.d(TAG, "Starting command with id " + startId);

        if (!intent.hasExtra(EXTRA_ACCOUNT) ||
                !intent.hasExtra(EXTRA_FILE)
                ) {
            Log_OC.e(TAG, "Not enough information provided in intent");
            return START_NOT_STICKY;
        } else {
            final Account account = intent.getParcelableExtra(EXTRA_ACCOUNT);
            final OCFile file = intent.getParcelableExtra(EXTRA_FILE);

            /*Log_OC.v(
                    "NOW " + TAG + ", thread " + Thread.currentThread().getName(),
                    "Received request to download file"
            );*/

            AbstractList<String> requestedDownloads = new Vector<String>();
            try {
                DownloadFileOperation newDownload = new DownloadFileOperation(account, file);
                newDownload.addDatatransferProgressListener(this);
                newDownload.addDatatransferProgressListener((FileDownloaderBinder) mBinder);
                Pair<String, String> putResult = mPendingDownloads.putIfAbsent(
                        account, file.getRemotePath(), newDownload
                );
                String downloadKey = putResult.first;
                requestedDownloads.add(downloadKey);
                    /*Log_OC.v(
                        "NOW " + TAG + ", thread " + Thread.currentThread().getName(),
                        "Download on " + file.getRemotePath() + " added to queue"
                    );*/

                // Store file on db with state 'downloading'
                    /*
                    TODO - check if helps with UI responsiveness,
                    letting only folders use FileDownloaderBinder to check
                    FileDataStorageManager storageManager =
                    new FileDataStorageManager(account, getContentResolver());
                    file.setDownloading(true);
                    storageManager.saveFile(file);
                    */

                sendBroadcastNewDownload(newDownload, putResult.second);

            } catch (IllegalArgumentException e) {
                Log_OC.e(TAG, "Not enough information provided in intent: " + e.getMessage());
                return START_NOT_STICKY;
            }

            if (requestedDownloads.size() > 0) {
                Message msg = mServiceHandler.obtainMessage();
                msg.arg1 = startId;
                msg.obj = requestedDownloads;
                mServiceHandler.sendMessage(msg);
            }
            //}
        }

        return START_NOT_STICKY;
    }


    /**
     * Provides a binder object that clients can use to perform operations on the queue of downloads,
     * excepting the addition of new files.
     * <p/>
     * Implemented to perform cancellation, pause and resume of existing downloads.
     */
    @Override
    public IBinder onBind(Intent arg0) {
        return mBinder;
    }


    /**
     * Called when ALL the bound clients were onbound.
     */
    @Override
    public boolean onUnbind(Intent intent) {
        ((FileDownloaderBinder) mBinder).clearListeners();
        return false;   // not accepting rebinding (default behaviour)
    }

    @Override
    public void onAccountsUpdated(Account[] accounts) {
         //review the current download and cancel it if its account doesn't exist
        if (mCurrentDownload != null &&
                !AccountUtils.exists(mCurrentDownload.getAccount(), getApplicationContext())) {
            mCurrentDownload.cancel();
        }
        // The rest of downloads are cancelled when they try to start
    }


    /**
     * Binder to let client components to perform operations on the queue of downloads.
     * <p/>
     * It provides by itself the available operations.
     */
    public class FileDownloaderBinder extends Binder implements OnDatatransferProgressListener {

        /**
         * Map of listeners that will be reported about progress of downloads from a
         * {@link FileDownloaderBinder}
         * instance.
         */
        private Map<Long, OnDatatransferProgressListener> mBoundListeners =
                new HashMap<Long, OnDatatransferProgressListener>();


        /**
         * Cancels a pending or current download of a remote file.
         *
         * @param account ownCloud account where the remote file is stored.
         * @param file    A file in the queue of pending downloads
         */
        public void cancel(Account account, OCFile file) {
            /*Log_OC.v(
                    "NOW " + TAG + ", thread " + Thread.currentThread().getName(),
                    "Received request to cancel download of " + file.getRemotePath()
            );
            Log_OC.v(   "NOW " + TAG + ", thread " + Thread.currentThread().getName(),
                    "Removing download of " + file.getRemotePath());*/
            Pair<DownloadFileOperation, String> removeResult =
                    mPendingDownloads.remove(account, file.getRemotePath());
            DownloadFileOperation download = removeResult.first;
            if (download != null) {
                /*Log_OC.v(   "NOW " + TAG + ", thread " + Thread.currentThread().getName(),
                        "Canceling returned download of " + file.getRemotePath());*/
                download.cancel();
            } else {
                if (mCurrentDownload != null && mCurrentAccount != null &&
                        mCurrentDownload.getRemotePath().startsWith(file.getRemotePath()) &&
                        account.name.equals(mCurrentAccount.name)) {
                    /*Log_OC.v(   "NOW " + TAG + ", thread " + Thread.currentThread().getName(),
                     "Canceling current sync as descendant: " + mCurrentDownload.getRemotePath());*/
                    mCurrentDownload.cancel();
                }
            }
        }

        /**
         * Cancels a pending or current upload for an account
         *
         * @param account Owncloud accountName where the remote file will be stored.
         */
        public void cancel(Account account) {
            Log_OC.d(TAG, "Account= " + account.name);

            if (mCurrentDownload != null) {
                Log_OC.d(TAG, "Current Download Account= " + mCurrentDownload.getAccount().name);
                if (mCurrentDownload.getAccount().name.equals(account.name)) {
                    mCurrentDownload.cancel();
                }
            }
            // Cancel pending downloads
            cancelDownloadsForAccount(account);
        }

        public void clearListeners() {
            mBoundListeners.clear();
        }


        /**
         * Returns True when the file described by 'file' in the ownCloud account 'account'
         * is downloading or waiting to download.
         * <p/>
         * If 'file' is a directory, returns 'true' if any of its descendant files is downloading or
         * waiting to download.
         *
         * @param account ownCloud account where the remote file is stored.
         * @param file    A file that could be in the queue of downloads.
         */
        public boolean isDownloading(Account account, OCFile file) {
            if (account == null || file == null) return false;
            return (mPendingDownloads.contains(account, file.getRemotePath()));
        }


        /**
         * Adds a listener interested in the progress of the download for a concrete file.
         *
         * @param listener Object to notify about progress of transfer.
         * @param account  ownCloud account holding the file of interest.
         * @param file     {@link OCFile} of interest for listener.
         */
        public void addDatatransferProgressListener(
                OnDatatransferProgressListener listener, Account account, OCFile file
        ) {
            if (account == null || file == null || listener == null) return;
            //String targetKey = buildKey(account, file.getRemotePath());
            mBoundListeners.put(file.getFileId(), listener);
        }


        /**
         * Removes a listener interested in the progress of the download for a concrete file.
         *
         * @param listener Object to notify about progress of transfer.
         * @param account  ownCloud account holding the file of interest.
         * @param file     {@link OCFile} of interest for listener.
         */
        public void removeDatatransferProgressListener(
                OnDatatransferProgressListener listener, Account account, OCFile file
        ) {
            if (account == null || file == null || listener == null) return;
            //String targetKey = buildKey(account, file.getRemotePath());
            Long fileId = file.getFileId();
            if (mBoundListeners.get(fileId) == listener) {
                mBoundListeners.remove(fileId);
            }
        }

        @Override
        public void onTransferProgress(long progressRate, long totalTransferredSoFar,
                                       long totalToTransfer, String fileName) {
            //String key = buildKey(mCurrentDownload.getAccount(),
            // mCurrentDownload.getFile().getRemotePath());
            OnDatatransferProgressListener boundListener =
                    mBoundListeners.get(mCurrentDownload.getFile().getFileId());
            if (boundListener != null) {
                boundListener.onTransferProgress(progressRate, totalTransferredSoFar,
                        totalToTransfer, fileName);
            }
        }

        /**
         * Review downloads and cancel it if its account doesn't exist
         */
        public void checkAccountOfCurrentDownload() {
            if (mCurrentDownload != null &&
                    !AccountUtils.exists(mCurrentDownload.getAccount(), getApplicationContext())) {
                mCurrentDownload.cancel();
            }
            // The rest of downloads are cancelled when they try to start
        }

    }
<<<<<<< HEAD
    
    
    /** 
     * Download worker. Performs the pending downloads in the order they were requested. 
     * 
     * Created with the Looper of a new thread, started in {@link FileDownloader#onCreate()}. 
=======


    /**
     * Download worker. Performs the pending downloads in the order they were requested.
     * <p/>
     * Created with the Looper of a new thread, started in {@link FileUploader#onCreate()}.
>>>>>>> 95db3421
     */
    private static class ServiceHandler extends Handler {
        // don't make it a final class, and don't remove the static ; lint will warn about a
        // possible memory leak
        FileDownloader mService;

        public ServiceHandler(Looper looper, FileDownloader service) {
            super(looper);
            if (service == null)
                throw new IllegalArgumentException("Received invalid NULL in parameter 'service'");
            mService = service;
        }

        @Override
        public void handleMessage(Message msg) {
            @SuppressWarnings("unchecked")
            AbstractList<String> requestedDownloads = (AbstractList<String>) msg.obj;
            if (msg.obj != null) {
                Iterator<String> it = requestedDownloads.iterator();
                while (it.hasNext()) {
                    String next = it.next();
                    mService.downloadFile(next);
                }
            }
            Log_OC.d(TAG, "Stopping after command with id " + msg.arg1);
            mService.stopSelf(msg.arg1);
        }
    }


    /**
     * Core download method: requests a file to download and stores it.
     *
     * @param downloadKey Key to access the download to perform, contained in mPendingDownloads
     */
    private void downloadFile(String downloadKey) {

        /*Log_OC.v(   "NOW " + TAG + ", thread " + Thread.currentThread().getName(),
                "Getting download of " + downloadKey);*/
        mCurrentDownload = mPendingDownloads.get(downloadKey);

        if (mCurrentDownload != null) {
            // Detect if the account exists
            if (AccountUtils.exists(mCurrentDownload.getAccount(), getApplicationContext())) {
                Log_OC.d(TAG, "Account " + mCurrentDownload.getAccount().name + " exists");
                notifyDownloadStart(mCurrentDownload);

                RemoteOperationResult downloadResult = null;
                try {
                    /// prepare client object to send the request to the ownCloud server
                    if (mCurrentAccount == null ||
                            !mCurrentAccount.equals(mCurrentDownload.getAccount())) {
                        mCurrentAccount = mCurrentDownload.getAccount();
                        mStorageManager = new FileDataStorageManager(
                                mCurrentAccount,
                                getContentResolver()
                        );
                    }   // else, reuse storage manager from previous operation

                    // always get client from client manager, to get fresh credentials in case
                    // of update
                    OwnCloudAccount ocAccount = new OwnCloudAccount(mCurrentAccount, this);
                    mDownloadClient = OwnCloudClientManagerFactory.getDefaultSingleton().
                            getClientFor(ocAccount, this);


                    /// perform the download
                    /*Log_OC.v(   "NOW " + TAG + ", thread " + Thread.currentThread().getName(),
                        "Executing download of " + mCurrentDownload.getRemotePath());*/
                    downloadResult = mCurrentDownload.execute(mDownloadClient);
                    if (downloadResult.isSuccess()) {
                        saveDownloadedFile();
                    }

                } catch (AccountsException e) {
                    Log_OC.e(TAG, "Error while trying to get authorization for "
                            + mCurrentAccount.name, e);
                    downloadResult = new RemoteOperationResult(e);
                } catch (IOException e) {
                    Log_OC.e(TAG, "Error while trying to get authorization for "
                            + mCurrentAccount.name, e);
                    downloadResult = new RemoteOperationResult(e);

                } finally {
                /*Log_OC.v(   "NOW " + TAG + ", thread " + Thread.currentThread().getName(),
                        "Removing payload " + mCurrentDownload.getRemotePath());*/

                    Pair<DownloadFileOperation, String> removeResult =
                            mPendingDownloads.removePayload(mCurrentAccount,
                                    mCurrentDownload.getRemotePath());

                    /// notify result
                    notifyDownloadResult(mCurrentDownload, downloadResult);

                    sendBroadcastDownloadFinished(mCurrentDownload, downloadResult,
                            removeResult.second);
                }
            } else {
                // Cancel the transfer
                Log_OC.d(TAG, "Account " + mCurrentDownload.getAccount().toString() +
                        " doesn't exist");
                cancelDownloadsForAccount(mCurrentDownload.getAccount());

            }
        }
    }


    /**
     * Updates the OC File after a successful download.
     */
    private void saveDownloadedFile() {
        OCFile file = mStorageManager.getFileById(mCurrentDownload.getFile().getFileId());
        long syncDate = System.currentTimeMillis();
        file.setLastSyncDateForProperties(syncDate);
        file.setLastSyncDateForData(syncDate);
        file.setNeedsUpdateThumbnail(true);
        file.setModificationTimestamp(mCurrentDownload.getModificationTimestamp());
        file.setModificationTimestampAtLastSyncForData(mCurrentDownload.getModificationTimestamp());
        // file.setEtag(mCurrentDownload.getEtag());    // TODO Etag, where available
        file.setMimetype(mCurrentDownload.getMimeType());
        file.setStoragePath(mCurrentDownload.getSavePath());
        file.setFileLength((new File(mCurrentDownload.getSavePath()).length()));
        file.setRemoteId(mCurrentDownload.getFile().getRemoteId());
        mStorageManager.saveFile(file);
        mStorageManager.triggerMediaScan(file.getStoragePath());
    }

    /**
     * Update the OC File after a unsuccessful download
     */
    private void updateUnsuccessfulDownloadedFile() {
        OCFile file = mStorageManager.getFileById(mCurrentDownload.getFile().getFileId());
        file.setDownloading(false);
        mStorageManager.saveFile(file);
    }


    /**
     * Creates a status notification to show the download progress
     *
     * @param download Download operation starting.
     */
    private void notifyDownloadStart(DownloadFileOperation download) {
        /// create status notification with a progress bar
        mLastPercent = 0;
        mNotificationBuilder =
                NotificationBuilderWithProgressBar.newNotificationBuilderWithProgressBar(this);
        mNotificationBuilder
                .setSmallIcon(R.drawable.notification_icon)
                .setTicker(getString(R.string.downloader_download_in_progress_ticker))
                .setContentTitle(getString(R.string.downloader_download_in_progress_ticker))
                .setOngoing(true)
                .setProgress(100, 0, download.getSize() < 0)
                .setContentText(
                        String.format(getString(R.string.downloader_download_in_progress_content), 0,
                                new File(download.getSavePath()).getName())
                );

        /// includes a pending intent in the notification showing the details view of the file
        Intent showDetailsIntent = null;
        if (PreviewImageFragment.canBePreviewed(download.getFile())) {
            showDetailsIntent = new Intent(this, PreviewImageActivity.class);
        } else {
            showDetailsIntent = new Intent(this, FileDisplayActivity.class);
        }
        showDetailsIntent.putExtra(FileActivity.EXTRA_FILE, (Parcelable)download.getFile());
        showDetailsIntent.putExtra(FileActivity.EXTRA_ACCOUNT, download.getAccount());
        showDetailsIntent.setFlags(Intent.FLAG_ACTIVITY_CLEAR_TOP);

        mNotificationBuilder.setContentIntent(PendingIntent.getActivity(
                this, (int) System.currentTimeMillis(), showDetailsIntent, 0
        ));

        mNotificationManager.notify(R.string.downloader_download_in_progress_ticker, mNotificationBuilder.build());
    }


    /**
     * Callback method to update the progress bar in the status notification.
     */
    @Override
    public void onTransferProgress(long progressRate, long totalTransferredSoFar,
                                   long totalToTransfer, String filePath) {
        int percent = (int) (100.0 * ((double) totalTransferredSoFar) / ((double) totalToTransfer));
        if (percent != mLastPercent) {
            mNotificationBuilder.setProgress(100, percent, totalToTransfer < 0);
            String fileName = filePath.substring(filePath.lastIndexOf(FileUtils.PATH_SEPARATOR) + 1);
            String text = String.format(getString(R.string.downloader_download_in_progress_content), percent, fileName);
            mNotificationBuilder.setContentText(text);
            mNotificationManager.notify(R.string.downloader_download_in_progress_ticker, mNotificationBuilder.build());
        }
        mLastPercent = percent;
    }


    /**
     * Updates the status notification with the result of a download operation.
     *
     * @param downloadResult Result of the download operation.
     * @param download       Finished download operation
     */
    private void notifyDownloadResult(DownloadFileOperation download,
                                      RemoteOperationResult downloadResult) {
        mNotificationManager.cancel(R.string.downloader_download_in_progress_ticker);
        if (!downloadResult.isCancelled()) {
            int tickerId = (downloadResult.isSuccess()) ? R.string.downloader_download_succeeded_ticker :
                    R.string.downloader_download_failed_ticker;

            boolean needsToUpdateCredentials = (
                    downloadResult.getCode() == ResultCode.UNAUTHORIZED ||
                            downloadResult.isIdPRedirection()
            );
            tickerId = (needsToUpdateCredentials) ?
                    R.string.downloader_download_failed_credentials_error : tickerId;

            mNotificationBuilder
                    .setTicker(getString(tickerId))
                    .setContentTitle(getString(tickerId))
                    .setAutoCancel(true)
                    .setOngoing(false)
                    .setProgress(0, 0, false);

            if (needsToUpdateCredentials) {

                // let the user update credentials with one click
                Intent updateAccountCredentials = new Intent(this, AuthenticatorActivity.class);
                updateAccountCredentials.putExtra(AuthenticatorActivity.EXTRA_ACCOUNT,
                        download.getAccount());
                updateAccountCredentials.putExtra(
                        AuthenticatorActivity.EXTRA_ACTION,
                        AuthenticatorActivity.ACTION_UPDATE_EXPIRED_TOKEN
                );
                updateAccountCredentials.addFlags(Intent.FLAG_ACTIVITY_NEW_TASK);
                updateAccountCredentials.addFlags(Intent.FLAG_ACTIVITY_EXCLUDE_FROM_RECENTS);
                updateAccountCredentials.addFlags(Intent.FLAG_FROM_BACKGROUND);
                mNotificationBuilder
                        .setContentIntent(PendingIntent.getActivity(
                                this, (int) System.currentTimeMillis(), updateAccountCredentials,
                                PendingIntent.FLAG_ONE_SHOT));

            } else {
                // TODO put something smart in showDetailsIntent
                Intent showDetailsIntent = new Intent();
                mNotificationBuilder
                        .setContentIntent(PendingIntent.getActivity(
                                this, (int) System.currentTimeMillis(), showDetailsIntent, 0));
            }

            mNotificationBuilder.setContentText(
                    ErrorMessageAdapter.getErrorCauseMessage(downloadResult, download,
                            getResources())
            );
            mNotificationManager.notify(tickerId, mNotificationBuilder.build());

            // Remove success notification
            if (downloadResult.isSuccess()) {
                // Sleep 2 seconds, so show the notification before remove it
                NotificationDelayer.cancelWithDelay(
                        mNotificationManager,
                        R.string.downloader_download_succeeded_ticker,
                        2000);
            }

        }
    }


    /**
     * Sends a broadcast when a download finishes in order to the interested activities can
     * update their view
     *
     * @param download               Finished download operation
     * @param downloadResult         Result of the download operation
     * @param unlinkedFromRemotePath Path in the downloads tree where the download was unlinked from
     */
    private void sendBroadcastDownloadFinished(
            DownloadFileOperation download,
            RemoteOperationResult downloadResult,
            String unlinkedFromRemotePath) {
        Intent end = new Intent(getDownloadFinishMessage());
        end.putExtra(EXTRA_DOWNLOAD_RESULT, downloadResult.isSuccess());
        end.putExtra(ACCOUNT_NAME, download.getAccount().name);
        end.putExtra(EXTRA_REMOTE_PATH, download.getRemotePath());
        end.putExtra(EXTRA_FILE_PATH, download.getSavePath());
        if (unlinkedFromRemotePath != null) {
            end.putExtra(EXTRA_LINKED_TO_PATH, unlinkedFromRemotePath);
        }
        sendStickyBroadcast(end);
    }


    /**
     * Sends a broadcast when a new download is added to the queue.
     *
     * @param download           Added download operation
     * @param linkedToRemotePath Path in the downloads tree where the download was linked to
     */
    private void sendBroadcastNewDownload(DownloadFileOperation download,
                                          String linkedToRemotePath) {
        Intent added = new Intent(getDownloadAddedMessage());
        added.putExtra(ACCOUNT_NAME, download.getAccount().name);
        added.putExtra(EXTRA_REMOTE_PATH, download.getRemotePath());
        added.putExtra(EXTRA_FILE_PATH, download.getSavePath());
        added.putExtra(EXTRA_LINKED_TO_PATH, linkedToRemotePath);
        sendStickyBroadcast(added);
    }

    /**
     * Remove downloads of an account
     *
     * @param account       Downloads account to remove
     */
    private void cancelDownloadsForAccount(Account account) {
        // Cancel pending downloads
        mPendingDownloads.remove(account);
    }
}<|MERGE_RESOLUTION|>--- conflicted
+++ resolved
@@ -397,21 +397,11 @@
         }
 
     }
-<<<<<<< HEAD
-    
-    
-    /** 
-     * Download worker. Performs the pending downloads in the order they were requested. 
-     * 
-     * Created with the Looper of a new thread, started in {@link FileDownloader#onCreate()}. 
-=======
-
 
     /**
      * Download worker. Performs the pending downloads in the order they were requested.
      * <p/>
      * Created with the Looper of a new thread, started in {@link FileUploader#onCreate()}.
->>>>>>> 95db3421
      */
     private static class ServiceHandler extends Handler {
         // don't make it a final class, and don't remove the static ; lint will warn about a
