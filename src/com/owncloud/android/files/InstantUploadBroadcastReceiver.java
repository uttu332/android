/**
 *  ownCloud Android client application
 *
 *  @author Bartek Przybylski
 *  @author David A. Velasco
 *  Copyright (C) 2012  Bartek Przybylski
 *  Copyright (C) 2016 ownCloud Inc.
 *
 *  This program is free software: you can redistribute it and/or modify
 *  it under the terms of the GNU General Public License version 2,
 *  as published by the Free Software Foundation.
 *
 *  This program is distributed in the hope that it will be useful,
 *  but WITHOUT ANY WARRANTY; without even the implied warranty of
 *  MERCHANTABILITY or FITNESS FOR A PARTICULAR PURPOSE.  See the
 *  GNU General Public License for more details.
 *
 *  You should have received a copy of the GNU General Public License
 *  along with this program.  If not, see <http://www.gnu.org/licenses/>.
 */

package com.owncloud.android.files;

import android.Manifest;
import java.io.File;

import com.owncloud.android.MainApp;
import com.owncloud.android.authentication.AccountUtils;
import com.owncloud.android.files.services.FileUploader;
import com.owncloud.android.lib.common.utils.Log_OC;
import com.owncloud.android.utils.FileStorageUtils;


import android.Manifest;
import android.accounts.Account;
import android.content.BroadcastReceiver;
import android.content.Context;
import android.content.Intent;
import android.content.IntentFilter;
import android.content.SharedPreferences;
import android.database.Cursor;
<<<<<<< HEAD
import android.net.ConnectivityManager;
import android.net.NetworkInfo.State;
import android.net.Uri;
import android.os.BatteryManager;
import android.preference.PreferenceManager;
=======
>>>>>>> 58d2754a
import android.provider.MediaStore.Images;
import android.provider.MediaStore.Video;
import android.support.v4.content.ContextCompat;

import com.owncloud.android.authentication.AccountUtils;
import com.owncloud.android.db.PreferenceManager;
import com.owncloud.android.files.services.FileUploader;
import com.owncloud.android.lib.common.utils.Log_OC;
import com.owncloud.android.operations.UploadFileOperation;
import com.owncloud.android.utils.FileStorageUtils;

import com.owncloud.android.MainApp;
import com.owncloud.android.authentication.AccountUtils;
import com.owncloud.android.files.services.FileUploader;
import com.owncloud.android.lib.common.utils.Log_OC;
import com.owncloud.android.utils.FileStorageUtils;

import java.io.File;


public class InstantUploadBroadcastReceiver extends BroadcastReceiver {

    private static String TAG = InstantUploadBroadcastReceiver.class.getName();
    // Image action
    // Unofficial action, works for most devices but not HTC. See: https://github.com/owncloud/android/issues/6
    private static String NEW_PHOTO_ACTION_UNOFFICIAL = "com.android.camera.NEW_PICTURE";
    // Officially supported action since SDK 14:
    // http://developer.android.com/reference/android/hardware/Camera.html#ACTION_NEW_PICTURE
    private static String NEW_PHOTO_ACTION = "android.hardware.action.NEW_PICTURE";
    // Video action
    // Officially supported action since SDK 14:
    // http://developer.android.com/reference/android/hardware/Camera.html#ACTION_NEW_VIDEO
    private static String NEW_VIDEO_ACTION = "android.hardware.action.NEW_VIDEO";

    @Override
    public void onReceive(Context context, Intent intent) {
        Log_OC.d(TAG, "Received: " + intent.getAction());
        if (intent.getAction().equals(NEW_PHOTO_ACTION_UNOFFICIAL)) {
            handleNewPictureAction(context, intent);
            Log_OC.d(TAG, "UNOFFICIAL processed: com.android.camera.NEW_PICTURE");
        } else if (intent.getAction().equals(NEW_PHOTO_ACTION)) {
            handleNewPictureAction(context, intent);
            Log_OC.d(TAG, "OFFICIAL processed: android.hardware.action.NEW_PICTURE");
        } else if (intent.getAction().equals(NEW_VIDEO_ACTION)) {
            handleNewVideoAction(context, intent);
            Log_OC.d(TAG, "OFFICIAL processed: android.hardware.action.NEW_VIDEO");
        } else {
            Log_OC.e(TAG, "Incorrect intent received: " + intent.getAction());
        }
    }

    /**
     * Because we support NEW_PHOTO_ACTION and NEW_PHOTO_ACTION_UNOFFICIAL it can happen that
     * handleNewPictureAction is called twice for the same photo. Use this simple static variable to
     * remember last uploaded photo to filter duplicates. Must not be null!
     */
    static String lastUploadedPhotoPath = "";

    private void handleNewPictureAction(Context context, Intent intent) {
        Cursor c = null;
        String file_path = null;
        String file_name = null;
        String mime_type = null;

        Log_OC.i(TAG, "New photo received");

        if (!PreferenceManager.instantPictureUploadEnabled(context)) {
            Log_OC.d(TAG, "Instant picture upload disabled, ignoring new picture");
            return;
        }

        Account account = AccountUtils.getCurrentOwnCloudAccount(context);
        if (account == null) {
            Log_OC.w(TAG, "No account found for instant upload, aborting");
            return;
        }

        String[] CONTENT_PROJECTION = {
                Images.Media.DATA, Images.Media.DISPLAY_NAME, Images.Media.MIME_TYPE, Images.Media.SIZE };

        int permissionCheck = ContextCompat.checkSelfPermission(context,
                Manifest.permission.READ_EXTERNAL_STORAGE);

        if (android.content.pm.PackageManager.PERMISSION_GRANTED != permissionCheck) {
            Log_OC.w(TAG, "Read external storage permission isn't granted, aborting");
            return;
        }

        Uri contentUri = intent.getData();
        if (contentUri == null) {
            Log_OC.e(TAG, "Unexpected NULL URI in Intent: " + intent.toString());
            return;
        }
        c = context.getContentResolver().query(contentUri, CONTENT_PROJECTION, null, null, null);
        if (!c.moveToFirst()) {
            Log_OC.e(TAG, "Couldn't resolve given uri: " + intent.getDataString());
            return;
        }
        file_path = c.getString(c.getColumnIndex(Images.Media.DATA));
        file_name = c.getString(c.getColumnIndex(Images.Media.DISPLAY_NAME));
        mime_type = c.getString(c.getColumnIndex(Images.Media.MIME_TYPE));
        c.close();
        
        Log_OC.d(TAG, file_path + "");

        if (file_path.equals(lastUploadedPhotoPath)) {
            Log_OC.d(TAG, "Duplicate detected: " + file_path + ". Ignore.");
            return;
        }

        lastUploadedPhotoPath = file_path;
        Log_OC.d(TAG, "Path: " + file_path + "");

        new FileUploader.UploadRequester();

        int behaviour = getUploadBehaviour(context);
        FileUploader.UploadRequester requester = new FileUploader.UploadRequester();
        requester.uploadNewFile(
                context,
                account,
                file_path,
                FileStorageUtils.getInstantUploadFilePath(context, file_name),
                behaviour,
                mime_type,
                true,           // create parent folder if not existent
                UploadFileOperation.CREATED_AS_INSTANT_PICTURE
        );
    }

    private Integer getUploadBehaviour(Context context) {
        SharedPreferences appPreferences = android.preference.PreferenceManager.getDefaultSharedPreferences(context);
        String behaviour = appPreferences.getString("prefs_instant_behaviour", "NOTHING");

        if (behaviour.equalsIgnoreCase("NOTHING")) {
            Log_OC.d(TAG, "upload file and do nothing");
            return FileUploader.LOCAL_BEHAVIOUR_FORGET;
        } else if (behaviour.equalsIgnoreCase("MOVE")) {
            Log_OC.d(TAG, "upload file and move file to oc folder");
            return FileUploader.LOCAL_BEHAVIOUR_MOVE;
        }
        return null;
    }

    private void handleNewVideoAction(Context context, Intent intent) {
        Cursor c = null;
        String file_path = null;
        String file_name = null;
        String mime_type = null;

        Log_OC.i(TAG, "New video received");

        if (!PreferenceManager.instantVideoUploadEnabled(context)) {
            Log_OC.d(TAG, "Instant video upload disabled, ignoring new video");
            return;
        }

        Account account = AccountUtils.getCurrentOwnCloudAccount(context);
        if (account == null) {
            Log_OC.w(TAG, "No account found for instant upload, aborting");
            return;
        }

        String[] CONTENT_PROJECTION = {Video.Media.DATA, Video.Media.DISPLAY_NAME, Video.Media.MIME_TYPE,
                Video.Media.SIZE};
        c = context.getContentResolver().query(intent.getData(), CONTENT_PROJECTION, null, null, null);
        if (!c.moveToFirst()) {
            Log_OC.e(TAG, "Couldn't resolve given uri: " + intent.getDataString());
            return;
        }
        file_path = c.getString(c.getColumnIndex(Video.Media.DATA));
        file_name = c.getString(c.getColumnIndex(Video.Media.DISPLAY_NAME));
        mime_type = c.getString(c.getColumnIndex(Video.Media.MIME_TYPE));
        c.close();
        Log_OC.d(TAG, file_path + "");

        int behaviour = getUploadBehaviour(context);
        FileUploader.UploadRequester requester = new FileUploader.UploadRequester();
        requester.uploadNewFile(
                context,
                account,
                file_path,
                FileStorageUtils.getInstantVideoUploadFilePath(context, file_name),
                behaviour,
                mime_type,
                true,           // create parent folder if not existent
                UploadFileOperation.CREATED_AS_INSTANT_VIDEO
        );
    }

    public static boolean isOnline(Context context) {
        ConnectivityManager cm = (ConnectivityManager) context.getSystemService(Context.CONNECTIVITY_SERVICE);
        return cm.getActiveNetworkInfo() != null && cm.getActiveNetworkInfo().isConnected();
    }

    public static boolean isConnectedViaWiFi(Context context) {
        ConnectivityManager cm = (ConnectivityManager) context.getSystemService(Context.CONNECTIVITY_SERVICE);
        return cm != null && cm.getActiveNetworkInfo() != null
                && cm.getActiveNetworkInfo().getType() == ConnectivityManager.TYPE_WIFI
                && cm.getActiveNetworkInfo().getState() == State.CONNECTED;
    }

    public static boolean isCharging(Context context){
        IntentFilter ifilter = new IntentFilter(Intent.ACTION_BATTERY_CHANGED);
        Intent batteryStatus = context.registerReceiver(null, ifilter);

        int status = 0;
        if (batteryStatus != null) {
            status = batteryStatus.getIntExtra(BatteryManager.EXTRA_STATUS, -1);
        }
        return status == BatteryManager.BATTERY_STATUS_CHARGING ||
                status == BatteryManager.BATTERY_STATUS_FULL;
    }

    public static boolean instantPictureUploadEnabled(Context context) {
        return PreferenceManager.getDefaultSharedPreferences(context).getBoolean("instant_uploading", false);
    }

    public static boolean instantVideoUploadEnabled(Context context) {
        return PreferenceManager.getDefaultSharedPreferences(context).getBoolean("instant_video_uploading", false);
    }

    public static boolean instantPictureUploadViaWiFiOnly(Context context) {
        return PreferenceManager.getDefaultSharedPreferences(context).getBoolean("instant_upload_on_wifi", false);
    }

    public static boolean instantVideoUploadViaWiFiOnly(Context context) {
        return PreferenceManager.getDefaultSharedPreferences(context).getBoolean("instant_video_upload_on_wifi", false);
    }
    public static boolean instantUploadWhenChargingOnly(Context context) {
        return PreferenceManager.getDefaultSharedPreferences(context).getBoolean("instant_upload_on_charging", false);
    }
    public static boolean instantVideoUploadWhenChargingOnly(Context context) {
        return PreferenceManager.getDefaultSharedPreferences(context).getBoolean("instant_video_upload_on_charging", false);
    }
}<|MERGE_RESOLUTION|>--- conflicted
+++ resolved
@@ -20,16 +20,6 @@
  */
 
 package com.owncloud.android.files;
-
-import android.Manifest;
-import java.io.File;
-
-import com.owncloud.android.MainApp;
-import com.owncloud.android.authentication.AccountUtils;
-import com.owncloud.android.files.services.FileUploader;
-import com.owncloud.android.lib.common.utils.Log_OC;
-import com.owncloud.android.utils.FileStorageUtils;
-
 
 import android.Manifest;
 import android.accounts.Account;
@@ -39,14 +29,10 @@
 import android.content.IntentFilter;
 import android.content.SharedPreferences;
 import android.database.Cursor;
-<<<<<<< HEAD
 import android.net.ConnectivityManager;
 import android.net.NetworkInfo.State;
 import android.net.Uri;
 import android.os.BatteryManager;
-import android.preference.PreferenceManager;
-=======
->>>>>>> 58d2754a
 import android.provider.MediaStore.Images;
 import android.provider.MediaStore.Video;
 import android.support.v4.content.ContextCompat;
@@ -57,14 +43,6 @@
 import com.owncloud.android.lib.common.utils.Log_OC;
 import com.owncloud.android.operations.UploadFileOperation;
 import com.owncloud.android.utils.FileStorageUtils;
-
-import com.owncloud.android.MainApp;
-import com.owncloud.android.authentication.AccountUtils;
-import com.owncloud.android.files.services.FileUploader;
-import com.owncloud.android.lib.common.utils.Log_OC;
-import com.owncloud.android.utils.FileStorageUtils;
-
-import java.io.File;
 
 
 public class InstantUploadBroadcastReceiver extends BroadcastReceiver {
@@ -149,7 +127,7 @@
         file_name = c.getString(c.getColumnIndex(Images.Media.DISPLAY_NAME));
         mime_type = c.getString(c.getColumnIndex(Images.Media.MIME_TYPE));
         c.close();
-        
+
         Log_OC.d(TAG, file_path + "");
 
         if (file_path.equals(lastUploadedPhotoPath)) {
@@ -259,26 +237,4 @@
         return status == BatteryManager.BATTERY_STATUS_CHARGING ||
                 status == BatteryManager.BATTERY_STATUS_FULL;
     }
-
-    public static boolean instantPictureUploadEnabled(Context context) {
-        return PreferenceManager.getDefaultSharedPreferences(context).getBoolean("instant_uploading", false);
-    }
-
-    public static boolean instantVideoUploadEnabled(Context context) {
-        return PreferenceManager.getDefaultSharedPreferences(context).getBoolean("instant_video_uploading", false);
-    }
-
-    public static boolean instantPictureUploadViaWiFiOnly(Context context) {
-        return PreferenceManager.getDefaultSharedPreferences(context).getBoolean("instant_upload_on_wifi", false);
-    }
-
-    public static boolean instantVideoUploadViaWiFiOnly(Context context) {
-        return PreferenceManager.getDefaultSharedPreferences(context).getBoolean("instant_video_upload_on_wifi", false);
-    }
-    public static boolean instantUploadWhenChargingOnly(Context context) {
-        return PreferenceManager.getDefaultSharedPreferences(context).getBoolean("instant_upload_on_charging", false);
-    }
-    public static boolean instantVideoUploadWhenChargingOnly(Context context) {
-        return PreferenceManager.getDefaultSharedPreferences(context).getBoolean("instant_video_upload_on_charging", false);
-    }
 }