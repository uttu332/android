--- conflicted
+++ resolved
@@ -853,11 +853,6 @@
                 + ProviderTableMeta.UPLOADS_UPLOAD_TIME + " INTEGER, "
                 + ProviderTableMeta.UPLOADS_FORCE_OVERWRITE + " INTEGER, "  // boolean
                 + ProviderTableMeta.UPLOADS_IS_CREATE_REMOTE_FOLDER + " INTEGER, "  // boolean
-<<<<<<< HEAD
-                + ProviderTableMeta.UPLOADS_IS_WHILE_CHARGING_ONLY + " INTEGER, "  // boolean
-                + ProviderTableMeta.UPLOADS_IS_WIFI_ONLY + " INTEGER, " // boolean
-=======
->>>>>>> 8b85a734
                 + ProviderTableMeta.UPLOADS_UPLOAD_END_TIMESTAMP + " INTEGER, "
                 + ProviderTableMeta.UPLOADS_LAST_RESULT + " INTEGER, "     // Upload LastResult
                 + ProviderTableMeta.UPLOADS_CREATED_BY + " INTEGER );"    // Upload createdBy
