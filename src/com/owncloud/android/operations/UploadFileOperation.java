--- conflicted
+++ resolved
@@ -321,44 +321,6 @@
             while (listener.hasNext()) {
                 mUploadOperation.addDatatransferProgressListener(listener.next());
             }
-<<<<<<< HEAD
-            if (!mCancellationRequested.get()) {
-                result = mUploadOperation.execute(client);
-
-                /// move local temporal file or original file to its corresponding
-                // location in the ownCloud local folder
-                if (result.isSuccess()) {
-                    if (mLocalBehaviour == FileUploader.LOCAL_BEHAVIOUR_FORGET) {
-                        mFile.setStoragePath(null);
-                    } else if (mLocalBehaviour == FileUploader.LOCAL_BEHAVIOUR_REMOVE){
-                        mFile.setStoragePath(null);
-                        originalFile.delete();
-                    } else {
-                        mFile.setStoragePath(expectedPath);
-                        File fileToMove = null;
-                        if (temporalFile != null) { // FileUploader.LOCAL_BEHAVIOUR_COPY
-                            // ; see where temporalFile was
-                            // set
-                            fileToMove = temporalFile;
-                        } else { // FileUploader.LOCAL_BEHAVIOUR_MOVE
-                            fileToMove = originalFile;
-                        }
-                        if (!expectedFile.equals(fileToMove)) {
-                            File expectedFolder = expectedFile.getParentFile();
-                            expectedFolder.mkdirs();
-                            if (!expectedFolder.isDirectory() || !fileToMove.renameTo(expectedFile)) {
-                                mFile.setStoragePath(null); // forget the local file
-                                // by now, treat this as a success; the file was
-                                // uploaded; the user won't like that the local file
-                                // is not linked, but this should be a very rare
-                                // fail;
-                                // the best option could be show a warning message
-                                // (but not a fail)
-                                // result = new
-                                // RemoteOperationResult(ResultCode.LOCAL_STORAGE_NOT_MOVED);
-                                // return result;
-                            }
-=======
             if (mCancellationRequested.get()) {
                 throw new OperationCancelledException();
             }
@@ -395,7 +357,6 @@
                             // result = new
                             // RemoteOperationResult(ResultCode.LOCAL_STORAGE_NOT_MOVED);
                             // return result;
->>>>>>> bba29647
                         }
                     }
                     FileDataStorageManager.triggerMediaScan(originalFile.getAbsolutePath());
