--- conflicted
+++ resolved
@@ -27,10 +27,7 @@
 import com.owncloud.android.datamodel.FileDataStorageManager;
 import com.owncloud.android.datamodel.OCFile;
 import com.owncloud.android.db.OCUpload;
-<<<<<<< HEAD
-=======
 import com.owncloud.android.db.PreferenceReader;
->>>>>>> 07117ce9
 import com.owncloud.android.files.services.FileUploader;
 import com.owncloud.android.lib.common.OwnCloudClient;
 import com.owncloud.android.lib.common.network.OnDatatransferProgressListener;
@@ -46,10 +43,7 @@
 import com.owncloud.android.lib.resources.files.RemoteFile;
 import com.owncloud.android.lib.resources.files.UploadRemoteFileOperation;
 import com.owncloud.android.operations.common.SyncOperation;
-<<<<<<< HEAD
-=======
 import com.owncloud.android.utils.ConnectivityUtils;
->>>>>>> 07117ce9
 import com.owncloud.android.utils.FileStorageUtils;
 import com.owncloud.android.utils.MimetypeIconUtil;
 import com.owncloud.android.utils.UriUtils;
@@ -161,10 +155,7 @@
      */
     private String mOriginalStoragePath = null;
     private Set<OnDatatransferProgressListener> mDataTransferListeners = new HashSet<OnDatatransferProgressListener>();
-<<<<<<< HEAD
-=======
     private OnRenameListener mRenameUploadListener;
->>>>>>> 07117ce9
 
     private final AtomicBoolean mCancellationRequested = new AtomicBoolean(false);
     private final AtomicBoolean mUploadStarted = new AtomicBoolean(false);
@@ -276,17 +267,16 @@
         return mFile.getMimetype();
     }
 
-<<<<<<< HEAD
+    public int getLocalBehaviour() {
+        return mLocalBehaviour;
+    }
+
     public void setRemoteFolderToBeCreated() {
         mRemoteFolderToBeCreated = true;
     }
 
     public boolean wasRenamed() {
         return mWasRenamed;
-=======
-    public int getLocalBehaviour() {
-        return mLocalBehaviour;
->>>>>>> 07117ce9
     }
 
     public void setCreatedBy(int createdBy) {
@@ -296,37 +286,6 @@
         }
     }
 
-<<<<<<< HEAD
-    public int getCreatedBy () {
-        return mCreatedBy;
-    }
-
-    public boolean isInstantPicture() {
-        return mCreatedBy == CREATED_AS_INSTANT_PICTURE;
-    }
-
-    public boolean isInstantVideo() {
-        return mCreatedBy == CREATED_AS_INSTANT_VIDEO;
-    }
-
-    public void setOCUploadId(long id){
-        mOCUploadId = id;
-    }
-    public long getOCUploadId() {
-        return mOCUploadId;
-=======
-    public boolean wasRenamed() {
-        return mWasRenamed;
->>>>>>> 07117ce9
-    }
-
-    public void setCreatedBy(int createdBy) {
-        mCreatedBy = createdBy;
-        if (createdBy < CREATED_BY_USER || CREATED_AS_INSTANT_VIDEO < createdBy) {
-            mCreatedBy = CREATED_BY_USER;
-        }
-    }
-
     public int getCreatedBy () {
         return mCreatedBy;
     }
@@ -372,13 +331,10 @@
         if(mUploadOperation != null){
             mUploadOperation.removeDatatransferProgressListener(listener);
         }
-<<<<<<< HEAD
-=======
     }
 
     public void addRenameUploadListener (OnRenameListener listener) {
         mRenameUploadListener = listener;
->>>>>>> 07117ce9
     }
 
     @Override
@@ -388,15 +344,6 @@
         RemoteOperationResult result = null;
         File temporalFile = null, originalFile = new File(mOriginalStoragePath), expectedFile = null;
 
-<<<<<<< HEAD
-        // check if the file continues existing before schedule the operation
-        if (!originalFile.exists()) {
-            Log_OC.d(TAG, mOriginalStoragePath.toString() + " not exists anymore");
-            return new RemoteOperationResult(ResultCode.LOCAL_FILE_NOT_FOUND);
-        }
-
-        try {
-=======
         try {
 
             /// Check that connectivity conditions are met and delays the upload otherwise
@@ -411,7 +358,6 @@
                 return new RemoteOperationResult(ResultCode.LOCAL_FILE_NOT_FOUND);
             }
 
->>>>>>> 07117ce9
             /// check the existence of the parent folder for the file to upload
             String remoteParentPath = new File(getRemotePath()).getParent();
             remoteParentPath = remoteParentPath.endsWith(OCFile.PATH_SEPARATOR) ?
@@ -550,8 +496,6 @@
 
 
     /**
-<<<<<<< HEAD
-=======
      * Checks origin of current upload and network type to decide if should be delayed, according to
      * current user preferences.
      *
@@ -572,7 +516,6 @@
 
 
     /**
->>>>>>> 07117ce9
      * Checks the existence of the folder where the current file will be uploaded both
      * in the remote server and in the local database.
      * <p/>
@@ -909,12 +852,9 @@
         file.setRemoteId(remoteFile.getRemoteId());
     }
 
-<<<<<<< HEAD
-=======
     public interface OnRenameListener {
 
         void onRenameUpload();
     }
->>>>>>> 07117ce9
 
 }