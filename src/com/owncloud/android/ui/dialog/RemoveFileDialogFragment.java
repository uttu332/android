--- conflicted
+++ resolved
@@ -53,11 +53,7 @@
         Bundle args = new Bundle();
         
         int messageStringId = R.string.confirmation_remove_file_alert;
-        
-<<<<<<< HEAD
-        int posBtn = R.string.confirmation_remove_file_remote;
-=======
->>>>>>> 6b00ca7d
+
         int negBtn = -1;
         if (file.isFolder()) {
             messageStringId = R.string.confirmation_remove_folder_alert;
