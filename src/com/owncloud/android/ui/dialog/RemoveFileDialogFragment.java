--- conflicted
+++ resolved
@@ -54,10 +54,7 @@
         
         int messageStringId = R.string.confirmation_remove_file_alert;
         
-<<<<<<< HEAD
         int posBtn = R.string.confirmation_remove_file_remote;
-=======
->>>>>>> c68980ce
         int negBtn = -1;
         if (file.isFolder()) {
             messageStringId = R.string.confirmation_remove_folder_alert;
