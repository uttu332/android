/* ownCloud Android client application
 *   Copyright (C) 2011  Bartek Przybylski
 *   Copyright (C) 2012-2013 ownCloud Inc.
 *
 *   This program is free software: you can redistribute it and/or modify
 *   it under the terms of the GNU General Public License version 2,
 *   as published by the Free Software Foundation.
 *
 *   This program is distributed in the hope that it will be useful,
 *   but WITHOUT ANY WARRANTY; without even the implied warranty of
 *   MERCHANTABILITY or FITNESS FOR A PARTICULAR PURPOSE.  See the
 *   GNU General Public License for more details.
 *
 *   You should have received a copy of the GNU General Public License
 *   along with this program.  If not, see <http://www.gnu.org/licenses/>.
 *
 */
package com.owncloud.android.ui.fragment;

import java.io.File;
import java.util.ArrayList;

import android.app.Activity;
import android.os.Bundle;
import android.os.Environment;
import android.util.SparseBooleanArray;
import android.view.LayoutInflater;
import android.view.View;
import android.view.ViewGroup;
import android.widget.AdapterView;
import android.widget.ImageView;
import android.widget.ListView;

import com.owncloud.android.R;
import com.owncloud.android.lib.common.utils.Log_OC;
import com.owncloud.android.ui.adapter.LocalFileListAdapter;


/**
 * A Fragment that lists all files and folders in a given LOCAL path.
 * 
 * @author David A. Velasco
 * 
 */
public class LocalFileListFragment extends ExtendedListFragment {
    private static final String TAG = "LocalFileListFragment";
    
    /** Reference to the Activity which this fragment is attached to. For callbacks */
    private LocalFileListFragment.ContainerActivity mContainerActivity;
    
    /** Directory to show */
    private File mDirectory = null;
    
    /** Adapter to connect the data from the directory with the View object */
    private LocalFileListAdapter mAdapter = null;

    
    /**
     * {@inheritDoc}
     */
    @Override
    public void onAttach(Activity activity) {
        super.onAttach(activity);
        try {
            mContainerActivity = (ContainerActivity) activity;
        } catch (ClassCastException e) {
            throw new ClassCastException(activity.toString() + " must implement " + LocalFileListFragment.ContainerActivity.class.getSimpleName());
        }
    }
    
    
    /**
     * {@inheritDoc}
     */
    @Override
    public View onCreateView(LayoutInflater inflater, ViewGroup container, Bundle savedInstanceState) {
        Log_OC.i(TAG, "onCreateView() start");
        View v = super.onCreateView(inflater, container, savedInstanceState);
        getGridView().setChoiceMode(ListView.CHOICE_MODE_MULTIPLE);
        disableSwipe(); // Disable pull refresh
        setMessageForEmptyList(getString(R.string.local_file_list_empty));
        Log_OC.i(TAG, "onCreateView() end");
        return v;
    }    


    /**
     * {@inheritDoc}
     */
    @Override
    public void onActivityCreated(Bundle savedInstanceState) {
        Log_OC.i(TAG, "onActivityCreated() start");
        
        super.onActivityCreated(savedInstanceState);
        mAdapter = new LocalFileListAdapter(mContainerActivity.getInitialDirectory(), getActivity());
        setListAdapter(mAdapter);
        
        Log_OC.i(TAG, "onActivityCreated() stop");
    }
    
<<<<<<< HEAD
    public void selectAll(){
        int numberOfFiles = mAdapter.getCount();
        for(int i = 0; i < numberOfFiles; i++){
            File file = (File) mAdapter.getItem(i);
            if (file != null) {                
                if (!file.isDirectory()) {  
                    /// Click on a file
                    getGridView().setItemChecked(i, true);                       
                    // notify the change to the container Activity
                    mContainerActivity.onFileClick(file);
                }
            }
        }
    }
    
    public void deselectAll(){        
        mAdapter = new LocalFileListAdapter(mContainerActivity.getInitialDirectory(), getActivity());
        setListAdapter(mAdapter);
    }
=======
>>>>>>> bdb959f2
    
    /**
     * Checks the file clicked over. Browses inside if it is a directory. Notifies the container activity in any case.
     */
    @Override
    public void onItemClick(AdapterView<?> l, View v, int position, long id) {
        File file = (File) mAdapter.getItem(position); 
        if (file != null) {
            /// Click on a directory
            if (file.isDirectory()) {
                // just local updates
                listDirectory(file);
                // notify the click to container Activity
                mContainerActivity.onDirectoryClick(file);
                // save index and top position
                saveIndexAndTopPosition(position);
            
            } else {    /// Click on a file
                ImageView checkBoxV = (ImageView) v.findViewById(R.id.custom_checkbox);
                if (checkBoxV != null) {
                    if (getGridView().isItemChecked(position)) {
                        checkBoxV.setImageResource(android.R.drawable.checkbox_on_background);
                    } else {
                        checkBoxV.setImageResource(android.R.drawable.checkbox_off_background);
                    }
                }
                // notify the change to the container Activity
                mContainerActivity.onFileClick(file);
            }
            
        } else {
            Log_OC.w(TAG, "Null object in ListAdapter!!");
        }
    }

    
    /**
     * Call this, when the user presses the up button
     */
    public void onNavigateUp() {
        File parentDir = null;
        if(mDirectory != null) {
            parentDir = mDirectory.getParentFile();  // can be null
        }
        listDirectory(parentDir);

        // restore index and top position
        restoreIndexAndTopPosition();
    }

    
    /**
     * Use this to query the {@link File} object for the directory
     * that is currently being displayed by this fragment
     * 
     * @return File     The currently displayed directory
     */
    public File getCurrentDirectory(){
        return mDirectory;
    }
    
    
    /**
     * Calls {@link LocalFileListFragment#listDirectory(File)} with a null parameter
     * to refresh the current directory.
     */
    public void listDirectory(){
        listDirectory(null);
    }
    
    
    /**
     * Lists the given directory on the view. When the input parameter is null,
     * it will either refresh the last known directory. list the root
     * if there never was a directory.
     * 
     * @param directory     Directory to be listed
     */
    public void listDirectory(File directory) {
        
        // Check input parameters for null
        if(directory == null) {
            if(mDirectory != null){
                directory = mDirectory;
            } else {
                directory = Environment.getExternalStorageDirectory();  // TODO be careful with the state of the storage; could not be available
                if (directory == null) return; // no files to show
            }
        }
        
        
        // if that's not a directory -> List its parent
        if(!directory.isDirectory()){
            Log_OC.w(TAG, "You see, that is not a directory -> " + directory.toString());
            directory = directory.getParentFile();
        }

        imageView.clearChoices();   // by now, only files in the same directory will be kept as selected
        mAdapter.swapDirectory(directory);
        if (mDirectory == null || !mDirectory.equals(directory)) {
            imageView.setSelection(0);
        }
        mDirectory = directory;
    }
    

    /**
     * Returns the fule paths to the files checked by the user
     * 
     * @return      File paths to the files checked by the user.
     */
    public String[] getCheckedFilePaths() {
        ArrayList<String> result = new ArrayList<String>();
        SparseBooleanArray positions = mList.getCheckedItemPositions();
        if (positions.size() > 0) {
            for (int i = 0; i < positions.size(); i++) {
                if (positions.get(positions.keyAt(i)) == true) {
                    result.add(((File) mList.getItemAtPosition(positions.keyAt(i))).getAbsolutePath());
                }
            }

            Log_OC.d(TAG, "Returning " + result.size() + " selected files");
        }
        return result.toArray(new String[result.size()]);
    }

    
    /**
     * Interface to implement by any Activity that includes some instance of LocalFileListFragment
     * 
     * @author David A. Velasco
     */
    public interface ContainerActivity {

        /**
         * Callback method invoked when a directory is clicked by the user on the files list
         *  
         * @param file
         */
        public void onDirectoryClick(File directory);
        
        /**
         * Callback method invoked when a file (non directory) is clicked by the user on the files list
         *  
         * @param file
         */
        public void onFileClick(File file);
        
        
        /**
         * Callback method invoked when the parent activity is fully created to get the directory to list firstly.
         * 
         * @return  Directory to list firstly. Can be NULL.
         */
        public File getInitialDirectory();

    }


}<|MERGE_RESOLUTION|>--- conflicted
+++ resolved
@@ -98,7 +98,6 @@
         Log_OC.i(TAG, "onActivityCreated() stop");
     }
     
-<<<<<<< HEAD
     public void selectAll(){
         int numberOfFiles = mAdapter.getCount();
         for(int i = 0; i < numberOfFiles; i++){
@@ -113,13 +112,6 @@
             }
         }
     }
-    
-    public void deselectAll(){        
-        mAdapter = new LocalFileListAdapter(mContainerActivity.getInitialDirectory(), getActivity());
-        setListAdapter(mAdapter);
-    }
-=======
->>>>>>> bdb959f2
     
     /**
      * Checks the file clicked over. Browses inside if it is a directory. Notifies the container activity in any case.
