/**
 *   ownCloud Android client application
 *
 *   Copyright (C) 2012 Bartek Przybylski
 *   Copyright (C) 2012-2016 ownCloud Inc.
 *
 *   This program is free software: you can redistribute it and/or modify
 *   it under the terms of the GNU General Public License version 2,
 *   as published by the Free Software Foundation.
 *
 *   This program is distributed in the hope that it will be useful,
 *   but WITHOUT ANY WARRANTY; without even the implied warranty of
 *   MERCHANTABILITY or FITNESS FOR A PARTICULAR PURPOSE.  See the
 *   GNU General Public License for more details.
 *
 *   You should have received a copy of the GNU General Public License
 *   along with this program.  If not, see <http://www.gnu.org/licenses/>.
 *
 */

package com.owncloud.android.ui.fragment;

import android.os.Build;
import android.os.Bundle;
import android.support.v4.app.Fragment;
import android.support.v4.widget.SwipeRefreshLayout;
import android.view.LayoutInflater;
import android.view.View;
import android.view.ViewGroup;
import android.widget.AbsListView;
import android.widget.AdapterView;
import android.widget.AdapterView.OnItemClickListener;
import android.widget.GridView;
import android.widget.ListAdapter;
import android.widget.ListView;
import android.widget.TextView;

import com.getbase.floatingactionbutton.FloatingActionButton;
import com.getbase.floatingactionbutton.FloatingActionsMenu;
import com.owncloud.android.R;
import com.owncloud.android.lib.common.utils.Log_OC;
import com.owncloud.android.ui.ExtendedListView;
import com.owncloud.android.ui.activity.OnEnforceableRefreshListener;
import com.owncloud.android.ui.adapter.FileListListAdapter;

import java.util.ArrayList;

import third_parties.in.srain.cube.GridViewWithHeaderAndFooter;

<<<<<<< HEAD

/**
 * TODO extending SherlockListFragment instead of SherlockFragment
 */
=======
>>>>>>> beb10a91
public class ExtendedListFragment extends Fragment
        implements OnItemClickListener, OnEnforceableRefreshListener {

    protected static final String TAG = ExtendedListFragment.class.getSimpleName();

    protected static final String KEY_SAVED_LIST_POSITION = "SAVED_LIST_POSITION"; 

    private static final String KEY_INDEXES = "INDEXES";
    private static final String KEY_FIRST_POSITIONS= "FIRST_POSITIONS";
    private static final String KEY_TOPS = "TOPS";
    private static final String KEY_HEIGHT_CELL = "HEIGHT_CELL";
    private static final String KEY_EMPTY_LIST_MESSAGE = "EMPTY_LIST_MESSAGE";

    protected SwipeRefreshLayout mRefreshListLayout;
    private SwipeRefreshLayout mRefreshGridLayout;
<<<<<<< HEAD
    private SwipeRefreshLayout mRefreshEmptyLayout;
    private TextView mEmptyListMessage;

    private FloatingActionsMenu mFabMain;
    private FloatingActionButton mFabUpload;
    private FloatingActionButton mFabMkdir;
    private FloatingActionButton mFabUploadFromApp;

=======
    protected SwipeRefreshLayout mRefreshEmptyLayout;
    protected TextView mEmptyListMessage;
    
>>>>>>> beb10a91
    // Save the state of the scroll in browsing
    private ArrayList<Integer> mIndexes;
    private ArrayList<Integer> mFirstPositions;
    private ArrayList<Integer> mTops;
    private int mHeightCell = 0;

    private SwipeRefreshLayout.OnRefreshListener mOnRefreshListener = null;

    protected AbsListView mCurrentListView;
    private ExtendedListView mListView;
    private View mListFooterView;
    private GridViewWithHeaderAndFooter mGridView;
    private View mGridFooterView;

    private ListAdapter mAdapter;

    protected void setListAdapter(ListAdapter listAdapter) {
        mAdapter = listAdapter;
        if (android.os.Build.VERSION.SDK_INT >= Build.VERSION_CODES.HONEYCOMB) {
            mCurrentListView.setAdapter(listAdapter);
        } else {
            ((ListView)mCurrentListView).setAdapter(listAdapter);
        }

        mCurrentListView.invalidate();
    }

    protected AbsListView getListView() {
        return mCurrentListView;
    }

    public FloatingActionButton getFabUpload() {
        return mFabUpload;
    }

    public FloatingActionButton getFabUploadFromApp() {
        return mFabUploadFromApp;
    }

    public FloatingActionButton getFabMkdir() {
        return mFabMkdir;
    }

    public FloatingActionsMenu getFabMain() {
        return mFabMain;
    }

    public void switchToGridView() {
        if ((mCurrentListView == mListView)) {

            mListView.setAdapter(null);
            mRefreshListLayout.setVisibility(View.GONE);

            if (mAdapter instanceof FileListListAdapter) {
                ((FileListListAdapter) mAdapter).setGridMode(true);
            }
            mGridView.setAdapter(mAdapter);
            mRefreshGridLayout.setVisibility(View.VISIBLE);

            mCurrentListView = mGridView;
        }
    }

    public void switchToListView() {
        if (mCurrentListView == mGridView) {
            mGridView.setAdapter(null);
            mRefreshGridLayout.setVisibility(View.GONE);

            if (mAdapter instanceof FileListListAdapter) {
                ((FileListListAdapter) mAdapter).setGridMode(false);
            }
            mListView.setAdapter(mAdapter);
            mRefreshListLayout.setVisibility(View.VISIBLE);

            mCurrentListView = mListView;
        }
    }

    public boolean isGridView(){
        if (mAdapter instanceof FileListListAdapter) {
            return ((FileListListAdapter) mAdapter).isGridMode();
        }
        return false;
    }

    
    @Override
    public View onCreateView(LayoutInflater inflater, ViewGroup container,
                             Bundle savedInstanceState) {
        Log_OC.d(TAG, "onCreateView");

        // TODO Tobi remove
//         AbsListView.MultiChoiceModeListener listener = new AbsListView.MultiChoiceModeListener() {
//            @Override
//            public void onItemCheckedStateChanged(ActionMode mode, int position, long id, boolean checked) {
//                // Capture total checked items
//                final int checkedCount = mListView.getCheckedItemCount();
//                // Set the CAB title according to total checked items
//                mode.setTitle(checkedCount + " Selected");
//                // Calls toggleSelection method from ListViewAdapter Class
//                 // mAdapter.toggleSelection(position);
//
//                if (checked){
//                    mAdapter.setNewSelection(position,checked);
//                } else {
//                    mAdapter.removeSelection(position);
//                }
//            }
//
//            @Override
//            public boolean onCreateActionMode(ActionMode mode, Menu menu) {
//                mode.getMenuInflater().inflate(R.menu.context, menu);
//                return true;
//            }
//
//            @Override
//            public boolean onPrepareActionMode(ActionMode mode, Menu menu) {
//                return false;
//            }
//
//            @Override
//            public boolean onActionItemClicked(ActionMode mode, MenuItem item) {
//                return false;
//            }
//
//            @Override
//            public void onDestroyActionMode(ActionMode mode) {
//                // mAdapter.removeSelection();
//            }
//        };

        View v = inflater.inflate(R.layout.list_fragment, null);

        mListView = (ExtendedListView)(v.findViewById(R.id.list_root));
        mListView.setOnItemClickListener(this);
        mListView.setChoiceMode(ListView.CHOICE_MODE_MULTIPLE_MODAL);
        // mListView.setMultiChoiceModeListener(listener);
        mListFooterView = inflater.inflate(R.layout.list_footer, null, false);

        mGridView = (GridViewWithHeaderAndFooter) (v.findViewById(R.id.grid_root));
        mGridView.setNumColumns(GridView.AUTO_FIT);
        mGridView.setOnItemClickListener(this);
        mGridView.setChoiceMode(ListView.CHOICE_MODE_MULTIPLE_MODAL);

        // mGridView.setMultiChoiceModeListener(listener);

        mGridFooterView = inflater.inflate(R.layout.list_footer, null, false);

        if (savedInstanceState != null) {
            int referencePosition = savedInstanceState.getInt(KEY_SAVED_LIST_POSITION);
            if (mCurrentListView == mListView) {
                Log_OC.v(TAG, "Setting and centering around list position " + referencePosition);
                mListView.setAndCenterSelection(referencePosition);
            } else {
                Log_OC.v(TAG, "Setting grid position " + referencePosition);
                mGridView.setSelection(referencePosition);
            }
        }

        // Pull-down to refresh layout
        mRefreshListLayout = (SwipeRefreshLayout) v.findViewById(R.id.swipe_containing_list);
        mRefreshGridLayout = (SwipeRefreshLayout) v.findViewById(R.id.swipe_containing_grid);
        mRefreshEmptyLayout = (SwipeRefreshLayout) v.findViewById(R.id.swipe_containing_empty);
        mEmptyListMessage = (TextView) v.findViewById(R.id.empty_list_view);
        
        onCreateSwipeToRefresh(mRefreshListLayout);
        onCreateSwipeToRefresh(mRefreshGridLayout);
        onCreateSwipeToRefresh(mRefreshEmptyLayout);

        mListView.setEmptyView(mRefreshEmptyLayout);
        mGridView.setEmptyView(mRefreshEmptyLayout);

        mCurrentListView = mListView;   // list as default

        mFabMain = (FloatingActionsMenu) v.findViewById(R.id.fab_main);
        mFabUpload = (FloatingActionButton) v.findViewById(R.id.fab_upload);
        mFabMkdir = (FloatingActionButton) v.findViewById(R.id.fab_mkdir);
        mFabUploadFromApp = (FloatingActionButton) v.findViewById(R.id.fab_upload_from_app);

        return v;
    }

    /**
     * {@inheritDoc}
     */
    @Override
    public void onActivityCreated(Bundle savedInstanceState) {
        super.onActivityCreated(savedInstanceState);
        
        if (savedInstanceState != null) {
            mIndexes = savedInstanceState.getIntegerArrayList(KEY_INDEXES);
            mFirstPositions = savedInstanceState.getIntegerArrayList(KEY_FIRST_POSITIONS);
            mTops = savedInstanceState.getIntegerArrayList(KEY_TOPS);
            mHeightCell = savedInstanceState.getInt(KEY_HEIGHT_CELL);
            setMessageForEmptyList(savedInstanceState.getString(KEY_EMPTY_LIST_MESSAGE));
            
        } else {
            mIndexes = new ArrayList<Integer>();
            mFirstPositions = new ArrayList<Integer>();
            mTops = new ArrayList<Integer>();
            mHeightCell = 0;
        }
    }    
    
    
    @Override
    public void onSaveInstanceState(Bundle savedInstanceState) {
        super.onSaveInstanceState(savedInstanceState);
        Log_OC.d(TAG, "onSaveInstanceState()");
        savedInstanceState.putInt(KEY_SAVED_LIST_POSITION, getReferencePosition());
        savedInstanceState.putIntegerArrayList(KEY_INDEXES, mIndexes);
        savedInstanceState.putIntegerArrayList(KEY_FIRST_POSITIONS, mFirstPositions);
        savedInstanceState.putIntegerArrayList(KEY_TOPS, mTops);
        savedInstanceState.putInt(KEY_HEIGHT_CELL, mHeightCell);
        savedInstanceState.putString(KEY_EMPTY_LIST_MESSAGE, getEmptyViewText());
    }

    /**
     * Calculates the position of the item that will be used as a reference to
     * reposition the visible items in the list when the device is turned to
     * other position.
     * 
     * The current policy is take as a reference the visible item in the center
     * of the screen.
     * 
     * @return The position in the list of the visible item in the center of the
     *         screen.
     */
    protected int getReferencePosition() {
        if (mCurrentListView != null) {
            return (mCurrentListView.getFirstVisiblePosition() +
                    mCurrentListView.getLastVisiblePosition()) / 2;
        } else {
            return 0;
        }
    }


    /*
     * Restore index and position
     */
    protected void restoreIndexAndTopPosition() {
        if (mIndexes.size() > 0) {  
            // needs to be checked; not every browse-up had a browse-down before 
            
            int index = mIndexes.remove(mIndexes.size() - 1);
            final int firstPosition = mFirstPositions.remove(mFirstPositions.size() -1);
            int top = mTops.remove(mTops.size() - 1);

            Log_OC.v(TAG, "Setting selection to position: " + firstPosition + "; top: "
                    + top + "; index: " + index);

            if (mCurrentListView == mListView) {
                if (mHeightCell*index <= mListView.getHeight()) {
                    mListView.setSelectionFromTop(firstPosition, top);
                } else {
                    mListView.setSelectionFromTop(index, 0);
                }

            } else {
                if (mHeightCell*index <= mGridView.getHeight()) {
                    mGridView.setSelection(firstPosition);
                    //mGridView.smoothScrollToPosition(firstPosition);
                } else {
                    mGridView.setSelection(index);
                    //mGridView.smoothScrollToPosition(index);
                }
            }

        }
    }
    
    /*
     * Save index and top position
     */
    protected void saveIndexAndTopPosition(int index) {
        
        mIndexes.add(index);
        
        int firstPosition = mCurrentListView.getFirstVisiblePosition();
        mFirstPositions.add(firstPosition);
        
        View view = mCurrentListView.getChildAt(0);
        int top = (view == null) ? 0 : view.getTop() ;

        mTops.add(top);
        
        // Save the height of a cell
        mHeightCell = (view == null || mHeightCell != 0) ? mHeightCell : view.getHeight();
    }
    
    
    @Override
    public void onItemClick (AdapterView<?> parent, View view, int position, long id) {
        // to be @overriden
    }

    @Override
    public void onRefresh() {
        mRefreshListLayout.setRefreshing(false);
        mRefreshGridLayout.setRefreshing(false);
        mRefreshEmptyLayout.setRefreshing(false);

        if (mOnRefreshListener != null) {
            mOnRefreshListener.onRefresh();
        }
    }
    public void setOnRefreshListener(OnEnforceableRefreshListener listener) {
        mOnRefreshListener = listener;
    }
    

    /**
     * Disables swipe gesture.
     *
     * Sets the 'enabled' state of the refresh layouts contained in the fragment.
     *
     * When 'false' is set, prevents user gestures but keeps the option to refresh programatically,
     *
     * @param   enabled     Desired state for capturing swipe gesture.
     */
    public void setSwipeEnabled(boolean enabled) {
        mRefreshListLayout.setEnabled(enabled);
        mRefreshGridLayout.setEnabled(enabled);
        mRefreshEmptyLayout.setEnabled(enabled);
    }

    /**
     * Sets the 'visibility' state of the FAB contained in the fragment.
     *
     * When 'false' is set, FAB visibility is set to View.GONE programatically,
     *
     * @param   enabled     Desired visibility for the FAB.
     */
    public void setFabEnabled(boolean enabled) {
        if(enabled) {
            mFabMain.setVisibility(View.VISIBLE);
        } else {
            mFabMain.setVisibility(View.GONE);
        }
    }

    /**
     * Set message for empty list view
     */
    public void setMessageForEmptyList(String message) {
        if (mEmptyListMessage != null) {
            mEmptyListMessage.setText(message);
        }
    }

    /**
     * Get the text of EmptyListMessage TextView
     * 
     * @return String
     */
    public String getEmptyViewText() {
        return (mEmptyListMessage != null) ? mEmptyListMessage.getText().toString() : "";
    }

    protected void onCreateSwipeToRefresh(SwipeRefreshLayout refreshLayout) {
        // Colors in animations
        refreshLayout.setColorSchemeResources(R.color.color_accent, R.color.primary,
                R.color.primary_dark);

        refreshLayout.setOnRefreshListener(this);
    }

    @Override
    public void onRefresh(boolean ignoreETag) {
        mRefreshListLayout.setRefreshing(false);
        mRefreshGridLayout.setRefreshing(false);
        mRefreshEmptyLayout.setRefreshing(false);

        if (mOnRefreshListener != null) {
            mOnRefreshListener.onRefresh();
        }
    }

    protected void setChoiceMode(int choiceMode) {
        if (android.os.Build.VERSION.SDK_INT >= Build.VERSION_CODES.HONEYCOMB) {
            mListView.setChoiceMode(choiceMode);
            mGridView.setChoiceMode(choiceMode);
        } else {
            ((ListView)mListView).setChoiceMode(choiceMode);
        }
    }

    protected void registerForContextMenu() {
        registerForContextMenu(mListView);
        registerForContextMenu(mGridView);
        mListView.setOnCreateContextMenuListener(this);
        mGridView.setOnCreateContextMenuListener(this);
    }

    /**
     * TODO doc
     * To be called before setAdapter, or GridViewWithHeaderAndFooter will throw an exception
     *
     * @param enabled
     */
    protected void setFooterEnabled(boolean enabled) {
        if (enabled) {
            if (mGridView.getFooterViewCount() == 0) {
                if (mGridFooterView.getParent() != null ) {
                    ((ViewGroup) mGridFooterView.getParent()).removeView(mGridFooterView);
                }
                mGridView.addFooterView(mGridFooterView, null, false);
            }
            mGridFooterView.invalidate();

            if (mListView.getFooterViewsCount() == 0) {
                if (mListFooterView.getParent() != null ) {
                    ((ViewGroup) mListFooterView.getParent()).removeView(mListFooterView);
                }
                mListView.addFooterView(mListFooterView, null, false);
            }
            mListFooterView.invalidate();

        } else {
            mGridView.removeFooterView(mGridFooterView);
            mListView.removeFooterView(mListFooterView);
        }
    }

    /**
     * TODO doc
     * @param text
     */
    protected void setFooterText(String text) {
        if (text != null && text.length() > 0) {
            ((TextView)mListFooterView.findViewById(R.id.footerText)).setText(text);
            ((TextView)mGridFooterView.findViewById(R.id.footerText)).setText(text);
            setFooterEnabled(true);

        } else {
            setFooterEnabled(false);
        }
    }

}<|MERGE_RESOLUTION|>--- conflicted
+++ resolved
@@ -47,19 +47,12 @@
 
 import third_parties.in.srain.cube.GridViewWithHeaderAndFooter;
 
-<<<<<<< HEAD
-
-/**
- * TODO extending SherlockListFragment instead of SherlockFragment
- */
-=======
->>>>>>> beb10a91
 public class ExtendedListFragment extends Fragment
         implements OnItemClickListener, OnEnforceableRefreshListener {
 
     protected static final String TAG = ExtendedListFragment.class.getSimpleName();
 
-    protected static final String KEY_SAVED_LIST_POSITION = "SAVED_LIST_POSITION"; 
+    protected static final String KEY_SAVED_LIST_POSITION = "SAVED_LIST_POSITION";
 
     private static final String KEY_INDEXES = "INDEXES";
     private static final String KEY_FIRST_POSITIONS= "FIRST_POSITIONS";
@@ -69,20 +62,15 @@
 
     protected SwipeRefreshLayout mRefreshListLayout;
     private SwipeRefreshLayout mRefreshGridLayout;
-<<<<<<< HEAD
-    private SwipeRefreshLayout mRefreshEmptyLayout;
-    private TextView mEmptyListMessage;
 
     private FloatingActionsMenu mFabMain;
     private FloatingActionButton mFabUpload;
     private FloatingActionButton mFabMkdir;
     private FloatingActionButton mFabUploadFromApp;
 
-=======
     protected SwipeRefreshLayout mRefreshEmptyLayout;
     protected TextView mEmptyListMessage;
-    
->>>>>>> beb10a91
+
     // Save the state of the scroll in browsing
     private ArrayList<Integer> mIndexes;
     private ArrayList<Integer> mFirstPositions;
