--- conflicted
+++ resolved
@@ -40,12 +40,9 @@
 import android.widget.ListView;
 import android.widget.TextView;
 
-<<<<<<< HEAD
 import com.owncloud.android.MainApp;
-=======
 import com.getbase.floatingactionbutton.FloatingActionButton;
 import com.getbase.floatingactionbutton.FloatingActionsMenu;
->>>>>>> 6b00ca7d
 import com.owncloud.android.R;
 import com.owncloud.android.lib.common.utils.Log_OC;
 import com.owncloud.android.ui.ExtendedListView;
@@ -82,7 +79,7 @@
     private FloatingActionButton mFabUpload;
     private FloatingActionButton mFabMkdir;
     private FloatingActionButton mFabUploadFromApp;
-    
+
     // Save the state of the scroll in browsing
     private ArrayList<Integer> mIndexes;
     private ArrayList<Integer> mFirstPositions;
@@ -280,7 +277,7 @@
         SharedPreferences appPreferences = PreferenceManager
                 .getDefaultSharedPreferences(MainApp.getAppContext());
         mScale = appPreferences.getFloat(GRID_COLUMNS, -1.0f);
-    }    
+    }
     
     
     @Override
