--- conflicted
+++ resolved
@@ -335,17 +335,10 @@
         return (mEmptyListMessage != null) ? mEmptyListMessage.getText().toString() : "";
     }
 
-<<<<<<< HEAD
     protected void onCreateSwipeToRefresh(SwipeRefreshLayout refreshLayout) {
-        // Colors in animations: background
-        refreshLayout.setColorScheme(R.color.background_color, R.color.background_color,
-                R.color.background_color, R.color.background_color);
-=======
-    private void onCreateSwipeToRefresh(SwipeRefreshLayout refreshLayout) {
         // Colors in animations
         refreshLayout.setColorSchemeResources(R.color.color_accent, R.color.primary,
                 R.color.primary_dark);
->>>>>>> 0c7a9c3e
 
         refreshLayout.setOnRefreshListener(this);
     }
