--- conflicted
+++ resolved
@@ -335,11 +335,7 @@
                 Intent action = new Intent(getActivity(), FolderPickerActivity.class);
 
                 // Pass mTargetFile that contains info of selected file/folder
-<<<<<<< HEAD
-                action.putExtra(MoveActivity.EXTRA_TARGET_FILE, (Parcelable)mTargetFile);
-=======
-                action.putExtra(FolderPickerActivity.EXTRA_FILE, mTargetFile);
->>>>>>> cd883c67
+                action.putExtra(FolderPickerActivity.EXTRA_FILE, (Parcelable)mTargetFile);
                 getActivity().startActivityForResult(action, FileDisplayActivity.ACTION_MOVE_FILES);
                 return true;
             }
