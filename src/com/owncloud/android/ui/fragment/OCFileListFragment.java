/**
 *   ownCloud Android client application
 *
 *   @author Bartek Przybylski
 *   @author masensio
 *   @author David A. Velasco
 *   Copyright (C) 2011  Bartek Przybylski
 *   Copyright (C) 2015 ownCloud Inc.
 *
 *   This program is free software: you can redistribute it and/or modify
 *   it under the terms of the GNU General Public License version 2,
 *   as published by the Free Software Foundation.
 *
 *   This program is distributed in the hope that it will be useful,
 *   but WITHOUT ANY WARRANTY; without even the implied warranty of
 *   MERCHANTABILITY or FITNESS FOR A PARTICULAR PURPOSE.  See the
 *   GNU General Public License for more details.
 *
 *   You should have received a copy of the GNU General Public License
 *   along with this program.  If not, see <http://www.gnu.org/licenses/>.
 *
 */
package com.owncloud.android.ui.fragment;

import android.app.Activity;
import android.content.Intent;
import android.os.Bundle;
import android.support.v4.widget.SwipeRefreshLayout;
import android.view.ContextMenu;
import android.view.Menu;
import android.view.MenuInflater;
import android.view.MenuItem;
import android.view.View;
import android.widget.AdapterView;
import android.widget.AdapterView.AdapterContextMenuInfo;
import android.widget.PopupMenu;

import com.owncloud.android.R;
import com.owncloud.android.authentication.AccountUtils;
import com.owncloud.android.datamodel.FileDataStorageManager;
import com.owncloud.android.datamodel.OCFile;
import com.owncloud.android.files.FileMenuFilter;
import com.owncloud.android.lib.common.utils.Log_OC;
import com.owncloud.android.lib.resources.status.OwnCloudVersion;
import com.owncloud.android.ui.activity.FileActivity;
import com.owncloud.android.ui.activity.FileDisplayActivity;
import com.owncloud.android.ui.activity.FolderPickerActivity;
import com.owncloud.android.ui.activity.OnEnforceableRefreshListener;
import com.owncloud.android.ui.adapter.FileListListAdapter;
import com.owncloud.android.ui.dialog.ConfirmationDialogFragment;
import com.owncloud.android.ui.dialog.FileActionsDialogFragment;
import com.owncloud.android.ui.dialog.RemoveFileDialogFragment;
import com.owncloud.android.ui.dialog.RenameFileDialogFragment;
import com.owncloud.android.ui.preview.PreviewImageFragment;
import com.owncloud.android.ui.preview.PreviewMediaFragment;
import com.owncloud.android.utils.DialogMenuItem;
import com.owncloud.android.utils.FileStorageUtils;

import java.io.File;
import java.util.Vector;

/**
 * A Fragment that lists all files and folders in a given path.
 *
 * TODO refactor to get rid of direct dependency on FileDisplayActivity
 */
<<<<<<< HEAD
public class OCFileListFragment extends ExtendedListFragment {

=======
public class OCFileListFragment extends ExtendedListFragment implements FileActionsDialogFragment.FileActionsDialogFragmentListener {
    
>>>>>>> 136db6a7
    private static final String TAG = OCFileListFragment.class.getSimpleName();

    private static final String MY_PACKAGE = OCFileListFragment.class.getPackage() != null ?
            OCFileListFragment.class.getPackage().getName() : "com.owncloud.android.ui.fragment";

    public final static String ARG_JUST_FOLDERS = MY_PACKAGE + ".JUST_FOLDERS";
    public final static String ARG_ALLOW_CONTEXTUAL_ACTIONS = MY_PACKAGE + ".ALLOW_CONTEXTUAL";

    private static final String KEY_FILE = MY_PACKAGE + ".extra.FILE";

    private FileFragment.ContainerActivity mContainerActivity;

    private OCFile mFile = null;
    private FileListListAdapter mAdapter;
    private boolean mJustFolders;
    
    private OCFile mTargetFile;
    
   
    
    /**
     * {@inheritDoc}
     */
    @Override
    public void onAttach(Activity activity) {
        super.onAttach(activity);
        Log_OC.e(TAG, "onAttach");
        try {
            mContainerActivity = (FileFragment.ContainerActivity) activity;

        } catch (ClassCastException e) {
            throw new ClassCastException(activity.toString() + " must implement " +
                    FileFragment.ContainerActivity.class.getSimpleName());
        }
        try {
            setOnRefreshListener((OnEnforceableRefreshListener) activity);
            
        } catch (ClassCastException e) {
            throw new ClassCastException(activity.toString() + " must implement " +
                    SwipeRefreshLayout.OnRefreshListener.class.getSimpleName());
        }
    }


    @Override
    public void onDetach() {
        setOnRefreshListener(null);
        mContainerActivity = null;
        super.onDetach();
    }

    /**
     * {@inheritDoc}
     */
    @Override
    public void onActivityCreated(Bundle savedInstanceState) {
        super.onActivityCreated(savedInstanceState);
        Log_OC.e(TAG, "onActivityCreated() start");

        if (savedInstanceState != null) {
            mFile = savedInstanceState.getParcelable(KEY_FILE);
        }

        if (mJustFolders) {
            setFooterEnabled(false);
        } else {
            setFooterEnabled(true);
        }

        Bundle args = getArguments();
        mJustFolders = (args == null) ? false : args.getBoolean(ARG_JUST_FOLDERS, false);
        mAdapter = new FileListListAdapter(
                mJustFolders,
                getActivity(),
                mContainerActivity
        );
        setListAdapter(mAdapter);

        registerLongClickListener();
  }

    private void registerLongClickListener() {
        getListView().setOnItemLongClickListener(new AdapterView.OnItemLongClickListener() {
            public boolean onItemLongClick(AdapterView<?> arg0, View v,
                                           int index, long arg3) {
                showFileAction(index);
                return true;
            }
        });
    }


    private void showFileAction(int fileIndex) {
        Bundle args = getArguments();
        PopupMenu pm = new PopupMenu(getActivity(),null);
        Menu menu = pm.getMenu();

        boolean allowContextualActions =
                (args == null) ? true : args.getBoolean(ARG_ALLOW_CONTEXTUAL_ACTIONS, true);

        if (allowContextualActions) {
            MenuInflater inflater = getActivity().getMenuInflater();

            inflater.inflate(R.menu.file_actions_menu, menu);
            OCFile targetFile = (OCFile) mAdapter.getItem(fileIndex);

            if (mContainerActivity.getStorageManager() != null) {
                FileMenuFilter mf = new FileMenuFilter(
                        targetFile,
                        mContainerActivity.getStorageManager().getAccount(),
                        mContainerActivity,
                        getActivity()
                );
                mf.filter(menu);
            }

            /// TODO break this direct dependency on FileDisplayActivity... if possible
            MenuItem item = menu.findItem(R.id.action_open_file_with);
            FileFragment frag = ((FileDisplayActivity)getActivity()).getSecondFragment();
            if (frag != null && frag instanceof FileDetailFragment &&
                    frag.getFile().getFileId() == targetFile.getFileId()) {
                item = menu.findItem(R.id.action_see_details);
                if (item != null) {
                    item.setVisible(false);
                    item.setEnabled(false);
                }
            }

            FileActionsDialogFragment dialog = FileActionsDialogFragment.newInstance(menu, fileIndex);
            dialog.setTargetFragment(this, 0);
            dialog.show(getFragmentManager(), FileActionsDialogFragment.FTAG_FILE_ACTIONS);
        }
    }

    /**
     * Saves the current listed folder.
     */
    @Override
    public void onSaveInstanceState(Bundle outState) {
        super.onSaveInstanceState(outState);
        outState.putParcelable(KEY_FILE, mFile);
    }

    /**
     * Call this, when the user presses the up button.
<<<<<<< HEAD
     * <p/>
=======
     * 
>>>>>>> 136db6a7
     * Tries to move up the current folder one level. If the parent folder was removed from the
     * database, it continues browsing up until finding an existing folders.
     * <p/>
     * return       Count of folder levels browsed up.
     */
    public int onBrowseUp() {
        OCFile parentDir = null;
        int moveCount = 0;

        if (mFile != null) {
            FileDataStorageManager storageManager = mContainerActivity.getStorageManager();

            String parentPath = null;
            if (mFile.getParentId() != FileDataStorageManager.ROOT_PARENT_ID) {
                parentPath = new File(mFile.getRemotePath()).getParent();
                parentPath = parentPath.endsWith(OCFile.PATH_SEPARATOR) ? parentPath :
                        parentPath + OCFile.PATH_SEPARATOR;
                parentDir = storageManager.getFileByPath(parentPath);
                moveCount++;
            } else {
                parentDir = storageManager.getFileByPath(OCFile.ROOT_PATH);
            }
            while (parentDir == null) {
                parentPath = new File(parentPath).getParent();
                parentPath = parentPath.endsWith(OCFile.PATH_SEPARATOR) ? parentPath :
                        parentPath + OCFile.PATH_SEPARATOR;
                parentDir = storageManager.getFileByPath(parentPath);
                moveCount++;
            }   // exit is granted because storageManager.getFileByPath("/") never returns null
            mFile = parentDir;

            // TODO Enable when "On Device" is recovered ?
            listDirectory(mFile /*, MainApp.getOnlyOnDevice()*/);

            onRefresh(false);

            // restore index and top position
            restoreIndexAndTopPosition();

        }   // else - should never happen now

        return moveCount;
    }

    @Override
    public void onItemClick(AdapterView<?> l, View v, int position, long id) {
        OCFile file = (OCFile) mAdapter.getItem(position);
        if (file != null) {
            if (file.isFolder()) {
                // update state and view of this fragment
                // TODO Enable when "On Device" is recovered ?
                listDirectory(file/*, MainApp.getOnlyOnDevice()*/);
                // then, notify parent activity to let it update its state and view
                mContainerActivity.onBrowsedDownTo(file);
                // save index and top position
                saveIndexAndTopPosition(position);

            } else { /// Click on a file
                if (PreviewImageFragment.canBePreviewed(file)) {
                    // preview image - it handles the download, if needed
                    ((FileDisplayActivity) mContainerActivity).startImagePreview(file);

                } else if (file.isDown()) {
                    if (PreviewMediaFragment.canBePreviewed(file)) {
                        // media preview
                        ((FileDisplayActivity) mContainerActivity).startMediaPreview(file, 0, true);
                    } else {
                        mContainerActivity.getFileOperationsHelper().openFile(file);
                    }

                } else {
                    // automatic download, preview on finish
                    ((FileDisplayActivity) mContainerActivity).startDownloadForPreview(file);
                }

            }

        } else {
            Log_OC.d(TAG, "Null object in ListAdapter!!");
        }

    }

    /**
     * {@inheritDoc}
     */
    @Override
    public void onCreateContextMenu(
            ContextMenu menu, View v, ContextMenu.ContextMenuInfo menuInfo) {
        Bundle args = getArguments();
        boolean allowContextualActions =
                (args == null) ? true : args.getBoolean(ARG_ALLOW_CONTEXTUAL_ACTIONS, true);
        if (allowContextualActions) {
            MenuInflater inflater = getActivity().getMenuInflater();
            inflater.inflate(R.menu.file_actions_menu, menu);
            AdapterContextMenuInfo info = (AdapterContextMenuInfo) menuInfo;
            OCFile targetFile = (OCFile) mAdapter.getItem(info.position);

            if (mContainerActivity.getStorageManager() != null) {
                FileMenuFilter mf = new FileMenuFilter(
                    targetFile,
                    mContainerActivity.getStorageManager().getAccount(),
                    mContainerActivity,
                    getActivity()
                );
                mf.filter(menu);
            }
                 
            /// TODO break this direct dependency on FileDisplayActivity... if possible
            MenuItem item = menu.findItem(R.id.action_open_file_with);
            FileFragment frag = ((FileDisplayActivity)getActivity()).getSecondFragment();
            if (frag != null && frag instanceof FileDetailFragment && 
                    frag.getFile().getFileId() == targetFile.getFileId()) {
                item = menu.findItem(R.id.action_see_details);
                if (item != null) {
                    item.setVisible(false);
                    item.setEnabled(false);
                }
            }
        }
    }

<<<<<<< HEAD

=======
>>>>>>> 136db6a7
    /**
     * {@inheritDoc}
     */
    @Override
<<<<<<< HEAD
    public boolean onContextItemSelected(MenuItem item) {
        AdapterContextMenuInfo info = (AdapterContextMenuInfo) item.getMenuInfo();
        mTargetFile = (OCFile) mAdapter.getItem(info.position);
        switch (item.getItemId()) {
=======
    public boolean onFileActionChosen(int menuId, int filePosition) {
        mTargetFile = (OCFile) mAdapter.getItem(filePosition);
        switch (menuId) {
>>>>>>> 136db6a7
            case R.id.action_share_file: {
                mContainerActivity.getFileOperationsHelper().shareFileWithLink(mTargetFile);
                return true;
            }
            case R.id.action_open_file_with: {
                mContainerActivity.getFileOperationsHelper().openFile(mTargetFile);
                return true;
            }
            case R.id.action_unshare_file: {
                mContainerActivity.getFileOperationsHelper().unshareFileWithLink(mTargetFile);
                return true;
            }
            case R.id.action_rename_file: {
                RenameFileDialogFragment dialog = RenameFileDialogFragment.newInstance(mTargetFile);
                dialog.show(getFragmentManager(), FileDetailFragment.FTAG_RENAME_FILE);
                return true;
            }
            case R.id.action_remove_file: {
                RemoveFileDialogFragment dialog = RemoveFileDialogFragment.newInstance(mTargetFile);
                dialog.show(getFragmentManager(), ConfirmationDialogFragment.FTAG_CONFIRMATION);
                return true;
            }
            case R.id.action_download_file:
            case R.id.action_sync_file: {
                mContainerActivity.getFileOperationsHelper().syncFile(mTargetFile);
                return true;
            }
            case R.id.action_cancel_download:
            case R.id.action_cancel_upload: {
                ((FileDisplayActivity) mContainerActivity).cancelTransference(mTargetFile);
                return true;
            }
            case R.id.action_see_details: {
                mContainerActivity.showDetails(mTargetFile);
                return true;
            }
            case R.id.action_send_file: {
                // Obtain the file
                if (!mTargetFile.isDown()) {  // Download the file
                    Log_OC.d(TAG, mTargetFile.getRemotePath() + " : File must be downloaded");
                    ((FileDisplayActivity) mContainerActivity).startDownloadForSending(mTargetFile);

                } else {
                    mContainerActivity.getFileOperationsHelper().sendDownloadedFile(mTargetFile);
                }
                return true;
            }
            case R.id.action_move: {
                Intent action = new Intent(getActivity(), FolderPickerActivity.class);

                // Pass mTargetFile that contains info of selected file/folder
                action.putExtra(FolderPickerActivity.EXTRA_FILE, mTargetFile);
                getActivity().startActivityForResult(action, FileDisplayActivity.ACTION_MOVE_FILES);
                return true;
            }
            case R.id.action_favorite_file: {
                mContainerActivity.getFileOperationsHelper().toggleFavorite(mTargetFile, true);
                return true;
            }
            case R.id.action_unfavorite_file: {
                mContainerActivity.getFileOperationsHelper().toggleFavorite(mTargetFile, false);
                return true;
            }
            case R.id.action_copy:
                Intent action = new Intent(getActivity(), FolderPickerActivity.class);

                // Pass mTargetFile that contains info of selected file/folder
                action.putExtra(FolderPickerActivity.EXTRA_FILE, mTargetFile);
                getActivity().startActivityForResult(action, FileDisplayActivity.ACTION_COPY_FILES);
                return true;
            default:
<<<<<<< HEAD
                return super.onContextItemSelected(item);
=======
                return false;
        }
    }
    
    /**
     * {@inhericDoc}
     */
    @Override
    public boolean onContextItemSelected (MenuItem item) {
        AdapterContextMenuInfo info = (AdapterContextMenuInfo) item.getMenuInfo();
        boolean matched = onFileActionChosen(item.getItemId(), ((AdapterContextMenuInfo) item.getMenuInfo()).position);
        if(!matched) {
            return super.onContextItemSelected(item);
        } else {
            return matched;
>>>>>>> 136db6a7
        }
    }


    /**
     * Use this to query the {@link OCFile} that is currently
     * being displayed by this fragment
     *
     * @return The currently viewed OCFile
     */
    public OCFile getCurrentFile() {
        return mFile;
    }

    /**
     * Calls {@link OCFileListFragment#listDirectory(OCFile)} with a null parameter
     */
    public void listDirectory(/*boolean onlyOnDevice*/){
        listDirectory(null);
        // TODO Enable when "On Device" is recovered ?
        // listDirectory(null, onlyOnDevice);
    }
    
    public void refreshDirectory(){
        // TODO Enable when "On Device" is recovered ?
        listDirectory(getCurrentFile()/*, MainApp.getOnlyOnDevice()*/);
    }

    /**
     * Lists the given directory on the view. When the input parameter is null,
     * it will either refresh the last known directory. list the root
     * if there never was a directory.
     *
     * @param directory File to be listed
     */
    public void listDirectory(OCFile directory/*, boolean onlyOnDevice*/) {
        FileDataStorageManager storageManager = mContainerActivity.getStorageManager();
        if (storageManager != null) {

            // Check input parameters for null
            if (directory == null) {
                if (mFile != null) {
                    directory = mFile;
                } else {
                    directory = storageManager.getFileByPath("/");
                    if (directory == null) return; // no files, wait for sync
                }
            }


            // If that's not a directory -> List its parent
            if (!directory.isFolder()) {
                Log_OC.w(TAG, "You see, that is not a directory -> " + directory.toString());
                directory = storageManager.getFileById(directory.getParentId());
            }

            // TODO Enable when "On Device" is recovered ?
            mAdapter.swapDirectory(directory, storageManager/*, onlyOnDevice*/);
            if (mFile == null || !mFile.equals(directory)) {
                mCurrentListView.setSelection(0);
            }
            mFile = directory;

            updateLayout();

        }
    }

    private void updateLayout() {
        if (!mJustFolders) {
            int filesCount = 0, foldersCount = 0, imagesCount = 0;
            int count = mAdapter.getCount();
            OCFile file;
            for (int i=0; i < count ; i++) {
                file = (OCFile) mAdapter.getItem(i);
                if (file.isFolder()) {
                    foldersCount++;
                } else {
                    if (!file.isHidden()) {
                        filesCount++;

                        if (file.isImage()) {
                            imagesCount++;
                        }
                    }
                }
            }
            // set footer text
            setFooterText(generateFooterText(filesCount, foldersCount));

            // decide grid vs list view
            OwnCloudVersion version = AccountUtils.getServerVersion(
                    ((FileActivity)mContainerActivity).getAccount());
            if (version != null && version.supportsRemoteThumbnails() &&
                imagesCount > 0 && imagesCount == filesCount) {
                switchToGridView();
                registerLongClickListener();
            } else {
                switchToListView();
            }
        }
    }

    private String generateFooterText(int filesCount, int foldersCount) {
        String output;
        if (filesCount <= 0) {
            if (foldersCount <= 0) {
                output = "";

            } else if (foldersCount == 1) {
                output = getResources().getString(R.string.file_list__footer__folder);

            } else { // foldersCount > 1
                output = getResources().getString(R.string.file_list__footer__folders, foldersCount);
            }

        } else if (filesCount == 1) {
            if (foldersCount <= 0) {
                output = getResources().getString(R.string.file_list__footer__file);

            } else if (foldersCount == 1) {
                output = getResources().getString(R.string.file_list__footer__file_and_folder);

            } else { // foldersCount > 1
                output = getResources().getString(R.string.file_list__footer__file_and_folders, foldersCount);
            }
        } else {    // filesCount > 1
            if (foldersCount <= 0) {
                output = getResources().getString(R.string.file_list__footer__files, filesCount);

            } else if (foldersCount == 1) {
                output = getResources().getString(R.string.file_list__footer__files_and_folder, filesCount);

            } else { // foldersCount > 1
                output = getResources().getString(
                        R.string.file_list__footer__files_and_folders, filesCount, foldersCount
                );

            }
        }
        return output;
    }

    public void sortByName(boolean descending) {
        mAdapter.setSortOrder(FileStorageUtils.SORT_NAME, descending);
    }

    public void sortByDate(boolean descending) {
        mAdapter.setSortOrder(FileStorageUtils.SORT_DATE, descending);
    }

    public void sortBySize(boolean descending) {
        mAdapter.setSortOrder(FileStorageUtils.SORT_SIZE, descending);
    }
}<|MERGE_RESOLUTION|>--- conflicted
+++ resolved
@@ -53,7 +53,6 @@
 import com.owncloud.android.ui.dialog.RenameFileDialogFragment;
 import com.owncloud.android.ui.preview.PreviewImageFragment;
 import com.owncloud.android.ui.preview.PreviewMediaFragment;
-import com.owncloud.android.utils.DialogMenuItem;
 import com.owncloud.android.utils.FileStorageUtils;
 
 import java.io.File;
@@ -64,13 +63,8 @@
  *
  * TODO refactor to get rid of direct dependency on FileDisplayActivity
  */
-<<<<<<< HEAD
-public class OCFileListFragment extends ExtendedListFragment {
-
-=======
 public class OCFileListFragment extends ExtendedListFragment implements FileActionsDialogFragment.FileActionsDialogFragmentListener {
     
->>>>>>> 136db6a7
     private static final String TAG = OCFileListFragment.class.getSimpleName();
 
     private static final String MY_PACKAGE = OCFileListFragment.class.getPackage() != null ?
@@ -216,11 +210,7 @@
 
     /**
      * Call this, when the user presses the up button.
-<<<<<<< HEAD
-     * <p/>
-=======
-     * 
->>>>>>> 136db6a7
+     *
      * Tries to move up the current folder one level. If the parent folder was removed from the
      * database, it continues browsing up until finding an existing folders.
      * <p/>
@@ -343,24 +333,13 @@
         }
     }
 
-<<<<<<< HEAD
-
-=======
->>>>>>> 136db6a7
     /**
      * {@inheritDoc}
      */
     @Override
-<<<<<<< HEAD
-    public boolean onContextItemSelected(MenuItem item) {
-        AdapterContextMenuInfo info = (AdapterContextMenuInfo) item.getMenuInfo();
-        mTargetFile = (OCFile) mAdapter.getItem(info.position);
-        switch (item.getItemId()) {
-=======
     public boolean onFileActionChosen(int menuId, int filePosition) {
         mTargetFile = (OCFile) mAdapter.getItem(filePosition);
         switch (menuId) {
->>>>>>> 136db6a7
             case R.id.action_share_file: {
                 mContainerActivity.getFileOperationsHelper().shareFileWithLink(mTargetFile);
                 return true;
@@ -432,9 +411,6 @@
                 getActivity().startActivityForResult(action, FileDisplayActivity.ACTION_COPY_FILES);
                 return true;
             default:
-<<<<<<< HEAD
-                return super.onContextItemSelected(item);
-=======
                 return false;
         }
     }
@@ -450,7 +426,6 @@
             return super.onContextItemSelected(item);
         } else {
             return matched;
->>>>>>> 136db6a7
         }
     }
 
