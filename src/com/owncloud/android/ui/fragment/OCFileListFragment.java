/**
 *   ownCloud Android client application
 *
 *   @author Bartek Przybylski
 *   @author masensio
 *   @author David A. Velasco
 *   Copyright (C) 2011  Bartek Przybylski
 *   Copyright (C) 2015 ownCloud Inc.
 *
 *   This program is free software: you can redistribute it and/or modify
 *   it under the terms of the GNU General Public License version 2,
 *   as published by the Free Software Foundation.
 *
 *   This program is distributed in the hope that it will be useful,
 *   but WITHOUT ANY WARRANTY; without even the implied warranty of
 *   MERCHANTABILITY or FITNESS FOR A PARTICULAR PURPOSE.  See the
 *   GNU General Public License for more details.
 *
 *   You should have received a copy of the GNU General Public License
 *   along with this program.  If not, see <http://www.gnu.org/licenses/>.
 *
 */
package com.owncloud.android.ui.fragment;

import java.io.File;

import android.app.Activity;
import android.content.Intent;
import android.net.Uri;
import android.os.Bundle;
import android.support.v4.widget.SwipeRefreshLayout;
import android.view.ContextMenu;
import android.view.Menu;
import android.view.MenuInflater;
import android.view.MenuItem;
import android.view.View;
import android.widget.AdapterView;
import android.widget.AdapterView.AdapterContextMenuInfo;
import android.widget.PopupMenu;

import com.owncloud.android.R;
import com.owncloud.android.authentication.AccountUtils;
import com.owncloud.android.datamodel.FileDataStorageManager;
import com.owncloud.android.datamodel.OCFile;
import com.owncloud.android.files.FileMenuFilter;
import com.owncloud.android.lib.common.network.WebdavUtils;
import com.owncloud.android.lib.common.utils.Log_OC;
import com.owncloud.android.lib.resources.status.OwnCloudVersion;
import com.owncloud.android.ui.activity.FileActivity;
import com.owncloud.android.ui.activity.FileDisplayActivity;
import com.owncloud.android.ui.activity.FolderPickerActivity;
import com.owncloud.android.ui.activity.OnEnforceableRefreshListener;
import com.owncloud.android.ui.adapter.FileListListAdapter;
import com.owncloud.android.ui.dialog.ConfirmationDialogFragment;
import com.owncloud.android.ui.dialog.FileActionsDialogFragment;
import com.owncloud.android.ui.dialog.RemoveFileDialogFragment;
import com.owncloud.android.ui.dialog.RenameFileDialogFragment;
import com.owncloud.android.ui.preview.PreviewImageFragment;
import com.owncloud.android.ui.preview.PreviewMediaFragment;
import com.owncloud.android.utils.DialogMenuItem;
import com.owncloud.android.utils.FileStorageUtils;

/**
 * A Fragment that lists all files and folders in a given path.
 * 
 * TODO refactor to get rid of direct dependency on FileDisplayActivity
 */
public class OCFileListFragment extends ExtendedListFragment implements FileActionsDialogFragment.FileActionsDialogFragmentListener {
    
    private static final String TAG = OCFileListFragment.class.getSimpleName();

    private static final String MY_PACKAGE = OCFileListFragment.class.getPackage() != null ?
            OCFileListFragment.class.getPackage().getName() : "com.owncloud.android.ui.fragment";
            
    public final static String ARG_JUST_FOLDERS = MY_PACKAGE + ".JUST_FOLDERS";
    public final static String ARG_ALLOW_CONTEXTUAL_ACTIONS = MY_PACKAGE + ".ALLOW_CONTEXTUAL";
            
    private static final String KEY_FILE = MY_PACKAGE + ".extra.FILE";

    private FileFragment.ContainerActivity mContainerActivity;
   
    private OCFile mFile = null;
    private FileListListAdapter mAdapter;
    private boolean mJustFolders;
    
    private OCFile mTargetFile;

    private ShareActionProvider mShareActionProvider;


    /**
     * {@inheritDoc}
     */
    @Override
    public void onAttach(Activity activity) {
        super.onAttach(activity);
        Log_OC.e(TAG, "onAttach");
        try {
            mContainerActivity = (FileFragment.ContainerActivity) activity;
            
        } catch (ClassCastException e) {
            throw new ClassCastException(activity.toString() + " must implement " + 
                    FileFragment.ContainerActivity.class.getSimpleName());
        }
        try {
            setOnRefreshListener((OnEnforceableRefreshListener) activity);
            
        } catch (ClassCastException e) {
            throw new ClassCastException(activity.toString() + " must implement " + 
                    SwipeRefreshLayout.OnRefreshListener.class.getSimpleName());
        }
    }

    
    @Override
    public void onDetach() {
        setOnRefreshListener(null);
        mContainerActivity = null;
        super.onDetach();
    }

    /**
     * {@inheritDoc}
     */
    @Override
    public void onActivityCreated(Bundle savedInstanceState) {
        super.onActivityCreated(savedInstanceState);
        Log_OC.e(TAG, "onActivityCreated() start");

        if (savedInstanceState != null) {
            mFile = savedInstanceState.getParcelable(KEY_FILE);
        }

        if (mJustFolders) {
            setFooterEnabled(false);
        } else {
            setFooterEnabled(true);
        }

        Bundle args = getArguments();
        mJustFolders = (args == null) ? false : args.getBoolean(ARG_JUST_FOLDERS, false);
        mAdapter = new FileListListAdapter(
                mJustFolders,
                getActivity(),
                mContainerActivity
                );
        setListAdapter(mAdapter);

        registerLongClickListener();
  }

    private void registerLongClickListener() {
        getListView().setOnItemLongClickListener(new AdapterView.OnItemLongClickListener() {
            public boolean onItemLongClick(AdapterView<?> arg0, View v,
                                           int index, long arg3) {
                showFileAction(index);
                return true;
            }
        });
    }


    private void showFileAction(int fileIndex) {
        Bundle args = getArguments();
        PopupMenu pm = new PopupMenu(getActivity(),null);
        Menu menu = pm.getMenu();

        boolean allowContextualActions =
                (args == null) ? true : args.getBoolean(ARG_ALLOW_CONTEXTUAL_ACTIONS, true);

        if (allowContextualActions) {
            MenuInflater inflater = getActivity().getMenuInflater();

            inflater.inflate(R.menu.file_actions_menu, menu);
            OCFile targetFile = (OCFile) mAdapter.getItem(fileIndex);

            if (mContainerActivity.getStorageManager() != null) {
                FileMenuFilter mf = new FileMenuFilter(
                        targetFile,
                        mContainerActivity.getStorageManager().getAccount(),
                        mContainerActivity,
                        getActivity()
                );
                mf.filter(menu);
            }

            /// TODO break this direct dependency on FileDisplayActivity... if possible
            MenuItem item = menu.findItem(R.id.action_open_file_with);
            FileFragment frag = ((FileDisplayActivity)getActivity()).getSecondFragment();
            if (frag != null && frag instanceof FileDetailFragment &&
                    frag.getFile().getFileId() == targetFile.getFileId()) {
                item = menu.findItem(R.id.action_see_details);
                if (item != null) {
                    item.setVisible(false);
                    item.setEnabled(false);
                }
            }

            FileActionsDialogFragment dialog = FileActionsDialogFragment.newInstance(menu, fileIndex);
            dialog.setTargetFragment(this, 0);
            dialog.show(getFragmentManager(), FileActionsDialogFragment.FTAG_FILE_ACTIONS);
        }
    }

    /**
     * Saves the current listed folder.
     */
    @Override
    public void onSaveInstanceState (Bundle outState) {
        super.onSaveInstanceState(outState);
        outState.putParcelable(KEY_FILE, mFile);
    }
    
    /**
     * Call this, when the user presses the up button.
     * 
     * Tries to move up the current folder one level. If the parent folder was removed from the
     * database, it continues browsing up until finding an existing folders.
     * 
     * return       Count of folder levels browsed up.
     */
    public int onBrowseUp() {
        OCFile parentDir = null;
        int moveCount = 0;
        
        if(mFile != null){
            FileDataStorageManager storageManager = mContainerActivity.getStorageManager();
            
            String parentPath = null;
            if (mFile.getParentId() != FileDataStorageManager.ROOT_PARENT_ID) {
                parentPath = new File(mFile.getRemotePath()).getParent();
                parentPath = parentPath.endsWith(OCFile.PATH_SEPARATOR) ? parentPath : 
                	parentPath + OCFile.PATH_SEPARATOR;
                parentDir = storageManager.getFileByPath(parentPath);
                moveCount++;
            } else {
                parentDir = storageManager.getFileByPath(OCFile.ROOT_PATH);
            }
            while (parentDir == null) {
                parentPath = new File(parentPath).getParent();
                parentPath = parentPath.endsWith(OCFile.PATH_SEPARATOR) ? parentPath : 
                	parentPath + OCFile.PATH_SEPARATOR;
                parentDir = storageManager.getFileByPath(parentPath);
                moveCount++;
            }   // exit is granted because storageManager.getFileByPath("/") never returns null
            mFile = parentDir;

            // TODO Enable when "On Device" is recovered ?
            listDirectory(mFile /*, MainApp.getOnlyOnDevice()*/);

            onRefresh(false);
            
            // restore index and top position
            restoreIndexAndTopPosition();
            
        }   // else - should never happen now
   
        return moveCount;
    }
    
    @Override
    public void onItemClick(AdapterView<?> l, View v, int position, long id) {
        OCFile file = (OCFile) mAdapter.getItem(position);
        if (file != null) {
            if (file.isFolder()) { 
                // update state and view of this fragment
                // TODO Enable when "On Device" is recovered ?
                listDirectory(file/*, MainApp.getOnlyOnDevice()*/);
                // then, notify parent activity to let it update its state and view
                mContainerActivity.onBrowsedDownTo(file);
                // save index and top position
                saveIndexAndTopPosition(position);
                
            } else { /// Click on a file
                if (PreviewImageFragment.canBePreviewed(file)) {
                    // preview image - it handles the download, if needed
                    ((FileDisplayActivity)mContainerActivity).startImagePreview(file);
                    
                } else if (file.isDown()) {
                    if (PreviewMediaFragment.canBePreviewed(file)) {
                        // media preview
                        ((FileDisplayActivity)mContainerActivity).startMediaPreview(file, 0, true);
                    } else {
                        mContainerActivity.getFileOperationsHelper().openFile(file);
                    }
                    
                } else {
                    // automatic download, preview on finish
                    ((FileDisplayActivity)mContainerActivity).startDownloadForPreview(file);
                }
                    
            }
            
        } else {
            Log_OC.d(TAG, "Null object in ListAdapter!!");
        }
        
    }
    
    /**
     * {@inheritDoc}
     */
    @Override
    public void onCreateContextMenu (
            ContextMenu menu, View v, ContextMenu.ContextMenuInfo menuInfo) {
        Bundle args = getArguments();
        boolean allowContextualActions = 
                (args == null) ? true : args.getBoolean(ARG_ALLOW_CONTEXTUAL_ACTIONS, true); 
        if (allowContextualActions) {
            MenuInflater inflater = getActivity().getMenuInflater();
            inflater.inflate(R.menu.file_actions_menu, menu);
            AdapterContextMenuInfo info = (AdapterContextMenuInfo) menuInfo;
            OCFile targetFile = (OCFile) mAdapter.getItem(info.position);
            
            if (mContainerActivity.getStorageManager() != null) {
                FileMenuFilter mf = new FileMenuFilter(
                    targetFile,
                    mContainerActivity.getStorageManager().getAccount(),
                    mContainerActivity,
                    getActivity()
                );
                mf.filter(menu);
            }
                 
            /// TODO break this direct dependency on FileDisplayActivity... if possible
            MenuItem item = menu.findItem(R.id.action_open_file_with);
            FileFragment frag = ((FileDisplayActivity)getActivity()).getSecondFragment();
            if (frag != null && frag instanceof FileDetailFragment && 
                    frag.getFile().getFileId() == targetFile.getFileId()) {
                item = menu.findItem(R.id.action_see_details);
                if (item != null) {
                    item.setVisible(false);
                    item.setEnabled(false);
                }
            }

//            // Locate MenuItem with ShareActionProvider
//            MenuItem shareItem = menu.findItem(R.id.action_send_file);
//
//            // Fetch and store ShareActionProvider
////            mShareActionProvider = (ShareActionProvider) shareItem.getActionProvider();
//
//            /** Getting the actionprovider associated with the menu item whose id is share */
//            mShareActionProvider = (ShareActionProvider) menu.findItem(R.id.action_send_file).getActionProvider();
//
//            /** Setting a share intent */
//            mShareActionProvider.setShareIntent(getDefaultShareIntent(targetFile));


        }
    }

<<<<<<< HEAD
    // Call to update the share intent
    private void setShareIntent(Intent shareIntent) {
        if (mShareActionProvider != null) {
            mShareActionProvider.setShareIntent(shareIntent);
        }
    }

    /** Returns a share intent */
    private Intent getDefaultShareIntent(OCFile file){
        String storagePath = file.getStoragePath();
        String encodedStoragePath = WebdavUtils.encodePath(storagePath);

        Intent intent = new Intent(Intent.ACTION_SEND);
        intent.setType(file.getMimetype());
        intent.putExtra(Intent.EXTRA_STREAM, Uri.parse("file://" + encodedStoragePath));
        intent.addFlags(Intent.FLAG_ACTIVITY_NEW_TASK);
        return intent;
    }
    
=======
>>>>>>> 8c9270e1
    /**
     * {@inheritDoc}
     */
    @Override
    public boolean onFileActionChosen(int menuId, int filePosition) {
        mTargetFile = (OCFile) mAdapter.getItem(filePosition);
        switch (menuId) {
            case R.id.action_share_file: {
                mContainerActivity.getFileOperationsHelper().shareFileWithLink(mTargetFile);
                return true;
            }
            case R.id.action_open_file_with: {
                mContainerActivity.getFileOperationsHelper().openFile(mTargetFile);
                return true;
            }
            case R.id.action_unshare_file: {
                mContainerActivity.getFileOperationsHelper().unshareFileWithLink(mTargetFile);
                return true;
            }
            case R.id.action_rename_file: {
                RenameFileDialogFragment dialog = RenameFileDialogFragment.newInstance(mTargetFile);
                dialog.show(getFragmentManager(), FileDetailFragment.FTAG_RENAME_FILE);
                return true;
            }
            case R.id.action_remove_file: {
                RemoveFileDialogFragment dialog = RemoveFileDialogFragment.newInstance(mTargetFile);
                dialog.show(getFragmentManager(), ConfirmationDialogFragment.FTAG_CONFIRMATION);
                return true;
            }
            case R.id.action_download_file:
            case R.id.action_sync_file: {
                mContainerActivity.getFileOperationsHelper().syncFile(mTargetFile);
                return true;
            }
            case R.id.action_cancel_download:
            case R.id.action_cancel_upload: {
                ((FileDisplayActivity) mContainerActivity).cancelTransference(mTargetFile);
                return true;
            }
            case R.id.action_see_details: {
                mContainerActivity.showDetails(mTargetFile);
                return true;
            }
            case R.id.action_send_file: {
                // Obtain the file
                if (!mTargetFile.isDown()) {  // Download the file
                    Log_OC.d(TAG, mTargetFile.getRemotePath() + " : File must be downloaded");
                    ((FileDisplayActivity) mContainerActivity).startDownloadForSending(mTargetFile);

                } else {
                    mContainerActivity.getFileOperationsHelper().sendDownloadedFile(mTargetFile);
                }
                return true;
            }
            case R.id.action_move: {
                Intent action = new Intent(getActivity(), FolderPickerActivity.class);

                // Pass mTargetFile that contains info of selected file/folder
                action.putExtra(FolderPickerActivity.EXTRA_FILE, mTargetFile);
                getActivity().startActivityForResult(action, FileDisplayActivity.ACTION_MOVE_FILES);
                return true;
            }
            case R.id.action_favorite_file: {
                mContainerActivity.getFileOperationsHelper().toggleFavorite(mTargetFile, true);
                return true;
            }
            case R.id.action_unfavorite_file: {
                mContainerActivity.getFileOperationsHelper().toggleFavorite(mTargetFile, false);
                return true;
            }
            default:
                return false;
        }
    }
<<<<<<< HEAD

=======
    
>>>>>>> 8c9270e1
    /**
     * {@inhericDoc}
     */
    @Override
    public boolean onContextItemSelected (MenuItem item) {
        AdapterContextMenuInfo info = (AdapterContextMenuInfo) item.getMenuInfo();
        boolean matched = onFileActionChosen(item.getItemId(), ((AdapterContextMenuInfo) item.getMenuInfo()).position);
        if(!matched) {
            return super.onContextItemSelected(item);
        } else {
            return matched;
        }
    }


    /**
     * Use this to query the {@link OCFile} that is currently
     * being displayed by this fragment
     * @return The currently viewed OCFile
     */
    public OCFile getCurrentFile(){
        return mFile;
    }
    
    /**
     * Calls {@link OCFileListFragment#listDirectory(OCFile)} with a null parameter
     */
    public void listDirectory(/*boolean onlyOnDevice*/){
        listDirectory(null);
        // TODO Enable when "On Device" is recovered ?
        // listDirectory(null, onlyOnDevice);
    }
    
    public void refreshDirectory(){
        // TODO Enable when "On Device" is recovered ?
        listDirectory(getCurrentFile()/*, MainApp.getOnlyOnDevice()*/);
    }
    
    /**
     * Lists the given directory on the view. When the input parameter is null,
     * it will either refresh the last known directory. list the root
     * if there never was a directory.
     * 
     * @param directory File to be listed
     */
    public void listDirectory(OCFile directory/*, boolean onlyOnDevice*/) {
        FileDataStorageManager storageManager = mContainerActivity.getStorageManager();
        if (storageManager != null) {

            // Check input parameters for null
            if(directory == null){
                if(mFile != null){
                    directory = mFile;
                } else {
                    directory = storageManager.getFileByPath("/");
                    if (directory == null) return; // no files, wait for sync
                }
            }
        
        
            // If that's not a directory -> List its parent
            if(!directory.isFolder()){
                Log_OC.w(TAG, "You see, that is not a directory -> " + directory.toString());
                directory = storageManager.getFileById(directory.getParentId());
            }

            // TODO Enable when "On Device" is recovered ?
            mAdapter.swapDirectory(directory, storageManager/*, onlyOnDevice*/);
            if (mFile == null || !mFile.equals(directory)) {
                mCurrentListView.setSelection(0);
            }
            mFile = directory;

            updateLayout();

        }
    }

    private void updateLayout() {
        if (!mJustFolders) {
            int filesCount = 0, foldersCount = 0, imagesCount = 0;
            int count = mAdapter.getCount();
            OCFile file;
            for (int i=0; i < count ; i++) {
                file = (OCFile) mAdapter.getItem(i);
                if (file.isFolder()) {
                    foldersCount++;
                } else {
                    if (!file.isHidden()) {
                        filesCount++;

                        if (file.isImage()) {
                            imagesCount++;
                        }
                    }
                }
            }
            // set footer text
            setFooterText(generateFooterText(filesCount, foldersCount));

            // decide grid vs list view
            OwnCloudVersion version = AccountUtils.getServerVersion(
                    ((FileActivity)mContainerActivity).getAccount());
            if (version != null && version.supportsRemoteThumbnails() &&
                imagesCount > 0 && imagesCount == filesCount) {
                switchToGridView();
                registerLongClickListener();
            } else {
                switchToListView();
            }
        }
    }

    private String generateFooterText(int filesCount, int foldersCount) {
        String output;
        if (filesCount <= 0) {
            if (foldersCount <= 0) {
                output = "";

            } else if (foldersCount == 1) {
                output = getResources().getString(R.string.file_list__footer__folder);

            } else { // foldersCount > 1
                output = getResources().getString(R.string.file_list__footer__folders, foldersCount);
            }

        } else if (filesCount == 1) {
            if (foldersCount <= 0) {
                output = getResources().getString(R.string.file_list__footer__file);

            } else if (foldersCount == 1) {
                output = getResources().getString(R.string.file_list__footer__file_and_folder);

            } else { // foldersCount > 1
                output = getResources().getString(R.string.file_list__footer__file_and_folders, foldersCount);
            }
        } else {    // filesCount > 1
            if (foldersCount <= 0) {
                output = getResources().getString(R.string.file_list__footer__files, filesCount);

            } else if (foldersCount == 1) {
                output = getResources().getString(R.string.file_list__footer__files_and_folder, filesCount);

            } else { // foldersCount > 1
                output = getResources().getString(
                        R.string.file_list__footer__files_and_folders, filesCount, foldersCount
                );

            }
        }
        return output;
    }

    public void sortByName(boolean descending) {
        mAdapter.setSortOrder(FileStorageUtils.SORT_NAME, descending);
    }

    public void sortByDate(boolean descending) {
        mAdapter.setSortOrder(FileStorageUtils.SORT_DATE, descending);
    }

    public void sortBySize(boolean descending) {
        mAdapter.setSortOrder(FileStorageUtils.SORT_SIZE, descending);
    }
}<|MERGE_RESOLUTION|>--- conflicted
+++ resolved
@@ -37,6 +37,7 @@
 import android.widget.AdapterView;
 import android.widget.AdapterView.AdapterContextMenuInfo;
 import android.widget.PopupMenu;
+import android.widget.ShareActionProvider;
 
 import com.owncloud.android.R;
 import com.owncloud.android.authentication.AccountUtils;
@@ -350,7 +351,6 @@
         }
     }
 
-<<<<<<< HEAD
     // Call to update the share intent
     private void setShareIntent(Intent shareIntent) {
         if (mShareActionProvider != null) {
@@ -370,8 +370,6 @@
         return intent;
     }
     
-=======
->>>>>>> 8c9270e1
     /**
      * {@inheritDoc}
      */
@@ -446,11 +444,7 @@
                 return false;
         }
     }
-<<<<<<< HEAD
-
-=======
-    
->>>>>>> 8c9270e1
+    
     /**
      * {@inhericDoc}
      */
@@ -464,7 +458,6 @@
             return matched;
         }
     }
-
 
     /**
      * Use this to query the {@link OCFile} that is currently
