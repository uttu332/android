--- conflicted
+++ resolved
@@ -205,7 +205,6 @@
     public void onStart() {
         super.onStart();
         if (getFile() != null) {
-<<<<<<< HEAD
             mImageView.setTag(getFile().getFileId());
 
             if (mShowResizedImage){
@@ -242,14 +241,8 @@
             }
             } else {
                 mLoadBitmapTask = new LoadBitmapTask(mImageView, mMessageView, mProgressWheel);
-                mLoadBitmapTask.execute(getFile().getStoragePath());
-            }
-=======
-            mLoadBitmapTask = new LoadBitmapTask(mImageView, mMessageView, mProgressWheel);
-            //mLoadBitmapTask.execute(new String[]{getFile().getStoragePath()});
-//            mLoadBitmapTask.execute(getFile().getStoragePath());
-            mLoadBitmapTask.execute(getFile());
->>>>>>> 7e963056
+                mLoadBitmapTask.execute(getFile());
+            }
         }
     }
 
