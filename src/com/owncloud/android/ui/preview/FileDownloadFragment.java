/**
 *   ownCloud Android client application
 *
 *   @author David A. Velasco
 *   Copyright (C) 2015  ownCloud Inc.
 *
 *   This program is free software: you can redistribute it and/or modify
 *   it under the terms of the GNU General Public License version 2,
 *   as published by the Free Software Foundation.
 *
 *   This program is distributed in the hope that it will be useful,
 *   but WITHOUT ANY WARRANTY; without even the implied warranty of
 *   MERCHANTABILITY or FITNESS FOR A PARTICULAR PURPOSE.  See the
 *   GNU General Public License for more details.
 *
 *   You should have received a copy of the GNU General Public License
 *   along with this program.  If not, see <http://www.gnu.org/licenses/>.
 *
 */
package com.owncloud.android.ui.preview;

import java.lang.ref.WeakReference;

import com.owncloud.android.R;
import com.owncloud.android.datamodel.OCFile;
import com.owncloud.android.ui.fragment.FileFragment;

import android.accounts.Account;
import android.os.Bundle;
import android.support.v4.app.Fragment;
import android.support.v4.app.FragmentStatePagerAdapter;
import android.view.LayoutInflater;
import android.view.View;
import android.view.View.OnClickListener;
import android.view.ViewGroup;
import android.widget.ProgressBar;
import android.widget.TextView;

import com.owncloud.android.R;
import com.owncloud.android.datamodel.OCFile;
import com.owncloud.android.lib.common.network.OnDatatransferProgressListener;
import com.owncloud.android.lib.common.utils.Log_OC;
<<<<<<< HEAD
import com.owncloud.android.ui.fragment.FileFragment;

import java.lang.ref.WeakReference;
=======
import com.owncloud.android.utils.DisplayUtils;
>>>>>>> 136db6a7


/**
 * This Fragment is used to monitor the progress of a file downloading.
 */
public class FileDownloadFragment extends FileFragment implements OnClickListener {

    public static final String EXTRA_FILE = "FILE";
    public static final String EXTRA_ACCOUNT = "ACCOUNT";
    private static final String EXTRA_ERROR = "ERROR";
    
    private static final String ARG_FILE = "FILE";
    private static final String ARG_IGNORE_FIRST = "IGNORE_FIRST";
    private static final String ARG_ACCOUNT = "ACCOUNT" ;

    private View mView;
    private Account mAccount;

    public ProgressListener mProgressListener;
    private boolean mListening;

    private static final String TAG = FileDownloadFragment.class.getSimpleName();

    private boolean mIgnoreFirstSavedState;
    private boolean mError;


    /**
     * Public factory method to create a new fragment that shows the progress of a file download.
     *
     * Android strongly recommends keep the empty constructor of fragments as the only public constructor, and
     * use {@link #setArguments(Bundle)} to set the needed arguments.
     *
     * This method hides to client objects the need of doing the construction in two steps.
     *
     * When 'file' is null creates a dummy layout (useful when a file wasn't tapped before).
     *
     * @param file                      An {@link OCFile} to show in the fragment
     * @param account                   An OC account; needed to start downloads
     * @param ignoreFirstSavedState     Flag to work around an unexpected behaviour of {@link FragmentStatePagerAdapter}
     *                                  TODO better solution
     */
    public static Fragment newInstance(OCFile file, Account account, boolean ignoreFirstSavedState) {
        FileDownloadFragment frag = new FileDownloadFragment();
        Bundle args = new Bundle();
        args.putParcelable(ARG_FILE, file);
        args.putParcelable(ARG_ACCOUNT, account);
        args.putBoolean(ARG_IGNORE_FIRST, ignoreFirstSavedState);
        frag.setArguments(args);
        return frag;
    }


    /**
     * Creates an empty details fragment.
     * 
     * It's necessary to keep a public constructor without parameters; the system uses it when tries to
     * reinstantiate a fragment automatically.
     */
    public FileDownloadFragment() {
        super();
        mAccount = null;
        mProgressListener = null;
        mListening = false;
        mIgnoreFirstSavedState = false;
        mError = false;
    }


    @Override
    public void onCreate(Bundle savedInstanceState) {
        super.onCreate(savedInstanceState);
        Bundle args = getArguments();
        setFile((OCFile)args.getParcelable(ARG_FILE));
            // TODO better in super, but needs to check ALL the class extending FileFragment; not right now

        mIgnoreFirstSavedState = args.getBoolean(ARG_IGNORE_FIRST);
        mAccount = args.getParcelable(ARG_ACCOUNT);
    }


    @Override
    public View onCreateView(LayoutInflater inflater, ViewGroup container,
                             Bundle savedInstanceState) {
        super.onCreateView(inflater, container, savedInstanceState);

        if (savedInstanceState != null) {
            if (!mIgnoreFirstSavedState) {
                setFile((OCFile) savedInstanceState.getParcelable(FileDownloadFragment.EXTRA_FILE));
                mAccount = savedInstanceState.getParcelable(FileDownloadFragment.EXTRA_ACCOUNT);
                mError = savedInstanceState.getBoolean(FileDownloadFragment.EXTRA_ERROR);
            }
            else {
                mIgnoreFirstSavedState = false;
            }
        }

<<<<<<< HEAD
        View view = null;
        view = inflater.inflate(R.layout.file_download_fragment, container, false);
        mView = view;

        ProgressBar progressBar = (ProgressBar) mView.findViewById(R.id.progressBar);
=======
        mView = inflater.inflate(R.layout.file_download_fragment, container, false);
        
        ProgressBar progressBar = (ProgressBar)mView.findViewById(R.id.progressBar);
        DisplayUtils.colorPreLollipopHorizontalProgressBar(progressBar);
>>>>>>> 136db6a7
        mProgressListener = new ProgressListener(progressBar);

        (mView.findViewById(R.id.cancelBtn)).setOnClickListener(this);
        
        (mView.findViewById(R.id.fileDownloadLL)).setOnClickListener(new OnClickListener() {
            @Override
            public void onClick(View v) {
                ((PreviewImageActivity) getActivity()).toggleFullScreen();
            }
        });

        if (mError) {
            setButtonsForRemote();
        }
        else {
            setButtonsForTransferring();
        }
<<<<<<< HEAD

        return view;
=======
        
        return mView;
>>>>>>> 136db6a7
    }


    @Override
    public void onSaveInstanceState(Bundle outState) {
        super.onSaveInstanceState(outState);
        outState.putParcelable(FileDownloadFragment.EXTRA_FILE, getFile());
        outState.putParcelable(FileDownloadFragment.EXTRA_ACCOUNT, mAccount);
        outState.putBoolean(FileDownloadFragment.EXTRA_ERROR, mError);
    }

    @Override
    public void onStart() {
        super.onStart();
        listenForTransferProgress();
    }

    @Override
    public void onResume() {
        super.onResume();
    }


    @Override
    public void onPause() {
        super.onPause();
    }


    @Override
    public void onStop() {
        leaveTransferProgress();
        super.onStop();
    }

    @Override
    public void onDestroy() {
        super.onDestroy();
    }


    @Override
    public View getView() {
        if (!mListening) {
            listenForTransferProgress();
        }
        return super.getView() == null ? mView : super.getView();
    }


    @Override
    public void onClick(View v) {
        switch (v.getId()) {
            case R.id.cancelBtn: {
                mContainerActivity.getFileOperationsHelper().cancelTransference(getFile());
                getActivity().finish();
                break;
            }
            default:
                Log_OC.e(TAG, "Incorrect view clicked!");
        }
    }


    /**
     * Enables or disables buttons for a file being downloaded
     */
    private void setButtonsForTransferring() {
        getView().findViewById(R.id.cancelBtn).setVisibility(View.VISIBLE);

        // show the progress bar for the transfer
        getView().findViewById(R.id.progressBar).setVisibility(View.VISIBLE);
        TextView progressText = (TextView) getView().findViewById(R.id.progressText);
        progressText.setText(R.string.downloader_download_in_progress_ticker);
        progressText.setVisibility(View.VISIBLE);

        // hides the error icon
        getView().findViewById(R.id.errorText).setVisibility(View.GONE);
        getView().findViewById(R.id.error_image).setVisibility(View.GONE);
    }

    /**
     * Enables or disables buttons for a file locally available
     */
    private void setButtonsForDown() {
        getView().findViewById(R.id.cancelBtn).setVisibility(View.GONE);

        // hides the progress bar
        getView().findViewById(R.id.progressBar).setVisibility(View.GONE);

        // updates the text message
        TextView progressText = (TextView) getView().findViewById(R.id.progressText);
        progressText.setText(R.string.common_loading);
        progressText.setVisibility(View.VISIBLE);

        // hides the error icon
        getView().findViewById(R.id.errorText).setVisibility(View.GONE);
        getView().findViewById(R.id.error_image).setVisibility(View.GONE);
    }


    /**
     * Enables or disables buttons for a file not locally available
     * <p/>
     * Currently, this is only used when a download was failed
     */
    private void setButtonsForRemote() {
        getView().findViewById(R.id.cancelBtn).setVisibility(View.GONE);

        // hides the progress bar and message
        getView().findViewById(R.id.progressBar).setVisibility(View.GONE);
        getView().findViewById(R.id.progressText).setVisibility(View.GONE);

        // shows the error icon and message
        getView().findViewById(R.id.errorText).setVisibility(View.VISIBLE);
        getView().findViewById(R.id.error_image).setVisibility(View.VISIBLE);
    }


    public void listenForTransferProgress() {
        if (mProgressListener != null && !mListening) {
            if (mContainerActivity.getFileDownloaderBinder() != null) {
                mContainerActivity.getFileDownloaderBinder().addDatatransferProgressListener(
                        mProgressListener, mAccount, getFile()
                );
                mListening = true;
                setButtonsForTransferring();
            }
        }
    }


    public void leaveTransferProgress() {
        if (mProgressListener != null) {
            if (mContainerActivity.getFileDownloaderBinder() != null) {
                mContainerActivity.getFileDownloaderBinder().removeDatatransferProgressListener(
                        mProgressListener, mAccount, getFile()
                );
                mListening = false;
            }
        }
    }


    /**
     * Helper class responsible for updating the progress bar shown for file uploading or downloading
     */
    private class ProgressListener implements OnDatatransferProgressListener {
        int mLastPercent = 0;
        WeakReference<ProgressBar> mProgressBar = null;

        ProgressListener(ProgressBar progressBar) {
            mProgressBar = new WeakReference<ProgressBar>(progressBar);
        }

        @Override
        public void onTransferProgress(
                long progressRate, long totalTransferredSoFar, long totalToTransfer, String filename
        ) {
            int percent = (int)(100.0*((double)totalTransferredSoFar)/((double)totalToTransfer));
            if (percent != mLastPercent) {
                ProgressBar pb = mProgressBar.get();
                if (pb != null) {
                    pb.setProgress(percent);
                    pb.postInvalidate();
                }
            }
            mLastPercent = percent;
        }

    }


    public void setError(boolean error) {
        mError = error;
    }

    ;


}<|MERGE_RESOLUTION|>--- conflicted
+++ resolved
@@ -36,17 +36,9 @@
 import android.widget.ProgressBar;
 import android.widget.TextView;
 
-import com.owncloud.android.R;
-import com.owncloud.android.datamodel.OCFile;
 import com.owncloud.android.lib.common.network.OnDatatransferProgressListener;
 import com.owncloud.android.lib.common.utils.Log_OC;
-<<<<<<< HEAD
-import com.owncloud.android.ui.fragment.FileFragment;
-
-import java.lang.ref.WeakReference;
-=======
 import com.owncloud.android.utils.DisplayUtils;
->>>>>>> 136db6a7
 
 
 /**
@@ -144,18 +136,10 @@
             }
         }
 
-<<<<<<< HEAD
-        View view = null;
-        view = inflater.inflate(R.layout.file_download_fragment, container, false);
-        mView = view;
-
-        ProgressBar progressBar = (ProgressBar) mView.findViewById(R.id.progressBar);
-=======
         mView = inflater.inflate(R.layout.file_download_fragment, container, false);
         
         ProgressBar progressBar = (ProgressBar)mView.findViewById(R.id.progressBar);
         DisplayUtils.colorPreLollipopHorizontalProgressBar(progressBar);
->>>>>>> 136db6a7
         mProgressListener = new ProgressListener(progressBar);
 
         (mView.findViewById(R.id.cancelBtn)).setOnClickListener(this);
@@ -173,13 +157,8 @@
         else {
             setButtonsForTransferring();
         }
-<<<<<<< HEAD
-
-        return view;
-=======
-        
+
         return mView;
->>>>>>> 136db6a7
     }
 
 
