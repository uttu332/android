--- conflicted
+++ resolved
@@ -445,11 +445,7 @@
      * @param account                the account to be set in the drawer
      */
     protected void setUsernameInDrawer(RelativeLayout navigationDrawerLayout, Account account) {
-<<<<<<< HEAD
-        if (navigationDrawerLayout != null && getAccount() != null) {
-=======
         if (navigationDrawerLayout != null && account != null) {
->>>>>>> a812784d
             TextView username = (TextView) navigationDrawerLayout.findViewById(R.id.drawer_username);
             int lastAtPos = account.name.lastIndexOf("@");
             username.setText(account.name.substring(0, lastAtPos));
