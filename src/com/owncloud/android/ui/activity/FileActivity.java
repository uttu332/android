/**
 *   ownCloud Android client application
 *
 *   @author David A. Velasco
 *   Copyright (C) 2011  Bartek Przybylski
 *   Copyright (C) 2016 ownCloud Inc.
 *
 *   This program is free software: you can redistribute it and/or modify
 *   it under the terms of the GNU General Public License version 2,
 *   as published by the Free Software Foundation.
 *
 *   This program is distributed in the hope that it will be useful,
 *   but WITHOUT ANY WARRANTY; without even the implied warranty of
 *   MERCHANTABILITY or FITNESS FOR A PARTICULAR PURPOSE.  See the
 *   GNU General Public License for more details.
 *
 *   You should have received a copy of the GNU General Public License
 *   along with this program.  If not, see <http://www.gnu.org/licenses/>.
 *
 */

package com.owncloud.android.ui.activity;

import android.accounts.Account;
import android.accounts.AccountManager;
import android.accounts.AccountManagerCallback;
import android.accounts.AccountManagerFuture;
import android.accounts.AuthenticatorException;
import android.accounts.OperationCanceledException;
import android.content.ComponentName;
import android.content.Context;
import android.content.Intent;
import android.content.ServiceConnection;
import android.content.res.Configuration;
import android.os.Bundle;
import android.os.Handler;
import android.os.IBinder;
import android.support.v4.app.Fragment;
import android.support.v4.app.FragmentManager;
import android.support.v4.app.FragmentTransaction;
import android.support.v4.view.GravityCompat;
import android.support.v4.widget.DrawerLayout;
import android.support.v7.app.ActionBar;
import android.support.v7.app.ActionBarDrawerToggle;
import android.support.v7.app.AppCompatActivity;
import android.view.View;
import android.widget.AdapterView;
import android.widget.ListView;
import android.widget.RelativeLayout;
import android.widget.TextView;
import android.widget.Toast;

import com.owncloud.android.MainApp;
import com.owncloud.android.R;
import com.owncloud.android.authentication.AccountUtils;
import com.owncloud.android.authentication.AuthenticatorActivity;
import com.owncloud.android.datamodel.FileDataStorageManager;
import com.owncloud.android.datamodel.OCFile;
import com.owncloud.android.files.FileOperationsHelper;
import com.owncloud.android.files.services.FileDownloader;
import com.owncloud.android.files.services.FileDownloader.FileDownloaderBinder;
import com.owncloud.android.files.services.FileUploader;
import com.owncloud.android.files.services.FileUploader.FileUploaderBinder;
import com.owncloud.android.lib.common.OwnCloudAccount;
import com.owncloud.android.lib.common.OwnCloudClient;
import com.owncloud.android.lib.common.OwnCloudClientManagerFactory;
import com.owncloud.android.lib.common.OwnCloudCredentials;
import com.owncloud.android.lib.common.operations.OnRemoteOperationListener;
import com.owncloud.android.lib.common.operations.RemoteOperation;
import com.owncloud.android.lib.common.operations.RemoteOperationResult;
import com.owncloud.android.lib.common.operations.RemoteOperationResult.ResultCode;
import com.owncloud.android.lib.common.utils.Log_OC;
import com.owncloud.android.lib.resources.status.OCCapability;
import com.owncloud.android.operations.CreateShareViaLinkOperation;
import com.owncloud.android.operations.CreateShareWithShareeOperation;
import com.owncloud.android.operations.GetSharesForFileOperation;
import com.owncloud.android.operations.SynchronizeFileOperation;
import com.owncloud.android.operations.SynchronizeFolderOperation;
import com.owncloud.android.operations.UnshareOperation;
import com.owncloud.android.operations.UpdateSharePermissionsOperation;
import com.owncloud.android.operations.UpdateShareViaLinkOperation;
import com.owncloud.android.services.OperationsService;
import com.owncloud.android.services.OperationsService.OperationsServiceBinder;
import com.owncloud.android.ui.NavigationDrawerItem;
import com.owncloud.android.ui.adapter.NavigationDrawerListAdapter;
import com.owncloud.android.ui.dialog.LoadingDialog;
import com.owncloud.android.ui.dialog.SharePasswordDialogFragment;
import com.owncloud.android.utils.ErrorMessageAdapter;

import java.util.ArrayList;


/**
 * Activity with common behaviour for activities handling {@link OCFile}s in ownCloud
 * {@link Account}s .
 */
public class FileActivity extends AppCompatActivity
        implements OnRemoteOperationListener, ComponentsGetter {

    public static final String EXTRA_FILE = "com.owncloud.android.ui.activity.FILE";
    public static final String EXTRA_ACCOUNT = "com.owncloud.android.ui.activity.ACCOUNT";
    public static final String EXTRA_FROM_NOTIFICATION =
            "com.owncloud.android.ui.activity.FROM_NOTIFICATION";

    public static final String TAG = FileActivity.class.getSimpleName();

    private static final String DIALOG_WAIT_TAG = "DIALOG_WAIT";

    private static final String KEY_WAITING_FOR_OP_ID = "WAITING_FOR_OP_ID";
    private static final String DIALOG_SHARE_PASSWORD = "DIALOG_SHARE_PASSWORD";
    private static final String KEY_ACTION_BAR_TITLE = "ACTION_BAR_TITLE";

    protected static final long DELAY_TO_REQUEST_OPERATIONS_LATER = 200;

    /** OwnCloud {@link Account} where the main {@link OCFile} handled by the activity is located.*/
    private Account mAccount;

    /** Capabilites of the server where {@link #mAccount} lives */
     private OCCapability mCapabilities;

     /** Main {@link OCFile} handled by the activity.*/
    private OCFile mFile;


    /** Flag to signal that the activity will is finishing to enforce the creation of an ownCloud
     * {@link Account} */
    private boolean mRedirectingToSetupAccount = false;

    /** Flag to signal when the value of mAccount was set */
    protected boolean mAccountWasSet;

    /** Flag to signal when the value of mAccount was restored from a saved state */
    protected boolean mAccountWasRestored;

    /** Flag to signal if the activity is launched by a notification */
    private boolean mFromNotification;

    /** Messages handler associated to the main thread and the life cycle of the activity */
    private Handler mHandler;

    /** Access point to the cached database for the current ownCloud {@link Account} */
    private FileDataStorageManager mStorageManager = null;

    private FileOperationsHelper mFileOperationsHelper;

    private ServiceConnection mOperationsServiceConnection = null;

    private OperationsServiceBinder mOperationsServiceBinder = null;

    private boolean mResumed = false;

    protected FileDownloaderBinder mDownloaderBinder = null;
    protected FileUploaderBinder mUploaderBinder = null;
    private ServiceConnection mDownloadServiceConnection, mUploadServiceConnection = null;

    // Navigation Drawer
    protected DrawerLayout mDrawerLayout;
    protected ActionBarDrawerToggle mDrawerToggle;
    protected ListView mDrawerList;

    // Slide menu items
    protected String[] mDrawerTitles;
    protected String[] mDrawerContentDescriptions;

    protected ArrayList<NavigationDrawerItem> mDrawerItems;

    protected NavigationDrawerListAdapter mNavigationDrawerAdapter = null;



    // TODO re-enable when "Accounts" is available in Navigation Drawer
//    protected boolean mShowAccounts = false;

    /**
     * Loads the ownCloud {@link Account} and main {@link OCFile} to be handled by the instance of
     * the {@link FileActivity}.
     *
     * Grants that a valid ownCloud {@link Account} is associated to the instance, or that the user
     * is requested to create a new one.
     */
    @Override
    protected void onCreate(Bundle savedInstanceState) {
        super.onCreate(savedInstanceState);
        mHandler = new Handler();
        mFileOperationsHelper = new FileOperationsHelper(this);
        Account account = null;
        if(savedInstanceState != null) {
            mFile = savedInstanceState.getParcelable(FileActivity.EXTRA_FILE);
            mFromNotification = savedInstanceState.getBoolean(FileActivity.EXTRA_FROM_NOTIFICATION);
            mFileOperationsHelper.setOpIdWaitingFor(
                    savedInstanceState.getLong(KEY_WAITING_FOR_OP_ID, Long.MAX_VALUE)
                    );
            if (getSupportActionBar() != null) {
                getSupportActionBar().setTitle(savedInstanceState.getString(KEY_ACTION_BAR_TITLE));
            }
        } else {
            account = getIntent().getParcelableExtra(FileActivity.EXTRA_ACCOUNT);
            mFile = getIntent().getParcelableExtra(FileActivity.EXTRA_FILE);
            mFromNotification = getIntent().getBooleanExtra(FileActivity.EXTRA_FROM_NOTIFICATION,
                    false);
        }

        AccountUtils.updateAccountVersion(this); // best place, before any access to AccountManager
                                                 // or database

        setAccount(account, savedInstanceState != null);

        mOperationsServiceConnection = new OperationsServiceConnection();
        bindService(new Intent(this, OperationsService.class), mOperationsServiceConnection,
                Context.BIND_AUTO_CREATE);

        mDownloadServiceConnection = newTransferenceServiceConnection();
        if (mDownloadServiceConnection != null) {
            bindService(new Intent(this, FileDownloader.class), mDownloadServiceConnection,
                    Context.BIND_AUTO_CREATE);
        }
        mUploadServiceConnection = newTransferenceServiceConnection();
        if (mUploadServiceConnection != null) {
            bindService(new Intent(this, FileUploader.class), mUploadServiceConnection,
                    Context.BIND_AUTO_CREATE);
        }

    }

    @Override
    protected void onNewIntent (Intent intent) {
        Log_OC.v(TAG, "onNewIntent() start");
        Account current = AccountUtils.getCurrentOwnCloudAccount(this);
        if (current != null && mAccount != null && !mAccount.name.equals(current.name)) {
            mAccount = current;
        }
        Log_OC.v(TAG, "onNewIntent() stop");
    }

    /**
     *  Since ownCloud {@link Account}s can be managed from the system setting menu,
     *  the existence of the {@link Account} associated to the instance must be checked
     *  every time it is restarted.
     */
    @Override
    protected void onRestart() {
        Log_OC.v(TAG, "onRestart() start");
        super.onRestart();
        boolean validAccount = (mAccount != null && AccountUtils.exists(mAccount, this));
        if (!validAccount) {
            swapToDefaultAccount();
        }
        Log_OC.v(TAG, "onRestart() end");
    }


    @Override
    protected void onStart() {
        super.onStart();

        if (mAccountWasSet) {
            onAccountSet(mAccountWasRestored);
        }
    }

    @Override
    protected void onResume() {
        super.onResume();
        mResumed = true;
        if (mOperationsServiceBinder != null) {
            doOnResumeAndBound();
        }
    }

    @Override
    protected void onPause()  {
        if (mOperationsServiceBinder != null) {
            mOperationsServiceBinder.removeOperationListener(this);
        }
        mResumed = false;
        super.onPause();
    }


    @Override
    protected void onDestroy() {
        if (mOperationsServiceConnection != null) {
            unbindService(mOperationsServiceConnection);
            mOperationsServiceBinder = null;
        }
        if (mDownloadServiceConnection != null) {
            unbindService(mDownloadServiceConnection);
            mDownloadServiceConnection = null;
        }
        if (mUploadServiceConnection != null) {
            unbindService(mUploadServiceConnection);
            mUploadServiceConnection = null;
        }

        super.onDestroy();
    }

    @Override
    protected void onPostCreate(Bundle savedInstanceState) {
        super.onPostCreate(savedInstanceState);
        // Sync the toggle state after onRestoreInstanceState has occurred.
        if (mDrawerToggle != null) {
            mDrawerToggle.syncState();
            if (isDrawerOpen()) {
                getSupportActionBar().setTitle(R.string.app_name);
                mDrawerToggle.setDrawerIndicatorEnabled(true);
            }
        }
    }

    @Override
    public void onConfigurationChanged(Configuration newConfig) {
        super.onConfigurationChanged(newConfig);
        if (mDrawerToggle != null) {
            mDrawerToggle.onConfigurationChanged(newConfig);
        }
    }

    @Override
    public void onBackPressed() {
        if (isDrawerOpen()) {
            closeNavDrawer();
            return;
        }
        super.onBackPressed();
    }

    /**
     * checks if the drawer exists and is opened.
     *
     * @return <code>true</code> if the drawer is open, else <code>false</code>
     */
    public boolean isDrawerOpen() {
        if(mDrawerLayout != null) {
            return mDrawerLayout.isDrawerOpen(GravityCompat.START);
        } else {
            return false;
        }
    }

    /**
     * closes the navigation drawer.
     */
    public void closeNavDrawer() {
        if(mDrawerLayout != null) {
            mDrawerLayout.closeDrawer(GravityCompat.START);
        }
    }

    protected void initDrawer(){
        // constant settings for action bar when navigation drawer is inited
        getSupportActionBar().setNavigationMode(ActionBar.NAVIGATION_MODE_STANDARD);


        mDrawerLayout = (DrawerLayout) findViewById(R.id.drawer_layout);
        // Notification Drawer
        RelativeLayout navigationDrawerLayout = (RelativeLayout) findViewById(R.id.left_drawer);
        mDrawerList = (ListView) navigationDrawerLayout.findViewById(R.id.drawer_list);

        // TODO re-enable when "Accounts" is available in Navigation Drawer
//        // load Account in the Drawer Title
//        // User-Icon
//        ImageView userIcon = (ImageView) navigationDrawerLayout.findViewById(R.id.drawer_userIcon);
//        userIcon.setImageResource(DisplayUtils.getSeasonalIconId());
//
//        // Username
//        TextView username = (TextView) navigationDrawerLayout.findViewById(R.id.drawer_username);
//        Account account = AccountUtils.getCurrentOwnCloudAccount(getApplicationContext());
//
//        if (account != null) {
//            int lastAtPos = account.name.lastIndexOf("@");
//            username.setText(account.name.substring(0, lastAtPos));
//        }

        // Display username in drawer
        setUsernameInDrawer(navigationDrawerLayout, AccountUtils.getCurrentOwnCloudAccount(getApplicationContext()));

        // load slide menu items
        mDrawerTitles = getResources().getStringArray(R.array.drawer_items);

        // nav drawer content description from resources
        mDrawerContentDescriptions = getResources().
                getStringArray(R.array.drawer_content_descriptions);

        // nav drawer items
        mDrawerItems = new ArrayList<NavigationDrawerItem>();
        // adding nav drawer items to array
        // TODO re-enable when "Accounts" is available in Navigation Drawer
        // Accounts
        // mDrawerItems.add(new NavigationDrawerItem(mDrawerTitles[0],
        // mDrawerContentDescriptions[0]));
        // All Files
        mDrawerItems.add(new NavigationDrawerItem(mDrawerTitles[0], mDrawerContentDescriptions[0],
                R.drawable.ic_folder_open));

        // On Device
        mDrawerItems.add(new NavigationDrawerItem(mDrawerTitles[1], mDrawerContentDescriptions[1],
                R.drawable.ic_action_download_grey));

        // Uploads
        mDrawerItems.add(new NavigationDrawerItem(mDrawerTitles[1], mDrawerContentDescriptions[2],
                R.drawable.ic_uploads));

        // Settings
<<<<<<< HEAD
        mDrawerItems.add(new NavigationDrawerItem(mDrawerTitles[2], mDrawerContentDescriptions[2],
                R.drawable.ic_action_settings));
        // Logs
        mDrawerItems.add(new NavigationDrawerItem(mDrawerTitles[3], mDrawerContentDescriptions[3],
                R.drawable.ic_log));
=======
        mDrawerItems.add(new NavigationDrawerItem(mDrawerTitles[2], mDrawerContentDescriptions[1],
                R.drawable.ic_settings));

        // Logs
        if (BuildConfig.DEBUG) {
            mDrawerItems.add(new NavigationDrawerItem(mDrawerTitles[3],
                    mDrawerContentDescriptions[3], R.drawable.ic_log));
        }
>>>>>>> beb10a91

        // setting the nav drawer list adapter
        mNavigationDrawerAdapter = new NavigationDrawerListAdapter(getApplicationContext(), this,
                mDrawerItems);
        mDrawerList.setAdapter(mNavigationDrawerAdapter);


        mDrawerToggle = new ActionBarDrawerToggle(this, mDrawerLayout,R.string.drawer_open,R.string.drawer_close) {

            /** Called when a drawer has settled in a completely closed state. */
            public void onDrawerClosed(View view) {
                super.onDrawerClosed(view);
                updateActionBarTitleAndHomeButton(null);
                invalidateOptionsMenu();
            }

            /** Called when a drawer has settled in a completely open state. */
            public void onDrawerOpened(View drawerView) {
                super.onDrawerOpened(drawerView);
                getSupportActionBar().setTitle(R.string.app_name);
                mDrawerToggle.setDrawerIndicatorEnabled(true);
                invalidateOptionsMenu();
            }
        };
        
        // Set the list's click listener
        mDrawerList.setOnItemClickListener(new DrawerItemClickListener());

        // Set the drawer toggle as the DrawerListener
        mDrawerLayout.setDrawerListener(mDrawerToggle);
        mDrawerToggle.setDrawerIndicatorEnabled(false);
    }

    /**
     * sets the given account name in the drawer in case the drawer is available. The account name
     * is shortened beginning from the @-sign in the username.
     *
     * @param navigationDrawerLayout the drawer layout to be used
     * @param account                the account to be set in the drawer
     */
    protected void setUsernameInDrawer(RelativeLayout navigationDrawerLayout, Account account) {
        if (navigationDrawerLayout != null && account != null) {
            TextView username = (TextView) navigationDrawerLayout.findViewById(R.id.drawer_username);
            int lastAtPos = account.name.lastIndexOf("@");
            username.setText(account.name.substring(0, lastAtPos));
        }
    }

    /**
     * Updates title bar and home buttons (state and icon).
     *
     * Assumes that navigation drawer is NOT visible.
     */
    protected void updateActionBarTitleAndHomeButton(OCFile chosenFile) {
        String title = getString(R.string.default_display_name_for_root_folder);    // default
        boolean inRoot;

        /// choose the appropiate title
        if (chosenFile == null) {
            chosenFile = mFile;     // if no file is passed, current file decides
        }
        inRoot = (
                chosenFile == null ||
                (chosenFile.isFolder() && chosenFile.getParentId() == FileDataStorageManager.ROOT_PARENT_ID)
        );
        if (!inRoot) {
            title = chosenFile.getFileName();
        }

        /// set the chosen title
        ActionBar actionBar = getSupportActionBar();
        actionBar.setTitle(title);
        /// also as content description
        View actionBarTitleView = getWindow().getDecorView().findViewById(
                getResources().getIdentifier("action_bar_title", "id", "android")
        );
        if (actionBarTitleView != null) {    // it's null in Android 2.x
            actionBarTitleView.setContentDescription(title);
        }

        /// set home button properties
        mDrawerToggle.setDrawerIndicatorEnabled(inRoot);
        actionBar.setDisplayHomeAsUpEnabled(true);
        actionBar.setDisplayShowTitleEnabled(true);

    }


    /**
     *  Sets and validates the ownCloud {@link Account} associated to the Activity.
     *
     *  If not valid, tries to swap it for other valid and existing ownCloud {@link Account}.
     *
     *  POSTCONDITION: updates {@link #mAccountWasSet} and {@link #mAccountWasRestored}.
     *
     *  @param account          New {@link Account} to set.
     *  @param savedAccount     When 'true', account was retrieved from a saved instance state.
     */
    protected void setAccount(Account account, boolean savedAccount) {
        Account oldAccount = mAccount;
        boolean validAccount =
                (account != null && AccountUtils.setCurrentOwnCloudAccount(getApplicationContext(),
                        account.name));
        if (validAccount) {
            mAccount = account;
            mAccountWasSet = true;
            mAccountWasRestored = (savedAccount || mAccount.equals(oldAccount));

        } else {
            swapToDefaultAccount();
        }
    }


    /**
     *  Tries to swap the current ownCloud {@link Account} for other valid and existing.
     *
     *  If no valid ownCloud {@link Account} exists, the the user is requested
     *  to create a new ownCloud {@link Account}.
     *
     *  POSTCONDITION: updates {@link #mAccountWasSet} and {@link #mAccountWasRestored}.
     */
    private void swapToDefaultAccount() {
        // default to the most recently used account
        Account newAccount = AccountUtils.getCurrentOwnCloudAccount(getApplicationContext());
        if (newAccount == null) {
            /// no account available: force account creation
            createFirstAccount();
            mRedirectingToSetupAccount = true;
            mAccountWasSet = false;
            mAccountWasRestored = false;

        } else {
            mAccountWasSet = true;
            mAccountWasRestored = (newAccount.equals(mAccount));
            mAccount = newAccount;
        }
    }


    /**
     * Launches the account creation activity. To use when no ownCloud account is available
     */
    private void createFirstAccount() {
        AccountManager am = AccountManager.get(getApplicationContext());
        am.addAccount(MainApp.getAccountType(),
                null,
                null,
                null,
                this,
                new AccountCreationCallback(),
                null);
    }


    /**
     * {@inheritDoc}
     */
    @Override
    protected void onSaveInstanceState(Bundle outState) {
        super.onSaveInstanceState(outState);
        outState.putParcelable(FileActivity.EXTRA_FILE, mFile);
        outState.putBoolean(FileActivity.EXTRA_FROM_NOTIFICATION, mFromNotification);
        outState.putLong(KEY_WAITING_FOR_OP_ID, mFileOperationsHelper.getOpIdWaitingFor());
        if(getSupportActionBar() != null && getSupportActionBar().getTitle() != null) {
            // Null check in case the actionbar is used in ActionBar.NAVIGATION_MODE_LIST
            // since it doesn't have a title then
            outState.putString(KEY_ACTION_BAR_TITLE, getSupportActionBar().getTitle().toString());
        }
    }


    /**
     * Getter for the main {@link OCFile} handled by the activity.
     *
     * @return  Main {@link OCFile} handled by the activity.
     */
    public OCFile getFile() {
        return mFile;
    }


    /**
     * Setter for the main {@link OCFile} handled by the activity.
     *
     * @param file  Main {@link OCFile} to be handled by the activity.
     */
    public void setFile(OCFile file) {
        mFile = file;
    }


    /**
     * Getter for the ownCloud {@link Account} where the main {@link OCFile} handled by the activity
     * is located.
     *
     * @return  OwnCloud {@link Account} where the main {@link OCFile} handled by the activity
     *          is located.
     */
    public Account getAccount() {
        return mAccount;
    }

    protected void setAccount(Account account) {
        mAccount = account;
    }


    /**
     * Getter for the capabilities of the server where the current OC account lives.
     *
     * @return  Capabilities of the server where the current OC account lives. Null if the account is not
     *          set yet.
     */
    public OCCapability getCapabilities() {
        return mCapabilities;
    }


    /**
     * @return Value of mFromNotification: True if the Activity is launched by a notification
     */
    public boolean fromNotification() {
        return mFromNotification;
    }

    /**
     * @return 'True' when the Activity is finishing to enforce the setup of a new account.
     */
    protected boolean isRedirectingToSetupAccount() {
        return mRedirectingToSetupAccount;
    }

    public OperationsServiceBinder getOperationsServiceBinder() {
        return mOperationsServiceBinder;
    }

    protected ServiceConnection newTransferenceServiceConnection() {
        return null;
    }

    /**
     * Helper class handling a callback from the {@link AccountManager} after the creation of
     * a new ownCloud {@link Account} finished, successfully or not.
     *
     * At this moment, only called after the creation of the first account.
     */
    public class AccountCreationCallback implements AccountManagerCallback<Bundle> {

        @Override
        public void run(AccountManagerFuture<Bundle> future) {
            FileActivity.this.mRedirectingToSetupAccount = false;
            boolean accountWasSet = false;
            if (future != null) {
                try {
                    Bundle result;
                    result = future.getResult();
                    String name = result.getString(AccountManager.KEY_ACCOUNT_NAME);
                    String type = result.getString(AccountManager.KEY_ACCOUNT_TYPE);
                    if (AccountUtils.setCurrentOwnCloudAccount(getApplicationContext(), name)) {
                        setAccount(new Account(name, type), false);
                        accountWasSet = true;
                    }
                } catch (OperationCanceledException e) {
                    Log_OC.d(TAG, "Account creation canceled");

                } catch (Exception e) {
                    Log_OC.e(TAG, "Account creation finished in exception: ", e);
                }

            } else {
                Log_OC.e(TAG, "Account creation callback with null bundle");
            }
            if (!accountWasSet) {
                moveTaskToBack(true);
            }
        }

    }


    /**
     *  Called when the ownCloud {@link Account} associated to the Activity was just updated.
     *
     *  Child classes must grant that state depending on the {@link Account} is updated.
     */
    protected void onAccountSet(boolean stateWasRecovered) {
        if (getAccount() != null) {
            mStorageManager = new FileDataStorageManager(getAccount(), getContentResolver());
            mCapabilities = mStorageManager.getCapability(mAccount.name);

        } else {
            Log_OC.wtf(TAG, "onAccountChanged was called with NULL account associated!");
        }
    }


    public FileDataStorageManager getStorageManager() {
        return mStorageManager;
    }


    public OnRemoteOperationListener getRemoteOperationListener() {
        return this;
    }


    public Handler getHandler() {
        return mHandler;
    }

    public FileOperationsHelper getFileOperationsHelper() {
        return mFileOperationsHelper;
    }

    /**
     *
     * @param operation     Removal operation performed.
     * @param result        Result of the removal.
     */
    @Override
    public void onRemoteOperationFinish(RemoteOperation operation, RemoteOperationResult result) {
        Log_OC.d(TAG, "Received result of operation in FileActivity - common behaviour for all the "
                + "FileActivities ");

        mFileOperationsHelper.setOpIdWaitingFor(Long.MAX_VALUE);

        dismissLoadingDialog();

        if (!result.isSuccess() && (
                result.getCode() == ResultCode.UNAUTHORIZED ||
                result.isIdPRedirection() ||
                (result.isException() && result.getException() instanceof AuthenticatorException)
                )) {

            requestCredentialsUpdate(this);

            if (result.getCode() == ResultCode.UNAUTHORIZED) {
                dismissLoadingDialog();
                Toast t = Toast.makeText(this, ErrorMessageAdapter.getErrorCauseMessage(result,
                                operation, getResources()),
                        Toast.LENGTH_LONG);
                t.show();
            }

        } else if (operation == null ||
                operation instanceof CreateShareWithShareeOperation ||
                operation instanceof UnshareOperation ||
                operation instanceof SynchronizeFolderOperation ||
                operation instanceof UpdateShareViaLinkOperation ||
                operation instanceof UpdateSharePermissionsOperation
                ) {
            if (result.isSuccess()) {
                updateFileFromDB();

            } else if (result.getCode() != ResultCode.CANCELLED) {
                Toast t = Toast.makeText(this,
                        ErrorMessageAdapter.getErrorCauseMessage(result, operation, getResources()),
                        Toast.LENGTH_LONG);
                t.show();
            }

        } else if (operation instanceof CreateShareViaLinkOperation) {
            onCreateShareViaLinkOperationFinish((CreateShareViaLinkOperation) operation, result);

        } else if (operation instanceof SynchronizeFileOperation) {
            onSynchronizeFileOperationFinish((SynchronizeFileOperation) operation, result);

        } else if (operation instanceof GetSharesForFileOperation) {
            if (result.isSuccess() || result.getCode() == ResultCode.SHARE_NOT_FOUND) {
                updateFileFromDB();

            } else {
                Toast t = Toast.makeText(this,
                        ErrorMessageAdapter.getErrorCauseMessage(result, operation, getResources()),
                        Toast.LENGTH_LONG);
                t.show();
            }
        }
    }

    /**
     * Invalidates the credentials stored for the current OC account and requests new credentials to the user,
     * navigating to {@link AuthenticatorActivity}
     *
     * @param context   Android Context needed to access the {@link AccountManager}. Received as a parameter
     *                  to make the method accessible to {@link android.content.BroadcastReceiver}s.
     */
    protected void requestCredentialsUpdate(Context context) {

        try {
            /// step 1 - invalidate credentials of current account
            OwnCloudClient client;
            OwnCloudAccount ocAccount =
                    new OwnCloudAccount(getAccount(), context);
            client = (OwnCloudClientManagerFactory.getDefaultSingleton().
                    removeClientFor(ocAccount));
            if (client != null) {
                OwnCloudCredentials cred = client.getCredentials();
                if (cred != null) {
                    AccountManager am = AccountManager.get(context);
                    if (cred.authTokenExpires()) {
                        am.invalidateAuthToken(
                                getAccount().type,
                                cred.getAuthToken()
                        );
                    } else {
                        am.clearPassword(getAccount());
                    }
                }
            }

            /// step 2 - request credentials to user
            Intent updateAccountCredentials = new Intent(this, AuthenticatorActivity.class);
            updateAccountCredentials.putExtra(AuthenticatorActivity.EXTRA_ACCOUNT, getAccount());
            updateAccountCredentials.putExtra(
                    AuthenticatorActivity.EXTRA_ACTION,
                    AuthenticatorActivity.ACTION_UPDATE_EXPIRED_TOKEN);
            updateAccountCredentials.addFlags(Intent.FLAG_ACTIVITY_EXCLUDE_FROM_RECENTS);
            startActivity(updateAccountCredentials);

        } catch (com.owncloud.android.lib.common.accounts.AccountUtils.AccountNotFoundException e) {
            Toast.makeText(context, R.string.auth_account_does_not_exist, Toast.LENGTH_SHORT).show();
        }

    }



    private void onCreateShareViaLinkOperationFinish(CreateShareViaLinkOperation operation,
                                                     RemoteOperationResult result) {
        if (result.isSuccess()) {
            updateFileFromDB();

            Intent sendIntent = operation.getSendIntentWithSubject(this);
            if (sendIntent != null) {
                startActivity(sendIntent);
            }

        } else {
            // Detect Failure (403) --> needs Password
            if (result.getCode() == ResultCode.SHARE_FORBIDDEN) {
                String password = operation.getPassword();
                if ((password == null || password.length() == 0) &&
                    getCapabilities().getFilesSharingPublicEnabled().isUnknown())
                    {
                    // Was tried without password, but not sure that it's optional. Try with password.
                    // Try with password before giving up.
                    // See also ShareFileFragment#OnShareViaLinkListener
                    SharePasswordDialogFragment dialog =
                            SharePasswordDialogFragment.newInstance(new OCFile(operation.getPath()), true);
                    dialog.show(getSupportFragmentManager(), DIALOG_SHARE_PASSWORD);
                } else {
                    Toast t = Toast.makeText(this,
                        ErrorMessageAdapter.getErrorCauseMessage(result, operation, getResources()),
                        Toast.LENGTH_LONG);
                    t.show();
                }
            } else {
                Toast t = Toast.makeText(this,
                        ErrorMessageAdapter.getErrorCauseMessage(result, operation, getResources()),
                        Toast.LENGTH_LONG);
                t.show();
            }
        }
    }

    private void onSynchronizeFileOperationFinish(SynchronizeFileOperation operation,
                                                  RemoteOperationResult result) {
        OCFile syncedFile = operation.getLocalFile();
        if (!result.isSuccess()) {
            if (result.getCode() == ResultCode.SYNC_CONFLICT) {
                Intent i = new Intent(this, ConflictsResolveActivity.class);
                i.putExtra(ConflictsResolveActivity.EXTRA_FILE, syncedFile);
                i.putExtra(ConflictsResolveActivity.EXTRA_ACCOUNT, getAccount());
                startActivity(i);
            }

        } else {
            if (!operation.transferWasRequested()) {
                Toast msg = Toast.makeText(this, ErrorMessageAdapter.getErrorCauseMessage(result,
                        operation, getResources()), Toast.LENGTH_LONG);
                msg.show();
            }
            invalidateOptionsMenu();
        }
    }

    protected void updateFileFromDB(){
        OCFile file = getFile();
        if (file != null) {
            file = getStorageManager().getFileByPath(file.getRemotePath());
            setFile(file);
        }
    }


    /**
     * Show loading dialog
     */
    public void showLoadingDialog(String message) {
        // grant that only one waiting dialog is shown
        dismissLoadingDialog();
        // Construct dialog
        Fragment frag = getSupportFragmentManager().findFragmentByTag(DIALOG_WAIT_TAG);
        if (frag == null) {
            Log_OC.d(TAG, "show loading dialog");
            LoadingDialog loading = new LoadingDialog(message);
            FragmentManager fm = getSupportFragmentManager();
            FragmentTransaction ft = fm.beginTransaction();
            loading.show(ft, DIALOG_WAIT_TAG);
            fm.executePendingTransactions();
        }
    }


    /**
     * Dismiss loading dialog
     */
    public void dismissLoadingDialog() {
        Fragment frag = getSupportFragmentManager().findFragmentByTag(DIALOG_WAIT_TAG);
        if (frag != null) {
            Log_OC.d(TAG, "dismiss loading dialog");
            LoadingDialog loading = (LoadingDialog) frag;
            loading.dismiss();
        }
    }


    private void doOnResumeAndBound() {
        mOperationsServiceBinder.addOperationListener(FileActivity.this, mHandler);
        long waitingForOpId = mFileOperationsHelper.getOpIdWaitingFor();
        if (waitingForOpId <= Integer.MAX_VALUE) {
            boolean wait = mOperationsServiceBinder.dispatchResultIfFinished((int)waitingForOpId,
                    this);
            if (!wait ) {
                dismissLoadingDialog();
            }
        }
    }


    /**
     * Implements callback methods for service binding. Passed as a parameter to {
     */
    private class OperationsServiceConnection implements ServiceConnection {

        @Override
        public void onServiceConnected(ComponentName component, IBinder service) {
            if (component.equals(new ComponentName(FileActivity.this, OperationsService.class))) {
                Log_OC.d(TAG, "Operations service connected");
                mOperationsServiceBinder = (OperationsServiceBinder) service;
                /*if (!mOperationsServiceBinder.isPerformingBlockingOperation()) {
                    dismissLoadingDialog();
                }*/
                if (mResumed) {
                    doOnResumeAndBound();
                }

            } else {
                return;
            }
        }


        @Override
        public void onServiceDisconnected(ComponentName component) {
            if (component.equals(new ComponentName(FileActivity.this, OperationsService.class))) {
                Log_OC.d(TAG, "Operations service disconnected");
                mOperationsServiceBinder = null;
                // TODO whatever could be waiting for the service is unbound
            }
        }
    }


    @Override
    public FileDownloaderBinder getFileDownloaderBinder() {
        return mDownloaderBinder;
    }


    @Override
    public FileUploaderBinder getFileUploaderBinder() {
        return mUploaderBinder;
    }


    public void restart(){
        Intent i = new Intent(this, FileDisplayActivity.class);
        i.addFlags(Intent.FLAG_ACTIVITY_CLEAR_TOP);
        startActivity(i);
    }

    public void refresh(){
        Intent i = new Intent(this, FileDisplayActivity.class);
        i.addFlags(Intent.FLAG_ACTIVITY_CLEAR_TOP);
        startActivity(i);
    }

//    TODO re-enable when "Accounts" is available in Navigation Drawer
//    public void closeDrawer() {
//        mDrawerLayout.closeDrawers();
//    }

    public void allFilesOption(){
        restart();
    }

    public void refreshDirectory(){
        // overridden by FileDisplayActivity
    }

    private class DrawerItemClickListener implements ListView.OnItemClickListener {
        @Override
        public void onItemClick(AdapterView<?> parent, View view, int position, long id) {
            // TODO re-enable when "Accounts" is available in Navigation Drawer
//            if (mShowAccounts && position > 0){
//                position = position - 1;
//            }
            switch (position){
                // TODO re-enable when "Accounts" is available in Navigation Drawer
//                case 0: // Accounts
//                    mShowAccounts = !mShowAccounts;
//                    mNavigationDrawerAdapter.setShowAccounts(mShowAccounts);
//                    mNavigationDrawerAdapter.notifyDataSetChanged();
//                    break;

                case 0: // All Files
                    MainApp.showOnlyFilesOnDevice(false);
                    refreshDirectory();
                    mDrawerLayout.closeDrawers();
                    break;

                case 1: // On Device
                    MainApp.showOnlyFilesOnDevice(true);
                    refreshDirectory();
                    mDrawerLayout.closeDrawers();
                    break;

<<<<<<< HEAD
=======
                case 1: // Uploads
                    Intent uploadListIntent = new Intent(getApplicationContext(),
                            UploadListActivity.class);
                    uploadListIntent.addFlags(Intent.FLAG_ACTIVITY_CLEAR_TOP);
                    startActivity(uploadListIntent);
                    mDrawerLayout.closeDrawers();
                    break;

>>>>>>> beb10a91
                case 2: // Settings
                    Intent settingsIntent = new Intent(getApplicationContext(),
                            Preferences.class);
                    startActivity(settingsIntent);
                    mDrawerLayout.closeDrawers();
                    break;

                case 3: // Logs
                    Intent loggerIntent = new Intent(getApplicationContext(),
                            LogHistoryActivity.class);
                    startActivity(loggerIntent);
                    mDrawerLayout.closeDrawers();
                    break;
            }
        }
    }

}<|MERGE_RESOLUTION|>--- conflicted
+++ resolved
@@ -50,6 +50,7 @@
 import android.widget.TextView;
 import android.widget.Toast;
 
+import com.owncloud.android.BuildConfig;
 import com.owncloud.android.MainApp;
 import com.owncloud.android.R;
 import com.owncloud.android.authentication.AccountUtils;
@@ -398,26 +399,18 @@
                 R.drawable.ic_action_download_grey));
 
         // Uploads
-        mDrawerItems.add(new NavigationDrawerItem(mDrawerTitles[1], mDrawerContentDescriptions[2],
+        mDrawerItems.add(new NavigationDrawerItem(mDrawerTitles[2], mDrawerContentDescriptions[2],
                 R.drawable.ic_uploads));
 
         // Settings
-<<<<<<< HEAD
-        mDrawerItems.add(new NavigationDrawerItem(mDrawerTitles[2], mDrawerContentDescriptions[2],
+        mDrawerItems.add(new NavigationDrawerItem(mDrawerTitles[3], mDrawerContentDescriptions[3],
                 R.drawable.ic_action_settings));
-        // Logs
-        mDrawerItems.add(new NavigationDrawerItem(mDrawerTitles[3], mDrawerContentDescriptions[3],
-                R.drawable.ic_log));
-=======
-        mDrawerItems.add(new NavigationDrawerItem(mDrawerTitles[2], mDrawerContentDescriptions[1],
-                R.drawable.ic_settings));
 
         // Logs
         if (BuildConfig.DEBUG) {
-            mDrawerItems.add(new NavigationDrawerItem(mDrawerTitles[3],
-                    mDrawerContentDescriptions[3], R.drawable.ic_log));
-        }
->>>>>>> beb10a91
+            mDrawerItems.add(new NavigationDrawerItem(mDrawerTitles[4], mDrawerContentDescriptions[4],
+                R.drawable.ic_log));
+        }
 
         // setting the nav drawer list adapter
         mNavigationDrawerAdapter = new NavigationDrawerListAdapter(getApplicationContext(), this,
@@ -1058,9 +1051,7 @@
                     mDrawerLayout.closeDrawers();
                     break;
 
-<<<<<<< HEAD
-=======
-                case 1: // Uploads
+                case 2: // Uploads
                     Intent uploadListIntent = new Intent(getApplicationContext(),
                             UploadListActivity.class);
                     uploadListIntent.addFlags(Intent.FLAG_ACTIVITY_CLEAR_TOP);
@@ -1068,15 +1059,14 @@
                     mDrawerLayout.closeDrawers();
                     break;
 
->>>>>>> beb10a91
-                case 2: // Settings
+                case 3: // Settings
                     Intent settingsIntent = new Intent(getApplicationContext(),
                             Preferences.class);
                     startActivity(settingsIntent);
                     mDrawerLayout.closeDrawers();
                     break;
 
-                case 3: // Logs
+                case 4: // Logs
                     Intent loggerIntent = new Intent(getApplicationContext(),
                             LogHistoryActivity.class);
                     startActivity(loggerIntent);
