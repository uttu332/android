/**
 *   ownCloud Android client application
 *
 *   @author Bartek Przybylski
 *   @author David A. Velasco
 *   Copyright (C) 2011  Bartek Przybylski
 *   Copyright (C) 2015 ownCloud Inc.
 *
 *   This program is free software: you can redistribute it and/or modify
 *   it under the terms of the GNU General Public License version 2,
 *   as published by the Free Software Foundation.
 *
 *   This program is distributed in the hope that it will be useful,
 *   but WITHOUT ANY WARRANTY; without even the implied warranty of
 *   MERCHANTABILITY or FITNESS FOR A PARTICULAR PURPOSE.  See the
 *   GNU General Public License for more details.
 *
 *   You should have received a copy of the GNU General Public License
 *   along with this program.  If not, see <http://www.gnu.org/licenses/>.
 *
 */

package com.owncloud.android.ui.activity;

import android.accounts.Account;
import android.accounts.AccountManager;
import android.accounts.AuthenticatorException;
import android.annotation.TargetApi;
import android.support.v7.app.AlertDialog;
import android.content.BroadcastReceiver;
import android.content.ComponentName;
import android.content.ContentResolver;
import android.content.Context;
import android.content.DialogInterface;
import android.content.Intent;
import android.content.IntentFilter;
import android.content.ServiceConnection;
import android.content.SharedPreferences;
import android.content.SyncRequest;
import android.content.res.Resources.NotFoundException;
import android.database.Cursor;
import android.net.Uri;
import android.os.Build;
import android.os.Bundle;
import android.os.IBinder;
import android.preference.PreferenceManager;
import android.provider.OpenableColumns;
import android.support.v4.app.Fragment;
import android.support.v4.app.FragmentManager;
import android.support.v4.app.FragmentTransaction;
import android.support.v4.content.ContextCompat;
import android.support.v4.view.GravityCompat;
import android.view.Menu;
import android.view.MenuInflater;
import android.view.MenuItem;
import android.view.View;
import android.widget.ProgressBar;
import android.widget.RelativeLayout;
import android.widget.TextView;
import android.widget.Toast;

import com.owncloud.android.MainApp;
import com.owncloud.android.R;
import com.owncloud.android.datamodel.FileDataStorageManager;
import com.owncloud.android.datamodel.OCFile;
import com.owncloud.android.files.services.FileDownloader;
import com.owncloud.android.files.services.FileDownloader.FileDownloaderBinder;
import com.owncloud.android.files.services.FileUploader;
import com.owncloud.android.files.services.FileUploader.FileUploaderBinder;
import com.owncloud.android.lib.common.OwnCloudAccount;
import com.owncloud.android.lib.common.OwnCloudClient;
import com.owncloud.android.lib.common.OwnCloudClientManagerFactory;
import com.owncloud.android.lib.common.OwnCloudCredentials;
import com.owncloud.android.lib.common.accounts.AccountUtils.AccountNotFoundException;
import com.owncloud.android.lib.common.network.CertificateCombinedException;
import com.owncloud.android.lib.common.operations.RemoteOperation;
import com.owncloud.android.lib.common.operations.RemoteOperationResult;
import com.owncloud.android.lib.common.operations.RemoteOperationResult.ResultCode;
import com.owncloud.android.lib.common.utils.Log_OC;
import com.owncloud.android.operations.CopyFileOperation;
import com.owncloud.android.operations.CreateFolderOperation;
import com.owncloud.android.operations.CreateShareOperation;
import com.owncloud.android.operations.MoveFileOperation;
import com.owncloud.android.operations.RefreshFolderOperation;
import com.owncloud.android.operations.RemoveFileOperation;
import com.owncloud.android.operations.RenameFileOperation;
import com.owncloud.android.operations.SynchronizeFileOperation;
import com.owncloud.android.operations.UnshareLinkOperation;
import com.owncloud.android.services.observer.FileObserverService;
import com.owncloud.android.syncadapter.FileSyncAdapter;
import com.owncloud.android.ui.dialog.ConfirmationDialogFragment;
import com.owncloud.android.ui.dialog.CreateFolderDialogFragment;
import com.owncloud.android.ui.dialog.SslUntrustedCertDialog;
import com.owncloud.android.ui.dialog.SslUntrustedCertDialog.OnSslUntrustedCertListener;
import com.owncloud.android.ui.dialog.UploadSourceDialogFragment;
import com.owncloud.android.ui.fragment.FileDetailFragment;
import com.owncloud.android.ui.fragment.FileFragment;
import com.owncloud.android.ui.fragment.OCFileListFragment;
import com.owncloud.android.ui.preview.PreviewImageActivity;
import com.owncloud.android.ui.preview.PreviewImageFragment;
import com.owncloud.android.ui.preview.PreviewMediaFragment;
import com.owncloud.android.ui.preview.PreviewTextFragment;
import com.owncloud.android.ui.preview.PreviewVideoActivity;
import com.owncloud.android.utils.DisplayUtils;
import com.owncloud.android.utils.ErrorMessageAdapter;
import com.owncloud.android.utils.FileStorageUtils;
import com.owncloud.android.utils.UriUtils;

import java.io.File;

/**
 * Displays, what files the user has available in his ownCloud.
 */

public class FileDisplayActivity extends HookActivity
        implements FileFragment.ContainerActivity,
        OnSslUntrustedCertListener, OnEnforceableRefreshListener {



    private SyncBroadcastReceiver mSyncBroadcastReceiver;
    private UploadFinishReceiver mUploadFinishReceiver;
    private DownloadFinishReceiver mDownloadFinishReceiver;
    private RemoteOperationResult mLastSslUntrustedServerResult = null;

    private boolean mDualPane;
    private View mLeftFragmentContainer;
    private View mRightFragmentContainer;
    private ProgressBar mProgressBar;

    private static final String KEY_WAITING_TO_PREVIEW = "WAITING_TO_PREVIEW";
    private static final String KEY_SYNC_IN_PROGRESS = "SYNC_IN_PROGRESS";
    private static final String KEY_WAITING_TO_SEND = "WAITING_TO_SEND";

    public static final String ACTION_DETAILS = "com.owncloud.android.ui.activity.action.DETAILS";

    public static final int ACTION_SELECT_CONTENT_FROM_APPS = 1;
    public static final int ACTION_SELECT_MULTIPLE_FILES = 2;
    public static final int ACTION_MOVE_FILES = 3;
    public static final int ACTION_COPY_FILES = 4;

    private static final String TAG = FileDisplayActivity.class.getSimpleName();

    private static final String TAG_LIST_OF_FILES = "LIST_OF_FILES";
    private static final String TAG_SECOND_FRAGMENT = "SECOND_FRAGMENT";

    private OCFile mWaitingToPreview;

    private boolean mSyncInProgress = false;

    private static String DIALOG_UNTRUSTED_CERT = "DIALOG_UNTRUSTED_CERT";
    public static String DIALOG_CREATE_FOLDER = "DIALOG_CREATE_FOLDER";
    private static String DIALOG_UPLOAD_SOURCE = "DIALOG_UPLOAD_SOURCE";
    private static String DIALOG_CERT_NOT_SAVED = "DIALOG_CERT_NOT_SAVED";

    private OCFile mWaitingToSend;
    private Menu mOptionsMenu;


    @Override
    protected void onCreate(Bundle savedInstanceState) {
        Log_OC.v(TAG, "onCreate() start");

        super.onCreate(savedInstanceState); // this calls onAccountChanged() when ownCloud Account
                                            // is valid

        /// grant that FileObserverService is watching favorite files
        if (savedInstanceState == null) {
            Intent initObserversIntent = FileObserverService.makeInitIntent(this);
            startService(initObserversIntent);
        }

        /// Load of saved instance state
        if(savedInstanceState != null) {
            mWaitingToPreview = (OCFile) savedInstanceState.getParcelable(
                    FileDisplayActivity.KEY_WAITING_TO_PREVIEW);
            mSyncInProgress = savedInstanceState.getBoolean(KEY_SYNC_IN_PROGRESS);
            mWaitingToSend = (OCFile) savedInstanceState.getParcelable(
                    FileDisplayActivity.KEY_WAITING_TO_SEND);
        } else {
            mWaitingToPreview = null;
            mSyncInProgress = false;
            mWaitingToSend = null;
        }

        /// USER INTERFACE

        // Inflate and set the layout view
        setContentView(R.layout.files);

        // Navigation Drawer
        initDrawer();

        mProgressBar = (ProgressBar) findViewById(R.id.progressBar);
        mProgressBar.setIndeterminateDrawable(
                ContextCompat.getDrawable(this,
                        R.drawable.actionbar_progress_indeterminate_horizontal));

        mDualPane = getResources().getBoolean(R.bool.large_land_layout);
        mLeftFragmentContainer = findViewById(R.id.left_fragment_container);
        mRightFragmentContainer = findViewById(R.id.right_fragment_container);
        if (savedInstanceState == null) {
            createMinFragments();
        }

        // Action bar setup
        getSupportActionBar().setHomeButtonEnabled(true);       // mandatory since Android ICS,
                                                                // according to the official
                                                                // documentation

        // enable ActionBar app icon to behave as action to toggle nav drawer
        //getSupportActionBar().setDisplayHomeAsUpEnabled(true);
        getSupportActionBar().setHomeButtonEnabled(true);

        mProgressBar.setIndeterminate(mSyncInProgress);
        // always AFTER setContentView(...) ; to work around bug in its implementation

        setBackgroundText();

        Log_OC.v(TAG, "onCreate() end");
    }

    @Override
    protected void onStart() {
        Log_OC.v(TAG, "onStart() start");
        super.onStart();
        Log_OC.v(TAG, "onStart() end");
    }

    @Override
    protected void onDestroy() {
        Log_OC.v(TAG, "onDestroy() start");
        super.onDestroy();
        Log_OC.v(TAG, "onDestroy() end");
    }

    /**
     * Called when the ownCloud {@link Account} associated to the Activity was just updated.
     */
    @Override
    protected void onAccountSet(boolean stateWasRecovered) {
        super.onAccountSet(stateWasRecovered);
        if (getAccount() != null) {
            /// Check whether the 'main' OCFile handled by the Activity is contained in the
            // current Account
            OCFile file = getFile();
            // get parent from path
            String parentPath = "";
            if (file != null) {
                if (file.isDown() && file.getLastSyncDateForProperties() == 0) {
                    // upload in progress - right now, files are not inserted in the local
                    // cache until the upload is successful get parent from path
                    parentPath = file.getRemotePath().substring(0,
                            file.getRemotePath().lastIndexOf(file.getFileName()));
                    if (getStorageManager().getFileByPath(parentPath) ==  null)
                        file = null; // not able to know the directory where the file is uploading
                } else {
                    file = getStorageManager().getFileByPath(file.getRemotePath());
                    // currentDir = null if not in the current Account
                }
            }
            if (file == null) {
                // fall back to root folder
                file = getStorageManager().getFileByPath(OCFile.ROOT_PATH);  // never returns null
            }
            setFile(file);

            if (mAccountWasSet) {
                setUsernameInDrawer((RelativeLayout) findViewById(R.id.left_drawer), getAccount());
            }

            if (!stateWasRecovered) {
                Log_OC.d(TAG, "Initializing Fragments in onAccountChanged..");
                initFragmentsWithFile();
                if (file.isFolder()) {
                    startSyncFolderOperation(file, false);
                }

            } else {
                updateFragmentsVisibility(!file.isFolder());
                updateActionBarTitleAndHomeButton(file.isFolder() ? null : file);
            }
        }
    }

    private void createMinFragments() {
        OCFileListFragment listOfFiles = new OCFileListFragment();
        FragmentTransaction transaction = getSupportFragmentManager().beginTransaction();
        transaction.add(R.id.left_fragment_container, listOfFiles, TAG_LIST_OF_FILES);
        transaction.commit();
    }

    private void initFragmentsWithFile() {
        if (getAccount() != null && getFile() != null) {
            /// First fragment
            OCFileListFragment listOfFiles = getListOfFilesFragment();
            if (listOfFiles != null) {
                listOfFiles.listDirectory(getCurrentDir());
                // TODO Enable when "On Device" is recovered
                // listOfFiles.listDirectory(getCurrentDir(), MainApp.getOnlyOnDevice());

            } else {
                Log_OC.e(TAG, "Still have a chance to lose the initializacion of list fragment >(");
            }

            /// Second fragment
            OCFile file = getFile();
            Fragment secondFragment = chooseInitialSecondFragment(file);
            if (secondFragment != null) {
                setSecondFragment(secondFragment);
                updateFragmentsVisibility(true);
                updateActionBarTitleAndHomeButton(file);

            } else {
                cleanSecondFragment();
                if (file.isDown() && PreviewTextFragment.canBePreviewed(file))
                    startTextPreview(file);
            }

            if (DisplayUtils.isGridView(getFile(), getStorageManager())){
                switchToGridView();
            } else {
                switchToListView();
            }

        } else {
            Log_OC.wtf(TAG, "initFragments() called with invalid NULLs!");
            if (getAccount() == null) {
                Log_OC.wtf(TAG, "\t account is NULL");
            }
            if (getFile() == null) {
                Log_OC.wtf(TAG, "\t file is NULL");
            }
        }
    }

    private Fragment chooseInitialSecondFragment(OCFile file) {
        Fragment secondFragment = null;
        if (file != null && !file.isFolder()) {
            if (file.isDown() && PreviewMediaFragment.canBePreviewed(file)
                    && file.getLastSyncDateForProperties() > 0  // temporal fix
                    ) {
                int startPlaybackPosition =
                        getIntent().getIntExtra(PreviewVideoActivity.EXTRA_START_POSITION, 0);
                boolean autoplay =
                        getIntent().getBooleanExtra(PreviewVideoActivity.EXTRA_AUTOPLAY, true);
                secondFragment = new PreviewMediaFragment(file, getAccount(),
                        startPlaybackPosition, autoplay);

            } else if (file.isDown() && PreviewTextFragment.canBePreviewed(file)) {
                secondFragment = null;
            } else {
            secondFragment = FileDetailFragment.newInstance(file, getAccount());
        }
        }
        return secondFragment;
    }


    /**
     * Replaces the second fragment managed by the activity with the received as
     * a parameter.
     * <p/>
     * Assumes never will be more than two fragments managed at the same time.
     *
     * @param fragment New second Fragment to set.
     */
    private void setSecondFragment(Fragment fragment) {
        FragmentTransaction transaction = getSupportFragmentManager().beginTransaction();
        transaction.replace(R.id.right_fragment_container, fragment, TAG_SECOND_FRAGMENT);
        transaction.commit();
    }


    private void updateFragmentsVisibility(boolean existsSecondFragment) {
        if (mDualPane) {
            if (mLeftFragmentContainer.getVisibility() != View.VISIBLE) {
                mLeftFragmentContainer.setVisibility(View.VISIBLE);
            }
            if (mRightFragmentContainer.getVisibility() != View.VISIBLE) {
                mRightFragmentContainer.setVisibility(View.VISIBLE);
            }

        } else if (existsSecondFragment) {
            if (mLeftFragmentContainer.getVisibility() != View.GONE) {
                mLeftFragmentContainer.setVisibility(View.GONE);
            }
            if (mRightFragmentContainer.getVisibility() != View.VISIBLE) {
                mRightFragmentContainer.setVisibility(View.VISIBLE);
            }

        } else {
            if (mLeftFragmentContainer.getVisibility() != View.VISIBLE) {
                mLeftFragmentContainer.setVisibility(View.VISIBLE);
            }
            if (mRightFragmentContainer.getVisibility() != View.GONE) {
                mRightFragmentContainer.setVisibility(View.GONE);
            }
        }
    }


    private OCFileListFragment getListOfFilesFragment() {
        Fragment listOfFiles = getSupportFragmentManager().findFragmentByTag(
                FileDisplayActivity.TAG_LIST_OF_FILES);
        if (listOfFiles != null) {
            return (OCFileListFragment) listOfFiles;
        }
        Log_OC.wtf(TAG, "Access to unexisting list of files fragment!!");
        return null;
    }

    public FileFragment getSecondFragment() {
        Fragment second = getSupportFragmentManager().findFragmentByTag(
                FileDisplayActivity.TAG_SECOND_FRAGMENT);
        if (second != null) {
            return (FileFragment) second;
        }
        return null;
    }

    protected void cleanSecondFragment() {
        Fragment second = getSecondFragment();
        if (second != null) {
            FragmentTransaction tr = getSupportFragmentManager().beginTransaction();
            tr.remove(second);
            tr.commit();
        }
        updateFragmentsVisibility(false);
        updateActionBarTitleAndHomeButton(null);
    }

    protected void refreshListOfFilesFragment() {
        OCFileListFragment fileListFragment = getListOfFilesFragment();
        if (fileListFragment != null) {
            fileListFragment.listDirectory();
            // TODO Enable when "On Device" is recovered ?
            // fileListFragment.listDirectory(MainApp.getOnlyOnDevice());
        }
    }

    protected void refreshSecondFragment(String downloadEvent, String downloadedRemotePath,
                                         boolean success) {
        FileFragment secondFragment = getSecondFragment();
        boolean waitedPreview = (mWaitingToPreview != null &&
                mWaitingToPreview.getRemotePath().equals(downloadedRemotePath));
        if (secondFragment != null && secondFragment instanceof FileDetailFragment) {
            FileDetailFragment detailsFragment = (FileDetailFragment) secondFragment;
            OCFile fileInFragment = detailsFragment.getFile();
            if (fileInFragment != null &&
                    !downloadedRemotePath.equals(fileInFragment.getRemotePath())) {
                // the user browsed to other file ; forget the automatic preview 
                mWaitingToPreview = null;

            } else if (downloadEvent.equals(FileDownloader.getDownloadAddedMessage())) {
                // grant that the right panel updates the progress bar
                detailsFragment.listenForTransferProgress();
                detailsFragment.updateFileDetails(true, false);

            } else if (downloadEvent.equals(FileDownloader.getDownloadFinishMessage())) {
                //  update the right panel
                boolean detailsFragmentChanged = false;
                if (waitedPreview) {
                    if (success) {
                        mWaitingToPreview = getStorageManager().getFileById(
                                mWaitingToPreview.getFileId());   // update the file from database,
                                                                  // for the local storage path
                        if (PreviewMediaFragment.canBePreviewed(mWaitingToPreview)) {
                            startMediaPreview(mWaitingToPreview, 0, true);
                            detailsFragmentChanged = true;
                        } else if (PreviewTextFragment.canBePreviewed(mWaitingToPreview)) {
                            startTextPreview(mWaitingToPreview);
                            detailsFragmentChanged = true;
                        } else {
                            getFileOperationsHelper().openFile(mWaitingToPreview);
                        }
                    }
                    mWaitingToPreview = null;
                }
                if (!detailsFragmentChanged) {
                    detailsFragment.updateFileDetails(false, (success));
                }
            }
        }
    }

    @Override
    public boolean onPrepareOptionsMenu(Menu menu) {
        boolean drawerOpen = mDrawerLayout.isDrawerOpen(GravityCompat.START);
        menu.findItem(R.id.action_sort).setVisible(!drawerOpen);
        menu.findItem(R.id.action_sync_account).setVisible(!drawerOpen);
        menu.findItem(R.id.action_switch_view).setVisible(!drawerOpen);
        
        return super.onPrepareOptionsMenu(menu);
    }

    @Override
    public boolean onCreateOptionsMenu(Menu menu) {
        MenuInflater inflater = getMenuInflater();
        inflater.inflate(R.menu.main_menu, menu);
<<<<<<< HEAD
        mOptionsMenu = menu;

        MenuItem menuItem = mOptionsMenu.findItem(R.id.action_switch_view);

        changeGridIcon();

=======
        menu.findItem(R.id.action_create_dir).setVisible(false);
>>>>>>> 477c7a6b
        return true;
    }
    

    @Override
    public boolean onOptionsItemSelected(MenuItem item) {
        boolean retval = true;
        switch (item.getItemId()) {
            case R.id.action_sync_account: {
                startSynchronization();
                break;
            }
            case android.R.id.home: {
                FileFragment second = getSecondFragment();
                OCFile currentDir = getCurrentDir();
                if (mDrawerLayout.isDrawerOpen(GravityCompat.START)) {
                    mDrawerLayout.closeDrawer(GravityCompat.START);
                } else if((currentDir != null && currentDir.getParentId() != 0) ||
                        (second != null && second.getFile() != null)) {
                    onBackPressed();

                } else {
                    mDrawerLayout.openDrawer(GravityCompat.START);
                }
                break;
            }
            case R.id.action_sort: {
                SharedPreferences appPreferences = PreferenceManager
                        .getDefaultSharedPreferences(this);

                // Read sorting order, default to sort by name ascending
                Integer sortOrder = appPreferences
                        .getInt("sortOrder", FileStorageUtils.SORT_NAME);

                AlertDialog.Builder builder = new AlertDialog.Builder(this);
                builder.setTitle(R.string.actionbar_sort_title)
                        .setSingleChoiceItems(R.array.actionbar_sortby, sortOrder ,
                                new DialogInterface.OnClickListener() {
                            public void onClick(DialogInterface dialog, int which) {
                                switch (which){
                                    case 0:
                                        sortByName(true);
                                        break;
                                    case 1:
                                        sortByDate(false);
                                        break;
                                }

                                dialog.dismiss();
                            }
                        });
                builder.create().show();
                break;
            }
            case R.id.action_switch_view:{
                if (isGridView()){
                    item.setTitle(getApplicationContext().getString(R.string.action_switch_grid_view));
                    item.setIcon(ContextCompat.getDrawable(getApplicationContext(),
                            R.drawable.ic_view_module));
                    DisplayUtils.setViewMode(getFile(), false);
                    switchToListView();
                } else {
                    item.setTitle(getApplicationContext().getString(R.string.action_switch_list_view));
                    item.setIcon(ContextCompat.getDrawable(getApplicationContext(),
                            R.drawable.ic_view_list));
                    DisplayUtils.setViewMode(getFile(), true);
                    switchToGridView();
                }

                return true;
            }
        default:
            retval = super.onOptionsItemSelected(item);
        }
        return retval;
    }

    public void createFolder() {
        CreateFolderDialogFragment dialog =
                CreateFolderDialogFragment.newInstance(getCurrentDir());
        dialog.show(getSupportFragmentManager(), DIALOG_CREATE_FOLDER);
    }

    public void uploadLocalFilesSelected() {
        Intent action = new Intent(this, UploadFilesActivity.class);
        action.putExtra(
                UploadFilesActivity.EXTRA_ACCOUNT,
                getAccount()
        );
        startActivityForResult(action, ACTION_SELECT_MULTIPLE_FILES);
    }

    public void uploadFromOtherAppsSelected() {
        Intent action = new Intent(Intent.ACTION_GET_CONTENT);
        action = action.setType("*/*").addCategory(Intent.CATEGORY_OPENABLE);
        //Intent.EXTRA_ALLOW_MULTIPLE is only supported on api level 18+, Jelly Bean
        if (Build.VERSION.SDK_INT >= Build.VERSION_CODES.JELLY_BEAN_MR2) {
            action.putExtra(Intent.EXTRA_ALLOW_MULTIPLE, true);
        }
        startActivityForResult(
                Intent.createChooser(action, getString(R.string.upload_chooser_title)),
                ACTION_SELECT_CONTENT_FROM_APPS
        );
    }

    private void startSynchronization() {
        Log_OC.d(TAG, "Got to start sync");
        if (android.os.Build.VERSION.SDK_INT < android.os.Build.VERSION_CODES.KITKAT) {
            Log_OC.d(TAG, "Canceling all syncs for " + MainApp.getAuthority());
            ContentResolver.cancelSync(null, MainApp.getAuthority());
            // cancel the current synchronizations of any ownCloud account
            Bundle bundle = new Bundle();
            bundle.putBoolean(ContentResolver.SYNC_EXTRAS_MANUAL, true);
            bundle.putBoolean(ContentResolver.SYNC_EXTRAS_EXPEDITED, true);
            Log_OC.d(TAG, "Requesting sync for " + getAccount().name + " at " +
                    MainApp.getAuthority());
            ContentResolver.requestSync(
                    getAccount(),
                    MainApp.getAuthority(), bundle);
        } else {
            Log_OC.d(TAG, "Requesting sync for " + getAccount().name + " at " +
                    MainApp.getAuthority() + " with new API");
            SyncRequest.Builder builder = new SyncRequest.Builder();
            builder.setSyncAdapter(getAccount(), MainApp.getAuthority());
            builder.setExpedited(true);
            builder.setManual(true);
            builder.syncOnce();

            // Fix bug in Android Lollipop when you click on refresh the whole account
            Bundle extras = new Bundle();
            builder.setExtras(extras);

            SyncRequest request = builder.build();
            ContentResolver.requestSync(request);
        }
    }

    /**
     * Called, when the user selected something for uploading
     *
     */
    @TargetApi(Build.VERSION_CODES.JELLY_BEAN)
    @Override
    protected void onActivityResult(int requestCode, int resultCode, Intent data) {

        if (requestCode == ACTION_SELECT_CONTENT_FROM_APPS && (resultCode == RESULT_OK ||
                resultCode == UploadFilesActivity.RESULT_OK_AND_MOVE)) {
            //getClipData is only supported on api level 16+, Jelly Bean
            if (data.getData() == null && Build.VERSION.SDK_INT >= Build.VERSION_CODES.JELLY_BEAN){
                for( int i = 0; i < data.getClipData().getItemCount(); i++){
                    Intent intent = new Intent();
                    intent.setData(data.getClipData().getItemAt(i).getUri());
                    requestSimpleUpload(intent, resultCode);
                }
            }else {
                requestSimpleUpload(data, resultCode);
            }
        } else if (requestCode == ACTION_SELECT_MULTIPLE_FILES && (resultCode == RESULT_OK ||
                resultCode == UploadFilesActivity.RESULT_OK_AND_MOVE)) {
            requestMultipleUpload(data, resultCode);

        } else if (requestCode == ACTION_MOVE_FILES && resultCode == RESULT_OK){
            final Intent fData = data;
            final int fResultCode = resultCode;
            getHandler().postDelayed(
                    new Runnable() {
                        @Override
                        public void run() {
                            requestMoveOperation(fData, fResultCode);
                        }
                    },
                    DELAY_TO_REQUEST_OPERATION_ON_ACTIVITY_RESULTS
            );

        } else if (requestCode == ACTION_COPY_FILES && resultCode == RESULT_OK) {

            final Intent fData = data;
            final int fResultCode = resultCode;
            getHandler().postDelayed(
                    new Runnable() {
                        @Override
                        public void run() {
                            requestCopyOperation(fData, fResultCode);
                        }
                    },
                    DELAY_TO_REQUEST_OPERATION_ON_ACTIVITY_RESULTS
            );

        } else {
            super.onActivityResult(requestCode, resultCode, data);
        }

    }

    private void requestMultipleUpload(Intent data, int resultCode) {
        String[] filePaths = data.getStringArrayExtra(UploadFilesActivity.EXTRA_CHOSEN_FILES);
        if (filePaths != null) {
            String[] remotePaths = new String[filePaths.length];
            String remotePathBase = getCurrentDir().getRemotePath();
            for (int j = 0; j< remotePaths.length; j++) {
                remotePaths[j] = remotePathBase + (new File(filePaths[j])).getName();
            }

            Intent i = new Intent(this, FileUploader.class);
            i.putExtra(FileUploader.KEY_ACCOUNT, getAccount());
            i.putExtra(FileUploader.KEY_LOCAL_FILE, filePaths);
            i.putExtra(FileUploader.KEY_REMOTE_FILE, remotePaths);
            i.putExtra(FileUploader.KEY_UPLOAD_TYPE, FileUploader.UPLOAD_MULTIPLE_FILES);
            if (resultCode == UploadFilesActivity.RESULT_OK_AND_MOVE)
                i.putExtra(FileUploader.KEY_LOCAL_BEHAVIOUR, FileUploader.LOCAL_BEHAVIOUR_MOVE);
            startService(i);

        } else {
            Log_OC.d(TAG, "User clicked on 'Update' with no selection");
            Toast t = Toast.makeText(this, getString(R.string.filedisplay_no_file_selected),
                    Toast.LENGTH_LONG);
            t.show();
            return;
        }
    }


    private void requestSimpleUpload(Intent data, int resultCode) {
        String filePath = null;
        String mimeType = null;

        Uri selectedImageUri = data.getData();

        try {
            mimeType = getContentResolver().getType(selectedImageUri);

            String fileManagerString = selectedImageUri.getPath();
            String selectedImagePath = UriUtils.getLocalPath(selectedImageUri, this);

            if (selectedImagePath != null)
                filePath = selectedImagePath;
            else
                filePath = fileManagerString;

        } catch (Exception e) {
            Log_OC.e(TAG, "Unexpected exception when trying to read the result of " +
                    "Intent.ACTION_GET_CONTENT", e);

        } finally {
            if (filePath == null) {
                Log_OC.e(TAG, "Couldn't resolve path to file");
                Toast t = Toast.makeText(
                        this, getString(R.string.filedisplay_unexpected_bad_get_content),
                        Toast.LENGTH_LONG
                );
                t.show();
                return;
            }
        }

        Intent i = new Intent(this, FileUploader.class);
        i.putExtra(FileUploader.KEY_ACCOUNT, getAccount());
        OCFile currentDir = getCurrentDir();
        String remotePath =  (currentDir != null) ? currentDir.getRemotePath() : OCFile.ROOT_PATH;

        if (filePath.startsWith(UriUtils.URI_CONTENT_SCHEME)) {
            Cursor cursor = getContentResolver().query(Uri.parse(filePath), null, null, null, null);
            try {
                if (cursor != null && cursor.moveToFirst()) {
                    String displayName = cursor.getString(cursor.getColumnIndex(
                            OpenableColumns.DISPLAY_NAME));
                    Log_OC.v(TAG, "Display Name: " + displayName );

                    displayName.replace(File.separatorChar, '_');
                    displayName.replace(File.pathSeparatorChar, '_');
                    remotePath += displayName + DisplayUtils.getComposedFileExtension(filePath);

                }
                // and what happens in case of error?; wrong target name for the upload
            } finally {
                cursor.close();
            }

        } else {
            remotePath += new File(filePath).getName();
        }

        i.putExtra(FileUploader.KEY_LOCAL_FILE, filePath);
        i.putExtra(FileUploader.KEY_REMOTE_FILE, remotePath);
        i.putExtra(FileUploader.KEY_MIME_TYPE, mimeType);
        i.putExtra(FileUploader.KEY_UPLOAD_TYPE, FileUploader.UPLOAD_SINGLE_FILE);
        if (resultCode == UploadFilesActivity.RESULT_OK_AND_MOVE)
        i.putExtra(FileUploader.KEY_LOCAL_BEHAVIOUR, FileUploader.LOCAL_BEHAVIOUR_MOVE);
        startService(i);
    }

    /**
     * Request the operation for moving the file/folder from one path to another
     *
     * @param data       Intent received
     * @param resultCode Result code received
     */
    private void requestMoveOperation(Intent data, int resultCode) {
        OCFile folderToMoveAt = (OCFile) data.getParcelableExtra(FolderPickerActivity.EXTRA_FOLDER);
        OCFile targetFile = (OCFile) data.getParcelableExtra(FolderPickerActivity.EXTRA_FILE);
        getFileOperationsHelper().moveFile(folderToMoveAt, targetFile);
    }

    /**
     * Request the operation for copying the file/folder from one path to another
     *
     * @param data       Intent received
     * @param resultCode Result code received
     */
    private void requestCopyOperation(Intent data, int resultCode) {
        OCFile folderToMoveAt = data.getParcelableExtra(FolderPickerActivity.EXTRA_FOLDER);
        OCFile targetFile = data.getParcelableExtra(FolderPickerActivity.EXTRA_FILE);
        getFileOperationsHelper().copyFile(folderToMoveAt, targetFile);
    }

    @Override
    public void onBackPressed() {
        boolean isFabOpen = isFabOpen();
        boolean isDrawerOpen = isDrawerOpen();

        /*
         * BackPressed priority/hierarchy:
         *    1. close drawer if opened
         *    2. close FAB if open (only if drawer isn't open)
         *    3. navigate up (only if drawer and FAB aren't open)
         */
        if(isDrawerOpen && isFabOpen) {
            // close drawer first
            super.onBackPressed();
        } else if(isDrawerOpen && !isFabOpen) {
            // close drawer
            super.onBackPressed();
        } else if (!isDrawerOpen && isFabOpen) {
            // close fab
            getListOfFilesFragment().getFabMain().collapse();
        } else {
            // all closed
            OCFileListFragment listOfFiles = getListOfFilesFragment();
            if (mDualPane || getSecondFragment() == null) {
                OCFile currentDir = getCurrentDir();
                if (currentDir == null || currentDir.getParentId() == FileDataStorageManager.ROOT_PARENT_ID) {
                    finish();
                    return;
                }
                if (listOfFiles != null) {  // should never be null, indeed
                    listOfFiles.onBrowseUp();
                }
            }
            if (listOfFiles != null) {  // should never be null, indeed
                setFile(listOfFiles.getCurrentFile());
            }
            cleanSecondFragment();
<<<<<<< HEAD

            changeGridIcon();
        } else {
            super.onBackPressed();
=======
>>>>>>> 477c7a6b
        }
    }

    private void changeGridIcon(){
        MenuItem menuItem = mOptionsMenu.findItem(R.id.action_switch_view);
        if (DisplayUtils.isGridView(getFile(), getStorageManager())){
            menuItem.setTitle(getApplicationContext().getString(R.string.action_switch_list_view));
            menuItem.setIcon(ContextCompat.getDrawable(getApplicationContext(),
                    R.drawable.ic_view_list));
        } else {
            menuItem.setTitle(getApplicationContext().getString(R.string.action_switch_grid_view));
            menuItem.setIcon(ContextCompat.getDrawable(getApplicationContext(),
                    R.drawable.ic_view_module));
        }
    }

    @Override
    protected void onSaveInstanceState(Bundle outState) {
        // responsibility of restore is preferred in onCreate() before than in
        // onRestoreInstanceState when there are Fragments involved
        Log_OC.v(TAG, "onSaveInstanceState() start");
        super.onSaveInstanceState(outState);
        outState.putParcelable(FileDisplayActivity.KEY_WAITING_TO_PREVIEW, mWaitingToPreview);
        outState.putBoolean(FileDisplayActivity.KEY_SYNC_IN_PROGRESS, mSyncInProgress);
        //outState.putBoolean(FileDisplayActivity.KEY_REFRESH_SHARES_IN_PROGRESS,
        // mRefreshSharesInProgress);
        outState.putParcelable(FileDisplayActivity.KEY_WAITING_TO_SEND, mWaitingToSend);

        Log_OC.v(TAG, "onSaveInstanceState() end");
    }


    @Override
    protected void onResume() {
        Log_OC.v(TAG, "onResume() start");
        super.onResume();
        // refresh Navigation Drawer account list
        mNavigationDrawerAdapter.updateAccountList();

        // refresh list of files
        refreshListOfFilesFragment();

        // Listen for sync messages
        IntentFilter syncIntentFilter = new IntentFilter(FileSyncAdapter.EVENT_FULL_SYNC_START);
        syncIntentFilter.addAction(FileSyncAdapter.EVENT_FULL_SYNC_END);
        syncIntentFilter.addAction(FileSyncAdapter.EVENT_FULL_SYNC_FOLDER_CONTENTS_SYNCED);
        syncIntentFilter.addAction(RefreshFolderOperation.EVENT_SINGLE_FOLDER_CONTENTS_SYNCED);
        syncIntentFilter.addAction(RefreshFolderOperation.EVENT_SINGLE_FOLDER_SHARES_SYNCED);
        mSyncBroadcastReceiver = new SyncBroadcastReceiver();
        registerReceiver(mSyncBroadcastReceiver, syncIntentFilter);
        //LocalBroadcastManager.getInstance(this).registerReceiver(mSyncBroadcastReceiver,
        // syncIntentFilter);

        // Listen for upload messages
        IntentFilter uploadIntentFilter = new IntentFilter(FileUploader.getUploadFinishMessage());
        mUploadFinishReceiver = new UploadFinishReceiver();
        registerReceiver(mUploadFinishReceiver, uploadIntentFilter);

        // Listen for download messages
        IntentFilter downloadIntentFilter = new IntentFilter(
                FileDownloader.getDownloadAddedMessage());
        downloadIntentFilter.addAction(FileDownloader.getDownloadFinishMessage());
        mDownloadFinishReceiver = new DownloadFinishReceiver();
        registerReceiver(mDownloadFinishReceiver, downloadIntentFilter);

        Log_OC.v(TAG, "onResume() end");

    }


    @Override
    protected void onPause() {
        Log_OC.v(TAG, "onPause() start");
        if (mSyncBroadcastReceiver != null) {
            unregisterReceiver(mSyncBroadcastReceiver);
            //LocalBroadcastManager.getInstance(this).unregisterReceiver(mSyncBroadcastReceiver);
            mSyncBroadcastReceiver = null;
        }
        if (mUploadFinishReceiver != null) {
            unregisterReceiver(mUploadFinishReceiver);
            mUploadFinishReceiver = null;
        }
        if (mDownloadFinishReceiver != null) {
            unregisterReceiver(mDownloadFinishReceiver);
            mDownloadFinishReceiver = null;
        }

        super.onPause();
        Log_OC.v(TAG, "onPause() end");
    }

    public boolean isFabOpen() {
        if(getListOfFilesFragment() != null && getListOfFilesFragment().getFabMain() != null && getListOfFilesFragment().getFabMain().isExpanded()) {
            return true;
        } else {
            return false;
        }
    }


    private class SyncBroadcastReceiver extends BroadcastReceiver {

        /**
         * {@link BroadcastReceiver} to enable syncing feedback in UI
         */
        @Override
        public void onReceive(Context context, Intent intent) {
            try {
                String event = intent.getAction();
                Log_OC.d(TAG, "Received broadcast " + event);
                String accountName = intent.getStringExtra(FileSyncAdapter.EXTRA_ACCOUNT_NAME);
                String synchFolderRemotePath =
                        intent.getStringExtra(FileSyncAdapter.EXTRA_FOLDER_PATH);
                RemoteOperationResult synchResult =
                        (RemoteOperationResult)intent.getSerializableExtra(
                                FileSyncAdapter.EXTRA_RESULT);
                boolean sameAccount = (getAccount() != null &&
                        accountName.equals(getAccount().name) && getStorageManager() != null);

                if (sameAccount) {

                    if (FileSyncAdapter.EVENT_FULL_SYNC_START.equals(event)) {
                        mSyncInProgress = true;

                    } else {
                        OCFile currentFile = (getFile() == null) ? null :
                                getStorageManager().getFileByPath(getFile().getRemotePath());
                        OCFile currentDir = (getCurrentDir() == null) ? null :
                                getStorageManager().getFileByPath(getCurrentDir().getRemotePath());
    
                        if (currentDir == null) {
                            // current folder was removed from the server 
                            Toast.makeText( FileDisplayActivity.this, 
                                            String.format(
                                                    getString(R.string.
                                                            sync_current_folder_was_removed),
                                                   synchFolderRemotePath),
                                            Toast.LENGTH_LONG)
                                .show();

                            browseToRoot();

                        } else {
                            if (currentFile == null && !getFile().isFolder()) {
                                // currently selected file was removed in the server, and now we
                                // know it
                                cleanSecondFragment();
                                currentFile = currentDir;
                            }

                            if (synchFolderRemotePath != null &&
                                    currentDir.getRemotePath().equals(synchFolderRemotePath)) {
                                OCFileListFragment fileListFragment = getListOfFilesFragment();
                                if (fileListFragment != null) {
                                    fileListFragment.listDirectory();
                                    // TODO Enable when "On Device" is recovered ?
                                    // fileListFragment.listDirectory(currentDir,
                                    // MainApp.getOnlyOnDevice());
                                }
                            }
                            setFile(currentFile);
                        }

                        mSyncInProgress = (!FileSyncAdapter.EVENT_FULL_SYNC_END.equals(event) &&
                                !RefreshFolderOperation.EVENT_SINGLE_FOLDER_SHARES_SYNCED
                                        .equals(event));
                                
                        if (RefreshFolderOperation.EVENT_SINGLE_FOLDER_CONTENTS_SYNCED.
                                    equals(event) &&/// TODO refactor and make common

                                synchResult != null && !synchResult.isSuccess() &&
                                (synchResult.getCode() == ResultCode.UNAUTHORIZED ||
                                        synchResult.isIdPRedirection() ||
                                        (synchResult.isException() && synchResult.getException()
                                                instanceof AuthenticatorException))) {


                            try {
                                OwnCloudClient client;
                                OwnCloudAccount ocAccount =
                                        new OwnCloudAccount(getAccount(), context);
                                client = (OwnCloudClientManagerFactory.getDefaultSingleton().
                                        removeClientFor(ocAccount));
                                if (client != null) {
                                    OwnCloudCredentials cred = client.getCredentials();
                                    if (cred != null) {
                                        AccountManager am = AccountManager.get(context);
                                        if (cred.authTokenExpires()) {
                                            am.invalidateAuthToken(
                                                    getAccount().type,
                                                    cred.getAuthToken()
                                            );
                                        } else {
                                            am.clearPassword(getAccount());
                                        }
                                    }
                                }
                                requestCredentialsUpdate();

                            } catch (AccountNotFoundException e) {
                                Log_OC.e(TAG, "Account " + getAccount() + " was removed!", e);
                            }

                        }
                    }
                    removeStickyBroadcast(intent);
                    Log_OC.d(TAG, "Setting progress visibility to " + mSyncInProgress);
                    mProgressBar.setIndeterminate(mSyncInProgress);
                    //mProgressBar.setVisibility((mSyncInProgress) ? View.VISIBLE : View.INVISIBLE);
                    //setSupportProgressBarIndeterminateVisibility(mSyncInProgress
                    /*|| mRefreshSharesInProgress*/ //);

                    setBackgroundText();

                }

                if (synchResult != null) {
                    if (synchResult.getCode().equals(
                            RemoteOperationResult.ResultCode.SSL_RECOVERABLE_PEER_UNVERIFIED)) {
                        mLastSslUntrustedServerResult = synchResult;
                    }
                }
            } catch (RuntimeException e) {
                // avoid app crashes after changing the serial id of RemoteOperationResult 
                // in owncloud library with broadcast notifications pending to process
                removeStickyBroadcast(intent);
            }
        }
    }

    /**
     * Show a text message on screen view for notifying user if content is
     * loading or folder is empty
     */
    private void setBackgroundText() {
        OCFileListFragment ocFileListFragment = getListOfFilesFragment();
        if (ocFileListFragment != null) {
            int message = R.string.file_list_loading;
            if (!mSyncInProgress) {
                // In case file list is empty
                message = R.string.file_list_empty;
            }
            ocFileListFragment.setMessageForEmptyList(getString(message));
        } else {
            Log_OC.e(TAG, "OCFileListFragment is null");
        }
    }

    /**
     * Once the file upload has finished -> update view
     */
    private class UploadFinishReceiver extends BroadcastReceiver {
        /**
         * Once the file upload has finished -> update view
         *
         * @author David A. Velasco
         * {@link BroadcastReceiver} to enable upload feedback in UI
         */
        @Override
        public void onReceive(Context context, Intent intent) {
            try {
                String uploadedRemotePath = intent.getStringExtra(FileDownloader.EXTRA_REMOTE_PATH);
                String accountName = intent.getStringExtra(FileUploader.ACCOUNT_NAME);
                boolean sameAccount = getAccount() != null && accountName.equals(getAccount().name);
                OCFile currentDir = getCurrentDir();
                boolean isDescendant = (currentDir != null) && (uploadedRemotePath != null) &&
                        (uploadedRemotePath.startsWith(currentDir.getRemotePath()));

                if (sameAccount && isDescendant) {
                    refreshListOfFilesFragment();
                }

                boolean uploadWasFine = intent.getBooleanExtra(FileUploader.EXTRA_UPLOAD_RESULT,
                        false);
                boolean renamedInUpload = getFile().getRemotePath().
                        equals(intent.getStringExtra(FileUploader.EXTRA_OLD_REMOTE_PATH));
                boolean sameFile = getFile().getRemotePath().equals(uploadedRemotePath) ||
                        renamedInUpload;
                FileFragment details = getSecondFragment();
                boolean detailFragmentIsShown = (details != null &&
                        details instanceof FileDetailFragment);

                if (sameAccount && sameFile && detailFragmentIsShown) {
                    if (uploadWasFine) {
                        setFile(getStorageManager().getFileByPath(uploadedRemotePath));
                    }
                    if (renamedInUpload) {
                        String newName = (new File(uploadedRemotePath)).getName();
                        Toast msg = Toast.makeText(
                                context,
                                String.format(
                                        getString(R.string.filedetails_renamed_in_upload_msg),
                                        newName),
                                Toast.LENGTH_LONG);
                        msg.show();
                    }
                    if (uploadWasFine || getFile().fileExists()) {
                        ((FileDetailFragment) details).updateFileDetails(false, true);
                    } else {
                        cleanSecondFragment();
                    }

                    // Force the preview if the file is an image or text file
                    if (uploadWasFine) {
                        OCFile ocFile = getFile();
                        if (PreviewImageFragment.canBePreviewed(ocFile))
                            startImagePreview(getFile());
                        else if (PreviewTextFragment.canBePreviewed(ocFile))
                            startTextPreview(ocFile);
                        // TODO what about other kind of previews?
                    }
                }

                mProgressBar.setIndeterminate(false);
            } finally {
                if (intent != null) {
                    removeStickyBroadcast(intent);
                }
            }

        }

    }


    /**
     * Class waiting for broadcast events from the {@link FileDownloader} service.
     *
     * Updates the UI when a download is started or finished, provided that it is relevant for the
     * current folder.
     */
    private class DownloadFinishReceiver extends BroadcastReceiver {

        //int refreshCounter = 0;
        @Override
        public void onReceive(Context context, Intent intent) {
            try {
                boolean sameAccount = isSameAccount(context, intent);
                String downloadedRemotePath =
                        intent.getStringExtra(FileDownloader.EXTRA_REMOTE_PATH);
                boolean isDescendant = isDescendant(downloadedRemotePath);

                if (sameAccount && isDescendant) {
                    String linkedToRemotePath =
                            intent.getStringExtra(FileDownloader.EXTRA_LINKED_TO_PATH);
                    if (linkedToRemotePath == null || isAscendant(linkedToRemotePath)) {
                        //Log_OC.v(TAG, "refresh #" + ++refreshCounter);
                        refreshListOfFilesFragment();
                    }
                    refreshSecondFragment(
                            intent.getAction(),
                            downloadedRemotePath,
                            intent.getBooleanExtra(FileDownloader.EXTRA_DOWNLOAD_RESULT, false)
                    );
                }

                if (mWaitingToSend != null) {
                    mWaitingToSend =
                            getStorageManager().getFileByPath(mWaitingToSend.getRemotePath());
                    if (mWaitingToSend.isDown()) {
                        sendDownloadedFile();
                    }
                }

            } finally {
                if (intent != null) {
                    removeStickyBroadcast(intent);
                }
            }
        }

        private boolean isDescendant(String downloadedRemotePath) {
            OCFile currentDir = getCurrentDir();
            return (
                currentDir != null &&
                downloadedRemotePath != null &&
                downloadedRemotePath.startsWith(currentDir.getRemotePath())
            );
        }

        private boolean isAscendant(String linkedToRemotePath) {
            OCFile currentDir = getCurrentDir();
            return (
                currentDir != null &&
                currentDir.getRemotePath().startsWith(linkedToRemotePath)
            );
        }

        private boolean isSameAccount(Context context, Intent intent) {
            String accountName = intent.getStringExtra(FileDownloader.ACCOUNT_NAME);
            return (accountName != null && getAccount() != null &&
                    accountName.equals(getAccount().name));
        }
    }


    public void browseToRoot() {
        OCFileListFragment listOfFiles = getListOfFilesFragment();
        if (listOfFiles != null) {  // should never be null, indeed
            OCFile root = getStorageManager().getFileByPath(OCFile.ROOT_PATH);
            listOfFiles.listDirectory(root);
            // TODO Enable when "On Device" is recovered ?
            // listOfFiles.listDirectory(root, MainApp.getOnlyOnDevice());
            setFile(listOfFiles.getCurrentFile());
            startSyncFolderOperation(root, false);
        }
        cleanSecondFragment();
    }


    /**
     * {@inheritDoc}
     * <p/>
     * Updates action bar and second fragment, if in dual pane mode.
     */
    @Override
    public void onBrowsedDownTo(OCFile directory) {
        setFile(directory);
        cleanSecondFragment();
        // Sync Folder
        startSyncFolderOperation(directory, false);

        MenuItem menuItem = mOptionsMenu.findItem(R.id.action_switch_view);

        changeGridIcon();
        if (DisplayUtils.isGridView(directory, getStorageManager())){
            switchToGridView();
        } else {
            switchToListView();
        }
    }

    /**
     * Shows the information of the {@link OCFile} received as a
     * parameter in the second fragment.
     *
     * @param file {@link OCFile} whose details will be shown
     */
    @Override
    public void showDetails(OCFile file) {
        Fragment detailFragment = FileDetailFragment.newInstance(file, getAccount());
        setSecondFragment(detailFragment);
        updateFragmentsVisibility(true);
        updateActionBarTitleAndHomeButton(file);
        setFile(file);
    }

    @Override
    protected void updateActionBarTitleAndHomeButton(OCFile chosenFile) {
        if (mDualPane) {
            // in dual pane mode, keep the focus of title an action bar in the current folder
            super.updateActionBarTitleAndHomeButton(getCurrentDir());

        } else {
            super.updateActionBarTitleAndHomeButton(chosenFile);
        }

    }

    @Override
    protected ServiceConnection newTransferenceServiceConnection() {
        return new ListServiceConnection();
    }

    /**
     * Defines callbacks for service binding, passed to bindService()
     */
    private class ListServiceConnection implements ServiceConnection {

        @Override
        public void onServiceConnected(ComponentName component, IBinder service) {
            if (component.equals(new ComponentName(
                    FileDisplayActivity.this, FileDownloader.class))) {
                Log_OC.d(TAG, "Download service connected");
                mDownloaderBinder = (FileDownloaderBinder) service;
                if (mWaitingToPreview != null)
                    if (getStorageManager() != null) {
                         // update the file
                        mWaitingToPreview =
                                getStorageManager().getFileById(mWaitingToPreview.getFileId());
                        if (!mWaitingToPreview.isDown()) {
                            requestForDownload();
                        }
                    }

            } else if (component.equals(new ComponentName(FileDisplayActivity.this,
                    FileUploader.class))) {
                Log_OC.d(TAG, "Upload service connected");
                mUploaderBinder = (FileUploaderBinder) service;
            } else {
                return;
            }
            // a new chance to get the mDownloadBinder through
            // getFileDownloadBinder() - THIS IS A MESS
            OCFileListFragment listOfFiles = getListOfFilesFragment();
            if (listOfFiles != null) {
                listOfFiles.listDirectory();
                // TODO Enable when "On Device" is recovered ?
                // listOfFiles.listDirectory(MainApp.getOnlyOnDevice());
            }
            FileFragment secondFragment = getSecondFragment();
            if (secondFragment != null && secondFragment instanceof FileDetailFragment) {
                FileDetailFragment detailFragment = (FileDetailFragment) secondFragment;
                detailFragment.listenForTransferProgress();
                detailFragment.updateFileDetails(false, false);
            }
        }

        @Override
        public void onServiceDisconnected(ComponentName component) {
            if (component.equals(new ComponentName(FileDisplayActivity.this,
                    FileDownloader.class))) {
                Log_OC.d(TAG, "Download service disconnected");
                mDownloaderBinder = null;
            } else if (component.equals(new ComponentName(FileDisplayActivity.this,
                    FileUploader.class))) {
                Log_OC.d(TAG, "Upload service disconnected");
                mUploaderBinder = null;
            }
        }
    }

    @Override
    public void onSavedCertificate() {
        startSyncFolderOperation(getCurrentDir(), false);
    }


    @Override
    public void onFailedSavingCertificate() {
        ConfirmationDialogFragment dialog = ConfirmationDialogFragment.newInstance(
                R.string.ssl_validator_not_saved, new String[]{}, R.string.common_ok, -1, -1
        );
        dialog.show(getSupportFragmentManager(), DIALOG_CERT_NOT_SAVED);
    }

    @Override
    public void onCancelCertificate() {
        // nothing to do
    }

    /**
     * Updates the view associated to the activity after the finish of some operation over files
     * in the current account.
     *
     * @param operation Removal operation performed.
     * @param result    Result of the removal.
     */
    @Override
    public void onRemoteOperationFinish(RemoteOperation operation, RemoteOperationResult result) {
        super.onRemoteOperationFinish(operation, result);

        if (operation instanceof RemoveFileOperation) {
            onRemoveFileOperationFinish((RemoveFileOperation) operation, result);

        } else if (operation instanceof RenameFileOperation) {
            onRenameFileOperationFinish((RenameFileOperation) operation, result);

        } else if (operation instanceof SynchronizeFileOperation) {
            onSynchronizeFileOperationFinish((SynchronizeFileOperation) operation, result);

        } else if (operation instanceof CreateFolderOperation) {
            onCreateFolderOperationFinish((CreateFolderOperation) operation, result);

        } else if (operation instanceof CreateShareOperation) {
            onCreateShareOperationFinish((CreateShareOperation) operation, result);

        } else if (operation instanceof UnshareLinkOperation) {
            onUnshareLinkOperationFinish((UnshareLinkOperation) operation, result);

        } else if (operation instanceof MoveFileOperation) {
            onMoveFileOperationFinish((MoveFileOperation) operation, result);

        } else if (operation instanceof CopyFileOperation) {
            onCopyFileOperationFinish((CopyFileOperation) operation, result);
        }

    }
    private void onCreateShareOperationFinish(CreateShareOperation operation,
                                              RemoteOperationResult result) {
        if (result.isSuccess()) {
            refreshShowDetails();
            refreshListOfFilesFragment();
        }
    }

    private void onUnshareLinkOperationFinish(UnshareLinkOperation operation,
                                              RemoteOperationResult result) {
        if (result.isSuccess()) {
            refreshShowDetails();
            refreshListOfFilesFragment();

        } else if (result.getCode() == ResultCode.SHARE_NOT_FOUND) {
            cleanSecondFragment();
            refreshListOfFilesFragment();
        }
    }

    private void refreshShowDetails() {
        FileFragment details = getSecondFragment();
        if (details != null) {
            OCFile file = details.getFile();
            if (file != null) {
                file = getStorageManager().getFileByPath(file.getRemotePath());
                if (details instanceof PreviewMediaFragment) {
                    // Refresh  OCFile of the fragment
                    ((PreviewMediaFragment) details).updateFile(file);
                } else if (details instanceof PreviewTextFragment) {
                    // Refresh  OCFile of the fragment
                    ((PreviewTextFragment) details).updateFile(file);
                } else {
                    showDetails(file);
                }
            }
            invalidateOptionsMenu();
        }
    }

    /**
     * Updates the view associated to the activity after the finish of an operation trying to
     * remove a file.
     * 
     * @param operation     Removal operation performed.
     * @param result        Result of the removal.
     */
    private void onRemoveFileOperationFinish(RemoveFileOperation operation,
                                             RemoteOperationResult result) {
        dismissLoadingDialog();

        Toast msg = Toast.makeText(this,
                ErrorMessageAdapter.getErrorCauseMessage(result, operation, getResources()),
                Toast.LENGTH_LONG);
        msg.show();

        if (result.isSuccess()) {
            OCFile removedFile = operation.getFile();
            FileFragment second = getSecondFragment();
            if (second != null && removedFile.equals(second.getFile())) {
                if (second instanceof PreviewMediaFragment) {
                    ((PreviewMediaFragment) second).stopPreview(true);
                }
                setFile(getStorageManager().getFileById(removedFile.getParentId()));
                cleanSecondFragment();
            }
            if (getStorageManager().getFileById(removedFile.getParentId()).equals(getCurrentDir())){
                refreshListOfFilesFragment();
            }
            invalidateOptionsMenu();
        } else {
            if (result.isSslRecoverableException()) {
                mLastSslUntrustedServerResult = result;
                showUntrustedCertDialog(mLastSslUntrustedServerResult);
            }
        }
    }


    /**
     * Updates the view associated to the activity after the finish of an operation trying to move a
     * file.
     *
     * @param operation Move operation performed.
     * @param result    Result of the move operation.
     */
    private void onMoveFileOperationFinish(MoveFileOperation operation,
                                           RemoteOperationResult result) {
        if (result.isSuccess()) {
            dismissLoadingDialog();
            refreshListOfFilesFragment();
        } else {
            dismissLoadingDialog();
            try {
                Toast msg = Toast.makeText(FileDisplayActivity.this,
                        ErrorMessageAdapter.getErrorCauseMessage(result, operation, getResources()),
                        Toast.LENGTH_LONG);
                msg.show();

            } catch (NotFoundException e) {
                Log_OC.e(TAG, "Error while trying to show fail message ", e);
            }
        }
    }

    /**
     * Updates the view associated to the activity after the finish of an operation trying to copy a
     * file.
     *
     * @param operation Copy operation performed.
     * @param result    Result of the copy operation.
     */
    private void onCopyFileOperationFinish(CopyFileOperation operation, RemoteOperationResult result) {
        if (result.isSuccess()) {
            dismissLoadingDialog();
            refreshListOfFilesFragment();
        } else {
            dismissLoadingDialog();
            try {
                Toast msg = Toast.makeText(FileDisplayActivity.this,
                        ErrorMessageAdapter.getErrorCauseMessage(result, operation, getResources()),
                        Toast.LENGTH_LONG);
                msg.show();

            } catch (NotFoundException e) {
                Log_OC.e(TAG, "Error while trying to show fail message ", e);
            }
        }
    }

    /**
     * Updates the view associated to the activity after the finish of an operation trying to rename
     * a file.
     * 
     * @param operation     Renaming operation performed.
     * @param result        Result of the renaming.
     */
    private void onRenameFileOperationFinish(RenameFileOperation operation,
                                             RemoteOperationResult result) {
        dismissLoadingDialog();
        OCFile renamedFile = operation.getFile();
        if (result.isSuccess()) {
            FileFragment details = getSecondFragment();
            if (details != null) {
                if (details instanceof FileDetailFragment &&
                        renamedFile.equals(details.getFile()) ) {
                    ((FileDetailFragment) details).updateFileDetails(renamedFile, getAccount());
                    showDetails(renamedFile);

                } else if (details instanceof PreviewMediaFragment &&
                        renamedFile.equals(details.getFile())) {
                    ((PreviewMediaFragment) details).updateFile(renamedFile);
                    if (PreviewMediaFragment.canBePreviewed(renamedFile)) {
                        int position = ((PreviewMediaFragment) details).getPosition();
                        startMediaPreview(renamedFile, position, true);
                    } else {
                        getFileOperationsHelper().openFile(renamedFile);
                    }
                } else if (details instanceof PreviewTextFragment &&
                        renamedFile.equals(details.getFile())) {
                    ((PreviewTextFragment) details).updateFile(renamedFile);
                    if (PreviewTextFragment.canBePreviewed(renamedFile)) {
                        startTextPreview(renamedFile);
                    } else {
                        getFileOperationsHelper().openFile(renamedFile);
                    }
                }
            }

            if (getStorageManager().getFileById(renamedFile.getParentId()).equals(getCurrentDir())){
                refreshListOfFilesFragment();
            }

        } else {
            Toast msg = Toast.makeText(this,
                    ErrorMessageAdapter.getErrorCauseMessage(result, operation, getResources()),
                    Toast.LENGTH_LONG);
            msg.show();

            if (result.isSslRecoverableException()) {
                mLastSslUntrustedServerResult = result;
                showUntrustedCertDialog(mLastSslUntrustedServerResult);
            }
        }
    }

    private void onSynchronizeFileOperationFinish(SynchronizeFileOperation operation,
                                                  RemoteOperationResult result) {
        if (result.isSuccess()) {
            if (operation.transferWasRequested()) {
                OCFile syncedFile = operation.getLocalFile();
                onTransferStateChanged(syncedFile, true, true);
                invalidateOptionsMenu();
                refreshShowDetails();
            }
        }
    }

    /**
     * Updates the view associated to the activity after the finish of an operation trying create a
     * new folder
     * 
     * @param operation     Creation operation performed.
     * @param result        Result of the creation.
     */
    private void onCreateFolderOperationFinish(CreateFolderOperation operation,
                                               RemoteOperationResult result) {
        if (result.isSuccess()) {
            dismissLoadingDialog();
            refreshListOfFilesFragment();
        } else {
            dismissLoadingDialog();
            try {
                Toast msg = Toast.makeText(FileDisplayActivity.this,
                        ErrorMessageAdapter.getErrorCauseMessage(result, operation, getResources()),
                        Toast.LENGTH_LONG);
                msg.show();

            } catch (NotFoundException e) {
                Log_OC.e(TAG, "Error while trying to show fail message ", e);
            }
        }
    }


    /**
     * {@inheritDoc}
     */
    @Override
    public void onTransferStateChanged(OCFile file, boolean downloading, boolean uploading) {
        refreshListOfFilesFragment();
        FileFragment details = getSecondFragment();
        if (details != null && details instanceof FileDetailFragment &&
                file.equals(details.getFile()) ) {
            if (downloading || uploading) {
                ((FileDetailFragment) details).updateFileDetails(file, getAccount());
            } else {
                if (!file.fileExists()) {
                    cleanSecondFragment();
                } else {
                    ((FileDetailFragment) details).updateFileDetails(false, true);
                }
            }
        }

    }


    private void requestForDownload() {
        Account account = getAccount();
        //if (!mWaitingToPreview.isDownloading()) {
        if (!mDownloaderBinder.isDownloading(account, mWaitingToPreview)) {
            Intent i = new Intent(this, FileDownloader.class);
            i.putExtra(FileDownloader.EXTRA_ACCOUNT, account);
            i.putExtra(FileDownloader.EXTRA_FILE, mWaitingToPreview);
            startService(i);
        }
    }


    private OCFile getCurrentDir() {
        OCFile file = getFile();
        if (file != null) {
            if (file.isFolder()) {
                return file;
            } else if (getStorageManager() != null) {
                String parentPath = file.getRemotePath().substring(0,
                        file.getRemotePath().lastIndexOf(file.getFileName()));
                return getStorageManager().getFileByPath(parentPath);
            }
        }
        return null;
    }

    public void startSyncFolderOperation(OCFile folder, boolean ignoreETag) {
        long currentSyncTime = System.currentTimeMillis();

        mSyncInProgress = true;

        // perform folder synchronization
        RemoteOperation synchFolderOp = new RefreshFolderOperation( folder,
                currentSyncTime,
                false,
                getFileOperationsHelper().isSharedSupported(),
                ignoreETag,
                getStorageManager(),
                getAccount(),
                getApplicationContext()
        );
        synchFolderOp.execute(getAccount(), MainApp.getAppContext(), this, null, null);

        mProgressBar.setIndeterminate(true);

        setBackgroundText();
    }

    /**
     * Show untrusted cert dialog
     */
    public void showUntrustedCertDialog(RemoteOperationResult result) {
        // Show a dialog with the certificate info
        SslUntrustedCertDialog dialog = SslUntrustedCertDialog.newInstanceForFullSslError(
                (CertificateCombinedException) result.getException());
        FragmentManager fm = getSupportFragmentManager();
        FragmentTransaction ft = fm.beginTransaction();
        dialog.show(ft, DIALOG_UNTRUSTED_CERT);
    }

    private void requestForDownload(OCFile file) {
        Account account = getAccount();
        if (!mDownloaderBinder.isDownloading(account, mWaitingToPreview)) {
            Intent i = new Intent(this, FileDownloader.class);
            i.putExtra(FileDownloader.EXTRA_ACCOUNT, account);
            i.putExtra(FileDownloader.EXTRA_FILE, file);
            startService(i);
        }
    }

    private void sendDownloadedFile() {
        getFileOperationsHelper().sendDownloadedFile(mWaitingToSend);
        mWaitingToSend = null;
    }


    /**
     * Requests the download of the received {@link OCFile} , updates the UI
     * to monitor the download progress and prepares the activity to send the file
     * when the download finishes.
     *
     * @param file {@link OCFile} to download and preview.
     */
    public void startDownloadForSending(OCFile file) {
        mWaitingToSend = file;
        requestForDownload(mWaitingToSend);
        boolean hasSecondFragment = (getSecondFragment() != null);
        updateFragmentsVisibility(hasSecondFragment);
    }

    /**
     * Opens the image gallery showing the image {@link OCFile} received as parameter.
     *
     * @param file Image {@link OCFile} to show.
     */
    public void startImagePreview(OCFile file) {
        Intent showDetailsIntent = new Intent(this, PreviewImageActivity.class);
        showDetailsIntent.putExtra(EXTRA_FILE, file);
        showDetailsIntent.putExtra(EXTRA_ACCOUNT, getAccount());
        startActivity(showDetailsIntent);
    }

    /**
     * Stars the preview of an already down media {@link OCFile}.
     *
     * @param file                      Media {@link OCFile} to preview.
     * @param startPlaybackPosition     Media position where the playback will be started,
     *                                  in milliseconds.
     * @param autoplay                  When 'true', the playback will start without user
     *                                  interactions.
     */
    public void startMediaPreview(OCFile file, int startPlaybackPosition, boolean autoplay) {
        Fragment mediaFragment = new PreviewMediaFragment(file, getAccount(), startPlaybackPosition,
                autoplay);
        setSecondFragment(mediaFragment);
        updateFragmentsVisibility(true);
        updateActionBarTitleAndHomeButton(file);
        setFile(file);
    }

    /**
     * Stars the preview of a text file {@link OCFile}.
     *
     * @param file Text {@link OCFile} to preview.
     */
    public void startTextPreview(OCFile file) {
        Bundle args = new Bundle();
        args.putParcelable(EXTRA_FILE, file);
        args.putParcelable(EXTRA_ACCOUNT, getAccount());
        Fragment textPreviewFragment = Fragment.instantiate(getApplicationContext(),
                PreviewTextFragment.class.getName(), args);
        setSecondFragment(textPreviewFragment);
        updateFragmentsVisibility(true);
        //updateNavigationElementsInActionBar(file);
        setFile(file);
    }

    /**
     * Requests the download of the received {@link OCFile} , updates the UI
     * to monitor the download progress and prepares the activity to preview
     * or open the file when the download finishes.
     *
     * @param file {@link OCFile} to download and preview.
     */
    public void startDownloadForPreview(OCFile file) {
        Fragment detailFragment = FileDetailFragment.newInstance(file, getAccount());
        setSecondFragment(detailFragment);
        mWaitingToPreview = file;
        requestForDownload();
        updateFragmentsVisibility(true);
        updateActionBarTitleAndHomeButton(file);
        setFile(file);
    }


    public void cancelTransference(OCFile file) {
        getFileOperationsHelper().cancelTransference(file);
        if (mWaitingToPreview != null &&
                mWaitingToPreview.getRemotePath().equals(file.getRemotePath())) {
            mWaitingToPreview = null;
        }
        if (mWaitingToSend != null &&
                mWaitingToSend.getRemotePath().equals(file.getRemotePath())) {
            mWaitingToSend = null;
        }
        onTransferStateChanged(file, false, false);
    }

    @Override
    public void onRefresh(boolean ignoreETag) {
        refreshList(ignoreETag);
    }

    @Override
    public void onRefresh() {
        refreshList(true);
    }

    private void refreshList(boolean ignoreETag) {
        OCFileListFragment listOfFiles = getListOfFilesFragment();
        if (listOfFiles != null) {
            OCFile folder = listOfFiles.getCurrentFile();
            if (folder != null) {
                /*mFile = mContainerActivity.getStorageManager().getFileById(mFile.getFileId());
                listDirectory(mFile);*/
                startSyncFolderOperation(folder, ignoreETag);
            }
        }
    }

    private void sortByDate(boolean ascending) {
        getListOfFilesFragment().sortByDate(ascending);
    }

    private void sortBySize(boolean ascending) {
        getListOfFilesFragment().sortBySize(ascending);
    }

    private void sortByName(boolean ascending) {
        getListOfFilesFragment().sortByName(ascending);
    }
    private boolean isGridView(){ return getListOfFilesFragment().isGridView(); }
    private void switchToGridView() {
        getListOfFilesFragment().switchToGridView();
    }
    private void switchToListView() {
        getListOfFilesFragment().switchToListView();
    }

   public void allFilesOption() {
       browseToRoot();
   }
}<|MERGE_RESOLUTION|>--- conflicted
+++ resolved
@@ -498,16 +498,13 @@
     public boolean onCreateOptionsMenu(Menu menu) {
         MenuInflater inflater = getMenuInflater();
         inflater.inflate(R.menu.main_menu, menu);
-<<<<<<< HEAD
+        menu.findItem(R.id.action_create_dir).setVisible(false);
         mOptionsMenu = menu;
 
         MenuItem menuItem = mOptionsMenu.findItem(R.id.action_switch_view);
 
         changeGridIcon();
 
-=======
-        menu.findItem(R.id.action_create_dir).setVisible(false);
->>>>>>> 477c7a6b
         return true;
     }
     
@@ -860,13 +857,7 @@
                 setFile(listOfFiles.getCurrentFile());
             }
             cleanSecondFragment();
-<<<<<<< HEAD
-
             changeGridIcon();
-        } else {
-            super.onBackPressed();
-=======
->>>>>>> 477c7a6b
         }
     }
 
