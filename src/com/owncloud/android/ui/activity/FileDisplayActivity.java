--- conflicted
+++ resolved
@@ -189,16 +189,13 @@
             mWaitingToPreview = null;
             mSyncInProgress = false;
             mWaitingToSend = null;
-<<<<<<< HEAD
 
             mUploadFromWidget = getIntent().getBooleanExtra(
                     FileDisplayActivity.EXTRA_UPLOAD_FROM_WIDGET, false);
             mNewFromWidget = getIntent().getBooleanExtra(
                     FileDisplayActivity.EXTRA_NEW_FROM_WIDGET, false);
         }        
-=======
-        }
->>>>>>> 84a4a086
+
 
         /// USER INTERFACE
 
@@ -241,8 +238,6 @@
     protected void onStart() {
         Log_OC.v(TAG, "onStart() start");
         super.onStart();
-<<<<<<< HEAD
-        getSupportActionBar().setIcon(DisplayUtils.getSeasonalIconId());
 
         // Widget Actions
         if (mUploadFromWidget) {
@@ -256,8 +251,6 @@
             dialog.show(getSupportFragmentManager(), DIALOG_CREATE_FOLDER);
         }
 
-=======
->>>>>>> 84a4a086
         Log_OC.v(TAG, "onStart() end");
     }
 
