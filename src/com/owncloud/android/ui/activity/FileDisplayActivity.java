/**
 *   ownCloud Android client application
 *
 *   @author Bartek Przybylski
 *   @author David A. Velasco
 *   Copyright (C) 2011  Bartek Przybylski
 *   Copyright (C) 2015 ownCloud Inc.
 *
 *   This program is free software: you can redistribute it and/or modify
 *   it under the terms of the GNU General Public License version 2,
 *   as published by the Free Software Foundation.
 *
 *   This program is distributed in the hope that it will be useful,
 *   but WITHOUT ANY WARRANTY; without even the implied warranty of
 *   MERCHANTABILITY or FITNESS FOR A PARTICULAR PURPOSE.  See the
 *   GNU General Public License for more details.
 *
 *   You should have received a copy of the GNU General Public License
 *   along with this program.  If not, see <http://www.gnu.org/licenses/>.
 *
 */

package com.owncloud.android.ui.activity;

import android.Manifest;
import android.accounts.Account;
import android.accounts.AccountManager;
import android.accounts.AuthenticatorException;
import android.annotation.TargetApi;
import android.os.Parcelable;
import android.support.v7.app.AlertDialog;
import android.content.BroadcastReceiver;
import android.content.ComponentName;
import android.content.ContentResolver;
import android.content.Context;
import android.content.DialogInterface;
import android.content.Intent;
import android.content.IntentFilter;
import android.content.ServiceConnection;
import android.content.SharedPreferences;
import android.content.SyncRequest;
import android.content.pm.PackageManager;
import android.content.res.Resources.NotFoundException;
import android.database.Cursor;
import android.net.Uri;
import android.os.Build;
import android.os.Bundle;
import android.os.IBinder;
import android.preference.PreferenceManager;
import android.provider.OpenableColumns;
import android.support.design.widget.Snackbar;
import android.support.v4.app.ActivityCompat;
import android.support.v4.app.Fragment;
import android.support.v4.app.FragmentManager;
import android.support.v4.app.FragmentTransaction;
import android.support.v4.content.ContextCompat;
import android.support.v4.view.GravityCompat;
import android.support.v7.app.AlertDialog;
import android.support.v7.app.AppCompatDialog;
import android.view.Menu;
import android.view.MenuInflater;
import android.view.MenuItem;
import android.view.View;
import android.widget.ProgressBar;
import android.widget.RelativeLayout;
import android.widget.TextView;
import android.widget.Toast;

import com.owncloud.android.MainApp;
import com.owncloud.android.R;
import com.owncloud.android.datamodel.FileDataStorageManager;
import com.owncloud.android.datamodel.OCFile;
import com.owncloud.android.files.services.FileDownloader;
import com.owncloud.android.files.services.FileDownloader.FileDownloaderBinder;
import com.owncloud.android.files.services.FileUploader;
import com.owncloud.android.files.services.FileUploader.FileUploaderBinder;
import com.owncloud.android.lib.common.OwnCloudAccount;
import com.owncloud.android.lib.common.OwnCloudClient;
import com.owncloud.android.lib.common.OwnCloudClientManagerFactory;
import com.owncloud.android.lib.common.OwnCloudCredentials;
import com.owncloud.android.lib.common.accounts.AccountUtils.AccountNotFoundException;
import com.owncloud.android.lib.common.network.CertificateCombinedException;
import com.owncloud.android.lib.common.operations.RemoteOperation;
import com.owncloud.android.lib.common.operations.RemoteOperationResult;
import com.owncloud.android.lib.common.operations.RemoteOperationResult.ResultCode;
import com.owncloud.android.lib.common.utils.Log_OC;
import com.owncloud.android.operations.CopyFileOperation;
import com.owncloud.android.operations.CreateFolderOperation;
import com.owncloud.android.operations.MoveFileOperation;
import com.owncloud.android.operations.RefreshFolderOperation;
import com.owncloud.android.operations.RemoveFileOperation;
import com.owncloud.android.operations.RenameFileOperation;
import com.owncloud.android.operations.SynchronizeFileOperation;
import com.owncloud.android.services.observer.FileObserverService;
import com.owncloud.android.syncadapter.FileSyncAdapter;
import com.owncloud.android.ui.dialog.ConfirmationDialogFragment;
import com.owncloud.android.ui.dialog.CreateFolderDialogFragment;
import com.owncloud.android.ui.dialog.SslUntrustedCertDialog;
import com.owncloud.android.ui.dialog.SslUntrustedCertDialog.OnSslUntrustedCertListener;
import com.owncloud.android.ui.dialog.UploadSourceDialogFragment;
import com.owncloud.android.ui.fragment.FileDetailFragment;
import com.owncloud.android.ui.fragment.FileFragment;
import com.owncloud.android.ui.fragment.OCFileListFragment;
import com.owncloud.android.ui.preview.PreviewImageActivity;
import com.owncloud.android.ui.preview.PreviewImageFragment;
import com.owncloud.android.ui.preview.PreviewMediaFragment;
import com.owncloud.android.ui.preview.PreviewTextFragment;
import com.owncloud.android.ui.preview.PreviewVideoActivity;
import com.owncloud.android.utils.DisplayUtils;
import com.owncloud.android.utils.ErrorMessageAdapter;
import com.owncloud.android.utils.FileStorageUtils;
import com.owncloud.android.utils.PermissionUtil;
import com.owncloud.android.utils.UriUtils;

import java.io.File;
import java.util.ArrayList;
import java.util.Iterator;

/**
 * Displays, what files the user has available in his ownCloud.
 */

public class FileDisplayActivity extends HookActivity
        implements FileFragment.ContainerActivity,
        OnSslUntrustedCertListener, OnEnforceableRefreshListener {

    private SyncBroadcastReceiver mSyncBroadcastReceiver;
    private UploadFinishReceiver mUploadFinishReceiver;
    private DownloadFinishReceiver mDownloadFinishReceiver;
    private RemoteOperationResult mLastSslUntrustedServerResult = null;

    private boolean mDualPane;
    private View mLeftFragmentContainer;
    private View mRightFragmentContainer;
    private ProgressBar mProgressBar;

    private static final String KEY_WAITING_TO_PREVIEW = "WAITING_TO_PREVIEW";
    private static final String KEY_SYNC_IN_PROGRESS = "SYNC_IN_PROGRESS";
    private static final String KEY_WAITING_TO_SEND = "WAITING_TO_SEND";

    public static final String ACTION_DETAILS = "com.owncloud.android.ui.activity.action.DETAILS";

    public static final int ACTION_SELECT_CONTENT_FROM_APPS = 1;
    public static final int ACTION_SELECT_MULTIPLE_FILES = 2;
    public static final int ACTION_MOVE_FILES = 3;
    public static final int ACTION_COPY_FILES = 4;

    private static final String TAG = FileDisplayActivity.class.getSimpleName();

    private static final String TAG_LIST_OF_FILES = "LIST_OF_FILES";
    private static final String TAG_SECOND_FRAGMENT = "SECOND_FRAGMENT";

    private OCFile mWaitingToPreview;

    private boolean mSyncInProgress = false;

    private static String DIALOG_UNTRUSTED_CERT = "DIALOG_UNTRUSTED_CERT";
    public static String DIALOG_CREATE_FOLDER = "DIALOG_CREATE_FOLDER";
    private static String DIALOG_UPLOAD_SOURCE = "DIALOG_UPLOAD_SOURCE";
    private static String DIALOG_CERT_NOT_SAVED = "DIALOG_CERT_NOT_SAVED";

    private OCFile mWaitingToSend;
    private Menu mOptionsMenu;


<<<<<<< HEAD
=======

>>>>>>> c371aa5b
    @Override
    protected void onCreate(Bundle savedInstanceState) {
        Log_OC.v(TAG, "onCreate() start");

        super.onCreate(savedInstanceState); // this calls onAccountChanged() when ownCloud Account
                                            // is valid

        /// grant that FileObserverService is watching favorite files
        if (savedInstanceState == null) {
            Intent initObserversIntent = FileObserverService.makeInitIntent(this);
            startService(initObserversIntent);
        }

        /// Load of saved instance state
        if(savedInstanceState != null) {
            mWaitingToPreview = (OCFile) savedInstanceState.getParcelable(
                    FileDisplayActivity.KEY_WAITING_TO_PREVIEW);
            mSyncInProgress = savedInstanceState.getBoolean(KEY_SYNC_IN_PROGRESS);
            mWaitingToSend = (OCFile) savedInstanceState.getParcelable(
                    FileDisplayActivity.KEY_WAITING_TO_SEND);
        } else {
            mWaitingToPreview = null;
            mSyncInProgress = false;
            mWaitingToSend = null;
        }

        /// USER INTERFACE

        // Inflate and set the layout view
        setContentView(R.layout.files);

        // Navigation Drawer
        initDrawer();

        mProgressBar = (ProgressBar) findViewById(R.id.progressBar);
        mProgressBar.setIndeterminateDrawable(
                ContextCompat.getDrawable(this,
                        R.drawable.actionbar_progress_indeterminate_horizontal));

        mDualPane = getResources().getBoolean(R.bool.large_land_layout);
        mLeftFragmentContainer = findViewById(R.id.left_fragment_container);
        mRightFragmentContainer = findViewById(R.id.right_fragment_container);

        // Action bar setup
        getSupportActionBar().setHomeButtonEnabled(true);       // mandatory since Android ICS,
                                                                // according to the official
                                                                // documentation

        // enable ActionBar app icon to behave as action to toggle nav drawer
        //getSupportActionBar().setDisplayHomeAsUpEnabled(true);
        getSupportActionBar().setHomeButtonEnabled(true);

        Log_OC.v(TAG, "onCreate() end");
    }

    @Override
    protected void onPostCreate(Bundle savedInstanceState) {
        super.onPostCreate(savedInstanceState);

        if (PermissionUtil.checkSelfPermission(this, Manifest.permission.WRITE_EXTERNAL_STORAGE)) {
            // Check if we should show an explanation
            if (PermissionUtil.shouldShowRequestPermissionRationale(this,
                    Manifest.permission.WRITE_EXTERNAL_STORAGE)) {
                // Show explanation to the user and then request permission
                Snackbar snackbar = Snackbar.make(findViewById(R.id.ListLayout), R.string.permission_storage_access,
                        Snackbar.LENGTH_INDEFINITE)
                        .setAction(R.string.common_ok, new View.OnClickListener() {
                            @Override
                            public void onClick(View v) {
                                PermissionUtil.requestWriteExternalStoreagePermission(FileDisplayActivity.this);
                            }
                        });

                DisplayUtils.colorSnackbar(this, snackbar);

                snackbar.show();
            } else {
                // No explanation needed, request the permission.
                PermissionUtil.requestWriteExternalStoreagePermission(this);
            }
        }

        if (savedInstanceState == null) {
            createMinFragments();
        }

        mProgressBar.setIndeterminate(mSyncInProgress);
        // always AFTER setContentView(...) in onCreate(); to work around bug in its implementation

        setBackgroundText();
    }

    @Override
    public void onRequestPermissionsResult(int requestCode,
                                           String permissions[], int[] grantResults) {
        switch (requestCode) {
            case PermissionUtil.PERMISSIONS_WRITE_EXTERNAL_STORAGE: {
                // If request is cancelled, result arrays are empty.
                if (grantResults.length > 0
                        && grantResults[0] == PackageManager.PERMISSION_GRANTED) {
                    // permission was granted
                    startSynchronization();
                    // toggle on is save since this is the only scenario this code gets accessed
                } else {
                    // permission denied --> do nothing
                }
                return;
            }
        }
    }

    @Override
    protected void onStart() {
        Log_OC.v(TAG, "onStart() start");
        super.onStart();
        Log_OC.v(TAG, "onStart() end");
    }

    @Override
    protected void onStop() {
        Log_OC.v(TAG, "onStop() start");
        super.onStop();
        Log_OC.v(TAG, "onStop() end");
    }

    @Override
    protected void onDestroy() {
        Log_OC.v(TAG, "onDestroy() start");
        super.onDestroy();
        Log_OC.v(TAG, "onDestroy() end");
    }

    /**
     * Called when the ownCloud {@link Account} associated to the Activity was just updated.
     */
    @Override
    protected void onAccountSet(boolean stateWasRecovered) {
        super.onAccountSet(stateWasRecovered);
        if (getAccount() != null) {
            /// Check whether the 'main' OCFile handled by the Activity is contained in the
            // current Account
            OCFile file = getFile();
            // get parent from path
            String parentPath = "";
            if (file != null) {
                if (file.isDown() && file.getLastSyncDateForProperties() == 0) {
                    // upload in progress - right now, files are not inserted in the local
                    // cache until the upload is successful get parent from path
                    parentPath = file.getRemotePath().substring(0,
                            file.getRemotePath().lastIndexOf(file.getFileName()));
                    if (getStorageManager().getFileByPath(parentPath) ==  null)
                        file = null; // not able to know the directory where the file is uploading
                } else {
                    file = getStorageManager().getFileByPath(file.getRemotePath());
                    // currentDir = null if not in the current Account
                }
            }
            if (file == null) {
                // fall back to root folder
                file = getStorageManager().getFileByPath(OCFile.ROOT_PATH);  // never returns null
            }
            setFile(file);

            if (mAccountWasSet) {
                setUsernameInDrawer((RelativeLayout) findViewById(R.id.left_drawer), getAccount());
            }

            if (!stateWasRecovered) {
                Log_OC.d(TAG, "Initializing Fragments in onAccountChanged..");
                initFragmentsWithFile();
                if (file.isFolder()) {
                    startSyncFolderOperation(file, false);
                }

            } else {
                updateFragmentsVisibility(!file.isFolder());
                updateActionBarTitleAndHomeButton(file.isFolder() ? null : file);
            }
        }
    }

    private void createMinFragments() {
        OCFileListFragment listOfFiles = new OCFileListFragment();
        FragmentTransaction transaction = getSupportFragmentManager().beginTransaction();
        transaction.add(R.id.left_fragment_container, listOfFiles, TAG_LIST_OF_FILES);
        transaction.commit();
    }

    private void initFragmentsWithFile() {
        if (getAccount() != null && getFile() != null) {
            /// First fragment
            OCFileListFragment listOfFiles = getListOfFilesFragment();
            if (listOfFiles != null) {
                listOfFiles.listDirectory(getCurrentDir(), MainApp.getOnlyOnDevice());
            } else {
                Log_OC.e(TAG, "Still have a chance to lose the initializacion of list fragment >(");
            }

            /// Second fragment
            OCFile file = getFile();
            Fragment secondFragment = chooseInitialSecondFragment(file);
            if (secondFragment != null) {
                setSecondFragment(secondFragment);
                updateFragmentsVisibility(true);
                updateActionBarTitleAndHomeButton(file);

            } else {
                cleanSecondFragment();
                if (file.isDown() && PreviewTextFragment.canBePreviewed(file))
                    startTextPreview(file);
            }

        } else {
            Log_OC.wtf(TAG, "initFragments() called with invalid NULLs!");
            if (getAccount() == null) {
                Log_OC.wtf(TAG, "\t account is NULL");
            }
            if (getFile() == null) {
                Log_OC.wtf(TAG, "\t file is NULL");
            }
        }
    }

    private Fragment chooseInitialSecondFragment(OCFile file) {
        Fragment secondFragment = null;
        if (file != null && !file.isFolder()) {
            if (file.isDown() && PreviewMediaFragment.canBePreviewed(file)
                    && file.getLastSyncDateForProperties() > 0  // temporal fix
                    ) {
                int startPlaybackPosition =
                        getIntent().getIntExtra(PreviewVideoActivity.EXTRA_START_POSITION, 0);
                boolean autoplay =
                        getIntent().getBooleanExtra(PreviewVideoActivity.EXTRA_AUTOPLAY, true);
                secondFragment = new PreviewMediaFragment(file, getAccount(),
                        startPlaybackPosition, autoplay);

            } else if (file.isDown() && PreviewTextFragment.canBePreviewed(file)) {
                secondFragment = null;
            } else {
            secondFragment = FileDetailFragment.newInstance(file, getAccount());
        }
        }
        return secondFragment;
    }


    /**
     * Replaces the second fragment managed by the activity with the received as
     * a parameter.
     * <p/>
     * Assumes never will be more than two fragments managed at the same time.
     *
     * @param fragment New second Fragment to set.
     */
    private void setSecondFragment(Fragment fragment) {
        FragmentTransaction transaction = getSupportFragmentManager().beginTransaction();
        transaction.replace(R.id.right_fragment_container, fragment, TAG_SECOND_FRAGMENT);
        transaction.commit();
    }


    private void updateFragmentsVisibility(boolean existsSecondFragment) {
        if (mDualPane) {
            if (mLeftFragmentContainer.getVisibility() != View.VISIBLE) {
                mLeftFragmentContainer.setVisibility(View.VISIBLE);
            }
            if (mRightFragmentContainer.getVisibility() != View.VISIBLE) {
                mRightFragmentContainer.setVisibility(View.VISIBLE);
            }

        } else if (existsSecondFragment) {
            if (mLeftFragmentContainer.getVisibility() != View.GONE) {
                mLeftFragmentContainer.setVisibility(View.GONE);
            }
            if (mRightFragmentContainer.getVisibility() != View.VISIBLE) {
                mRightFragmentContainer.setVisibility(View.VISIBLE);
            }

        } else {
            if (mLeftFragmentContainer.getVisibility() != View.VISIBLE) {
                mLeftFragmentContainer.setVisibility(View.VISIBLE);
            }
            if (mRightFragmentContainer.getVisibility() != View.GONE) {
                mRightFragmentContainer.setVisibility(View.GONE);
            }
        }
    }


    private OCFileListFragment getListOfFilesFragment() {
        Fragment listOfFiles = getSupportFragmentManager().findFragmentByTag(
                FileDisplayActivity.TAG_LIST_OF_FILES);
        if (listOfFiles != null) {
            return (OCFileListFragment) listOfFiles;
        }
        Log_OC.wtf(TAG, "Access to unexisting list of files fragment!!");
        return null;
    }

    public FileFragment getSecondFragment() {
        Fragment second = getSupportFragmentManager().findFragmentByTag(
                FileDisplayActivity.TAG_SECOND_FRAGMENT);
        if (second != null) {
            return (FileFragment) second;
        }
        return null;
    }

    protected void cleanSecondFragment() {
        Fragment second = getSecondFragment();
        if (second != null) {
            FragmentTransaction tr = getSupportFragmentManager().beginTransaction();
            tr.remove(second);
            tr.commit();
        }
        updateFragmentsVisibility(false);
        updateActionBarTitleAndHomeButton(null);
    }

    protected void refreshListOfFilesFragment() {
        OCFileListFragment fileListFragment = getListOfFilesFragment();
        if (fileListFragment != null) {
            fileListFragment.listDirectory(MainApp.getOnlyOnDevice());
        }
    }

    protected void refreshSecondFragment(String downloadEvent, String downloadedRemotePath,
                                         boolean success) {
        FileFragment secondFragment = getSecondFragment();
        boolean waitedPreview = (mWaitingToPreview != null &&
                mWaitingToPreview.getRemotePath().equals(downloadedRemotePath));
        if (secondFragment != null && secondFragment instanceof FileDetailFragment) {
            FileDetailFragment detailsFragment = (FileDetailFragment) secondFragment;
            OCFile fileInFragment = detailsFragment.getFile();
            if (fileInFragment != null &&
                    !downloadedRemotePath.equals(fileInFragment.getRemotePath())) {
                // the user browsed to other file ; forget the automatic preview 
                mWaitingToPreview = null;

            } else if (downloadEvent.equals(FileDownloader.getDownloadAddedMessage())) {
                // grant that the right panel updates the progress bar
                detailsFragment.listenForTransferProgress();
                detailsFragment.updateFileDetails(true, false);

            } else if (downloadEvent.equals(FileDownloader.getDownloadFinishMessage())) {
                //  update the right panel
                boolean detailsFragmentChanged = false;
                if (waitedPreview) {
                    if (success) {
                        mWaitingToPreview = getStorageManager().getFileById(
                                mWaitingToPreview.getFileId());   // update the file from database,
                                                                  // for the local storage path
                        if (PreviewMediaFragment.canBePreviewed(mWaitingToPreview)) {
                            startMediaPreview(mWaitingToPreview, 0, true);
                            detailsFragmentChanged = true;
                        } else if (PreviewTextFragment.canBePreviewed(mWaitingToPreview)) {
                            startTextPreview(mWaitingToPreview);
                            detailsFragmentChanged = true;
                        } else {
                            getFileOperationsHelper().openFile(mWaitingToPreview);
                        }
                    }
                    mWaitingToPreview = null;
                }
                if (!detailsFragmentChanged) {
                    detailsFragment.updateFileDetails(false, (success));
                }
            }
        }
    }

    @Override
    public boolean onPrepareOptionsMenu(Menu menu) {
        boolean drawerOpen = mDrawerLayout.isDrawerOpen(GravityCompat.START);
        menu.findItem(R.id.action_sort).setVisible(!drawerOpen);
        menu.findItem(R.id.action_sync_account).setVisible(!drawerOpen);
        menu.findItem(R.id.action_switch_view).setVisible(!drawerOpen);

        return super.onPrepareOptionsMenu(menu);
    }

    @Override
    public boolean onCreateOptionsMenu(Menu menu) {
        MenuInflater inflater = getMenuInflater();
        inflater.inflate(R.menu.main_menu, menu);
        return true;
    }
    

    @Override
    public boolean onOptionsItemSelected(MenuItem item) {
        boolean retval = true;
        switch (item.getItemId()) {
            case R.id.action_sync_account: {
                startSynchronization();
                break;
            }
            case android.R.id.home: {
                FileFragment second = getSecondFragment();
                OCFile currentDir = getCurrentDir();
                if (mDrawerLayout.isDrawerOpen(GravityCompat.START)) {
                    mDrawerLayout.closeDrawer(GravityCompat.START);
                } else if((currentDir != null && currentDir.getParentId() != 0) ||
                        (second != null && second.getFile() != null)) {
                    onBackPressed();

                } else {
                    mDrawerLayout.openDrawer(GravityCompat.START);
                }
                break;
            }
            case R.id.action_sort: {
                SharedPreferences appPreferences = PreferenceManager
                        .getDefaultSharedPreferences(this);

                // Read sorting order, default to sort by name ascending
                Integer sortOrder = appPreferences
                        .getInt("sortOrder", FileStorageUtils.SORT_NAME);

                AlertDialog.Builder builder = new AlertDialog.Builder(this);
                builder.setTitle(R.string.actionbar_sort_title)
                        .setSingleChoiceItems(R.array.actionbar_sortby, sortOrder ,
                                new DialogInterface.OnClickListener() {
                            public void onClick(DialogInterface dialog, int which) {
                                switch (which){
                                    case 0:
                                        sortByName(true);
                                        break;
                                    case 1:
                                        sortByDate(false);
                                        break;
                                }

                                dialog.dismiss();
                            }
                        });
                builder.create().show();
                break;
            }
            case R.id.action_switch_view:{
                if (isGridView()){
                    item.setTitle(getString(R.string.action_switch_grid_view));
                    item.setIcon(ContextCompat.getDrawable(getApplicationContext(),
                            R.drawable.ic_view_module));
                    getListOfFilesFragment().setListAsPreferred();
                } else {
                    item.setTitle(getApplicationContext().getString(R.string.action_switch_list_view));
                    item.setIcon(ContextCompat.getDrawable(getApplicationContext(),
                            R.drawable.ic_view_list));
                    getListOfFilesFragment().setGridAsPreferred();
                }
<<<<<<< HEAD

=======
>>>>>>> c371aa5b
                return true;
            }
        default:
            retval = super.onOptionsItemSelected(item);
        }
        return retval;
    }

    public void createFolder() {
        CreateFolderDialogFragment dialog =
                CreateFolderDialogFragment.newInstance(getCurrentDir());
        dialog.show(getSupportFragmentManager(), DIALOG_CREATE_FOLDER);
    }

    public void uploadLocalFilesSelected() {
        Intent action = new Intent(this, UploadFilesActivity.class);
        action.putExtra(
                UploadFilesActivity.EXTRA_ACCOUNT,
                getAccount()
        );
        startActivityForResult(action, ACTION_SELECT_MULTIPLE_FILES);
    }

    public void uploadFromOtherAppsSelected() {
        Intent action = new Intent(Intent.ACTION_GET_CONTENT);
        action = action.setType("*/*").addCategory(Intent.CATEGORY_OPENABLE);
        //Intent.EXTRA_ALLOW_MULTIPLE is only supported on api level 18+, Jelly Bean
        if (Build.VERSION.SDK_INT >= Build.VERSION_CODES.JELLY_BEAN_MR2) {
            action.putExtra(Intent.EXTRA_ALLOW_MULTIPLE, true);
        }
        startActivityForResult(
                Intent.createChooser(action, getString(R.string.upload_chooser_title)),
                ACTION_SELECT_CONTENT_FROM_APPS
        );
    }

    private void startSynchronization() {
        Log_OC.d(TAG, "Got to start sync");
        if (android.os.Build.VERSION.SDK_INT < android.os.Build.VERSION_CODES.KITKAT) {
            Log_OC.d(TAG, "Canceling all syncs for " + MainApp.getAuthority());
            ContentResolver.cancelSync(null, MainApp.getAuthority());
            // cancel the current synchronizations of any ownCloud account
            Bundle bundle = new Bundle();
            bundle.putBoolean(ContentResolver.SYNC_EXTRAS_MANUAL, true);
            bundle.putBoolean(ContentResolver.SYNC_EXTRAS_EXPEDITED, true);
            Log_OC.d(TAG, "Requesting sync for " + getAccount().name + " at " +
                    MainApp.getAuthority());
            ContentResolver.requestSync(
                    getAccount(),
                    MainApp.getAuthority(), bundle);
        } else {
            Log_OC.d(TAG, "Requesting sync for " + getAccount().name + " at " +
                    MainApp.getAuthority() + " with new API");
            SyncRequest.Builder builder = new SyncRequest.Builder();
            builder.setSyncAdapter(getAccount(), MainApp.getAuthority());
            builder.setExpedited(true);
            builder.setManual(true);
            builder.syncOnce();

            // Fix bug in Android Lollipop when you click on refresh the whole account
            Bundle extras = new Bundle();
            builder.setExtras(extras);

            SyncRequest request = builder.build();
            ContentResolver.requestSync(request);
        }
    }

    /**
     * Called, when the user selected something for uploading
     *
     */
    @TargetApi(Build.VERSION_CODES.JELLY_BEAN)
    @Override
    protected void onActivityResult(int requestCode, int resultCode, Intent data) {

        if (requestCode == ACTION_SELECT_CONTENT_FROM_APPS && (resultCode == RESULT_OK ||
                resultCode == UploadFilesActivity.RESULT_OK_AND_MOVE)) {
            //getClipData is only supported on api level 16+, Jelly Bean
            if (data.getData() == null && Build.VERSION.SDK_INT >= Build.VERSION_CODES.JELLY_BEAN){
                for( int i = 0; i < data.getClipData().getItemCount(); i++){
                    Intent intent = new Intent();
                    intent.setData(data.getClipData().getItemAt(i).getUri());
                    requestSimpleUpload(intent, resultCode);
                }
            }else {
                requestSimpleUpload(data, resultCode);
            }
        } else if (requestCode == ACTION_SELECT_MULTIPLE_FILES && (resultCode == RESULT_OK ||
                resultCode == UploadFilesActivity.RESULT_OK_AND_MOVE)) {
            requestMultipleUpload(data, resultCode);

        } else if (requestCode == ACTION_MOVE_FILES && resultCode == RESULT_OK){
            final Intent fData = data;
            final int fResultCode = resultCode;
            getHandler().postDelayed(
                    new Runnable() {
                        @Override
                        public void run() {
                            requestMoveOperation(fData, fResultCode);
                        }
                    },
                    DELAY_TO_REQUEST_OPERATIONS_LATER
            );

        } else if (requestCode == ACTION_COPY_FILES && resultCode == RESULT_OK) {

            final Intent fData = data;
            final int fResultCode = resultCode;
            getHandler().postDelayed(
                    new Runnable() {
                        @Override
                        public void run() {
                            requestCopyOperation(fData, fResultCode);
                        }
                    },
                    DELAY_TO_REQUEST_OPERATIONS_LATER
            );

        } else {
            super.onActivityResult(requestCode, resultCode, data);
        }

    }

    private void requestMultipleUpload(Intent data, int resultCode) {
        String[] filePaths = data.getStringArrayExtra(UploadFilesActivity.EXTRA_CHOSEN_FILES);
        if (filePaths != null) {
            String[] remotePaths = new String[filePaths.length];
            String remotePathBase = getCurrentDir().getRemotePath();
            for (int j = 0; j< remotePaths.length; j++) {
                remotePaths[j] = remotePathBase + (new File(filePaths[j])).getName();
            }

            Intent i = new Intent(this, FileUploader.class);
            i.putExtra(FileUploader.KEY_ACCOUNT, getAccount());
            i.putExtra(FileUploader.KEY_LOCAL_FILE, filePaths);
            i.putExtra(FileUploader.KEY_REMOTE_FILE, remotePaths);
            i.putExtra(FileUploader.KEY_UPLOAD_TYPE, FileUploader.UPLOAD_MULTIPLE_FILES);
            if (resultCode == UploadFilesActivity.RESULT_OK_AND_MOVE)
                i.putExtra(FileUploader.KEY_LOCAL_BEHAVIOUR, FileUploader.LOCAL_BEHAVIOUR_MOVE);
            startService(i);

        } else {
            Log_OC.d(TAG, "User clicked on 'Update' with no selection");
            Toast t = Toast.makeText(this, getString(R.string.filedisplay_no_file_selected),
                    Toast.LENGTH_LONG);
            t.show();
            return;
        }
    }


    private void requestSimpleUpload(Intent data, int resultCode) {
        String filePath = null;
        String mimeType = null;

        Uri selectedImageUri = data.getData();

        try {
            mimeType = getContentResolver().getType(selectedImageUri);

            String fileManagerString = selectedImageUri.getPath();
            String selectedImagePath = UriUtils.getLocalPath(selectedImageUri, this);

            if (selectedImagePath != null)
                filePath = selectedImagePath;
            else
                filePath = fileManagerString;

        } catch (Exception e) {
            Log_OC.e(TAG, "Unexpected exception when trying to read the result of " +
                    "Intent.ACTION_GET_CONTENT", e);

        } finally {
            if (filePath == null) {
                Log_OC.e(TAG, "Couldn't resolve path to file");
                Toast t = Toast.makeText(
                        this, getString(R.string.filedisplay_unexpected_bad_get_content),
                        Toast.LENGTH_LONG
                );
                t.show();
                return;
            }
        }

        Intent i = new Intent(this, FileUploader.class);
        i.putExtra(FileUploader.KEY_ACCOUNT, getAccount());
        OCFile currentDir = getCurrentDir();
        String remotePath =  (currentDir != null) ? currentDir.getRemotePath() : OCFile.ROOT_PATH;

        if (filePath.startsWith(UriUtils.URI_CONTENT_SCHEME)) {
            Cursor cursor = getContentResolver().query(Uri.parse(filePath), null, null, null, null);
            try {
                if (cursor != null && cursor.moveToFirst()) {
                    String displayName = cursor.getString(cursor.getColumnIndex(
                            OpenableColumns.DISPLAY_NAME));
                    Log_OC.v(TAG, "Display Name: " + displayName );

                    displayName.replace(File.separatorChar, '_');
                    displayName.replace(File.pathSeparatorChar, '_');
                    remotePath += displayName + DisplayUtils.getComposedFileExtension(filePath);

                }
                // and what happens in case of error?; wrong target name for the upload
            } finally {
                cursor.close();
            }

        } else {
            remotePath += new File(filePath).getName();
        }

        i.putExtra(FileUploader.KEY_LOCAL_FILE, filePath);
        i.putExtra(FileUploader.KEY_REMOTE_FILE, remotePath);
        i.putExtra(FileUploader.KEY_MIME_TYPE, mimeType);
        i.putExtra(FileUploader.KEY_UPLOAD_TYPE, FileUploader.UPLOAD_SINGLE_FILE);
        if (resultCode == UploadFilesActivity.RESULT_OK_AND_MOVE)
        i.putExtra(FileUploader.KEY_LOCAL_BEHAVIOUR, FileUploader.LOCAL_BEHAVIOUR_MOVE);
        startService(i);
    }

    /**
     * Request the operation for moving the file/folder from one path to another
     *
     * @param data       Intent received
     * @param resultCode Result code received
     */
    private void requestMoveOperation(Intent data, int resultCode) {
        OCFile folderToMoveAt = (OCFile) data.getParcelableExtra(FolderPickerActivity.EXTRA_FOLDER);

        ArrayList<OCFile> files = data.getParcelableArrayListExtra(FolderPickerActivity.EXTRA_FILES);

        for (Parcelable file : files) {
            getFileOperationsHelper().moveFile(folderToMoveAt, (OCFile) file);
        }
    }

    /**
     * Request the operation for copying the file/folder from one path to another
     *
     * @param data       Intent received
     * @param resultCode Result code received
     */
    private void requestCopyOperation(Intent data, int resultCode) {
        OCFile folderToMoveAt = data.getParcelableExtra(FolderPickerActivity.EXTRA_FOLDER);

        ArrayList<OCFile> files = data.getParcelableArrayListExtra(FolderPickerActivity.EXTRA_FILES);

        for (Parcelable file : files) {
            getFileOperationsHelper().copyFile(folderToMoveAt, (OCFile) file);
        }
    }

    @Override
    public void onBackPressed() {
        boolean isFabOpen = isFabOpen();
        boolean isDrawerOpen = isDrawerOpen();

        /*
         * BackPressed priority/hierarchy:
         *    1. close drawer if opened
         *    2. close FAB if open (only if drawer isn't open)
         *    3. navigate up (only if drawer and FAB aren't open)
         */
        if(isDrawerOpen && isFabOpen) {
            // close drawer first
            super.onBackPressed();
        } else if(isDrawerOpen && !isFabOpen) {
            // close drawer
            super.onBackPressed();
        } else if (!isDrawerOpen && isFabOpen) {
            // close fab
            getListOfFilesFragment().getFabMain().collapse();
        } else {
            // all closed
            OCFileListFragment listOfFiles = getListOfFilesFragment();
            if (mDualPane || getSecondFragment() == null) {
                OCFile currentDir = getCurrentDir();
                if (currentDir == null || currentDir.getParentId() == FileDataStorageManager.ROOT_PARENT_ID) {
                    finish();
                    return;
                }
                if (listOfFiles != null) {  // should never be null, indeed
                    listOfFiles.onBrowseUp();
                }
            }
            if (listOfFiles != null) {  // should never be null, indeed
                setFile(listOfFiles.getCurrentFile());
            }
            cleanSecondFragment();
        }
    }

    @Override
    protected void onSaveInstanceState(Bundle outState) {
        // responsibility of restore is preferred in onCreate() before than in
        // onRestoreInstanceState when there are Fragments involved
        Log_OC.v(TAG, "onSaveInstanceState() start");
        super.onSaveInstanceState(outState);
        outState.putParcelable(FileDisplayActivity.KEY_WAITING_TO_PREVIEW, mWaitingToPreview);
        outState.putBoolean(FileDisplayActivity.KEY_SYNC_IN_PROGRESS, mSyncInProgress);
        //outState.putBoolean(FileDisplayActivity.KEY_REFRESH_SHARES_IN_PROGRESS,
        // mRefreshSharesInProgress);
        outState.putParcelable(FileDisplayActivity.KEY_WAITING_TO_SEND, mWaitingToSend);

        Log_OC.v(TAG, "onSaveInstanceState() end");
    }


    @Override
    protected void onResume() {
        Log_OC.v(TAG, "onResume() start");
        super.onResume();
        // refresh Navigation Drawer account list
        mNavigationDrawerAdapter.updateAccountList();

        // refresh list of files
        refreshListOfFilesFragment();

        // Listen for sync messages
        IntentFilter syncIntentFilter = new IntentFilter(FileSyncAdapter.EVENT_FULL_SYNC_START);
        syncIntentFilter.addAction(FileSyncAdapter.EVENT_FULL_SYNC_END);
        syncIntentFilter.addAction(FileSyncAdapter.EVENT_FULL_SYNC_FOLDER_CONTENTS_SYNCED);
        syncIntentFilter.addAction(RefreshFolderOperation.EVENT_SINGLE_FOLDER_CONTENTS_SYNCED);
        syncIntentFilter.addAction(RefreshFolderOperation.EVENT_SINGLE_FOLDER_SHARES_SYNCED);
        mSyncBroadcastReceiver = new SyncBroadcastReceiver();
        registerReceiver(mSyncBroadcastReceiver, syncIntentFilter);
        //LocalBroadcastManager.getInstance(this).registerReceiver(mSyncBroadcastReceiver,
        // syncIntentFilter);

        // Listen for upload messages
        IntentFilter uploadIntentFilter = new IntentFilter(FileUploader.getUploadFinishMessage());
        mUploadFinishReceiver = new UploadFinishReceiver();
        registerReceiver(mUploadFinishReceiver, uploadIntentFilter);

        // Listen for download messages
        IntentFilter downloadIntentFilter = new IntentFilter(
                FileDownloader.getDownloadAddedMessage());
        downloadIntentFilter.addAction(FileDownloader.getDownloadFinishMessage());
        mDownloadFinishReceiver = new DownloadFinishReceiver();
        registerReceiver(mDownloadFinishReceiver, downloadIntentFilter);

        Log_OC.v(TAG, "onResume() end");

    }


    @Override
    protected void onPause() {
        Log_OC.v(TAG, "onPause() start");
        if (mSyncBroadcastReceiver != null) {
            unregisterReceiver(mSyncBroadcastReceiver);
            //LocalBroadcastManager.getInstance(this).unregisterReceiver(mSyncBroadcastReceiver);
            mSyncBroadcastReceiver = null;
        }
        if (mUploadFinishReceiver != null) {
            unregisterReceiver(mUploadFinishReceiver);
            mUploadFinishReceiver = null;
        }
        if (mDownloadFinishReceiver != null) {
            unregisterReceiver(mDownloadFinishReceiver);
            mDownloadFinishReceiver = null;
        }

        super.onPause();
        Log_OC.v(TAG, "onPause() end");
    }

    public boolean isFabOpen() {
        if(getListOfFilesFragment() != null && getListOfFilesFragment().getFabMain() != null && getListOfFilesFragment().getFabMain().isExpanded()) {
            return true;
        } else {
            return false;
        }
    }


    private class SyncBroadcastReceiver extends BroadcastReceiver {

        /**
         * {@link BroadcastReceiver} to enable syncing feedback in UI
         */
        @Override
        public void onReceive(Context context, Intent intent) {
            try {
                String event = intent.getAction();
                Log_OC.d(TAG, "Received broadcast " + event);
                String accountName = intent.getStringExtra(FileSyncAdapter.EXTRA_ACCOUNT_NAME);
                String synchFolderRemotePath =
                        intent.getStringExtra(FileSyncAdapter.EXTRA_FOLDER_PATH);
                RemoteOperationResult synchResult =
                        (RemoteOperationResult)intent.getSerializableExtra(
                                FileSyncAdapter.EXTRA_RESULT);
                boolean sameAccount = (getAccount() != null &&
                        accountName.equals(getAccount().name) && getStorageManager() != null);

                if (sameAccount) {

                    if (FileSyncAdapter.EVENT_FULL_SYNC_START.equals(event)) {
                        mSyncInProgress = true;

                    } else {
                        OCFile currentFile = (getFile() == null) ? null :
                                getStorageManager().getFileByPath(getFile().getRemotePath());
                        OCFile currentDir = (getCurrentDir() == null) ? null :
                                getStorageManager().getFileByPath(getCurrentDir().getRemotePath());
    
                        if (currentDir == null) {
                            // current folder was removed from the server 
                            Toast.makeText( FileDisplayActivity.this, 
                                            String.format(
                                                    getString(R.string.
                                                            sync_current_folder_was_removed),
                                                   synchFolderRemotePath),
                                            Toast.LENGTH_LONG)
                                .show();

                            browseToRoot();

                        } else {
                            if (currentFile == null && !getFile().isFolder()) {
                                // currently selected file was removed in the server, and now we
                                // know it
                                cleanSecondFragment();
                                currentFile = currentDir;
                            }

                            if (synchFolderRemotePath != null &&
                                    currentDir.getRemotePath().equals(synchFolderRemotePath)) {
                                OCFileListFragment fileListFragment = getListOfFilesFragment();
                                if (fileListFragment != null) {
                                    fileListFragment.listDirectory(currentDir,
                                    MainApp.getOnlyOnDevice());
                                }
                            }
                            setFile(currentFile);
                        }

                        mSyncInProgress = (!FileSyncAdapter.EVENT_FULL_SYNC_END.equals(event) &&
                                !RefreshFolderOperation.EVENT_SINGLE_FOLDER_SHARES_SYNCED
                                        .equals(event));
                                
                        if (RefreshFolderOperation.EVENT_SINGLE_FOLDER_CONTENTS_SYNCED.
                                    equals(event) &&/// TODO refactor and make common

                                synchResult != null && !synchResult.isSuccess() &&
                                (synchResult.getCode() == ResultCode.UNAUTHORIZED ||
                                        synchResult.isIdPRedirection() ||
                                        (synchResult.isException() && synchResult.getException()
                                                instanceof AuthenticatorException))) {


                            try {
                                OwnCloudClient client;
                                OwnCloudAccount ocAccount =
                                        new OwnCloudAccount(getAccount(), context);
                                client = (OwnCloudClientManagerFactory.getDefaultSingleton().
                                        removeClientFor(ocAccount));
                                if (client != null) {
                                    OwnCloudCredentials cred = client.getCredentials();
                                    if (cred != null) {
                                        AccountManager am = AccountManager.get(context);
                                        if (cred.authTokenExpires()) {
                                            am.invalidateAuthToken(
                                                    getAccount().type,
                                                    cred.getAuthToken()
                                            );
                                        } else {
                                            am.clearPassword(getAccount());
                                        }
                                    }
                                }
                                requestCredentialsUpdate();

                            } catch (AccountNotFoundException e) {
                                Log_OC.e(TAG, "Account " + getAccount() + " was removed!", e);
                            }

                        }

                    }
                    removeStickyBroadcast(intent);
                    Log_OC.d(TAG, "Setting progress visibility to " + mSyncInProgress);
                    mProgressBar.setIndeterminate(mSyncInProgress);
                    //mProgressBar.setVisibility((mSyncInProgress) ? View.VISIBLE : View.INVISIBLE);
                    //setSupportProgressBarIndeterminateVisibility(mSyncInProgress
                    /*|| mRefreshSharesInProgress*/ //);

                    setBackgroundText();

                }

                if (synchResult != null) {
                    if (synchResult.getCode().equals(
                            RemoteOperationResult.ResultCode.SSL_RECOVERABLE_PEER_UNVERIFIED)) {
                        mLastSslUntrustedServerResult = synchResult;
                    }
                }
            } catch (RuntimeException e) {
                // avoid app crashes after changing the serial id of RemoteOperationResult 
                // in owncloud library with broadcast notifications pending to process
                removeStickyBroadcast(intent);
            }
        }
    }

    /**
     * Show a text message on screen view for notifying user if content is
     * loading or folder is empty
     */
    private void setBackgroundText() {
        OCFileListFragment ocFileListFragment = getListOfFilesFragment();
        if (ocFileListFragment != null) {
            int message = R.string.file_list_loading;
            if (!mSyncInProgress) {
                // In case file list is empty
                message = R.string.file_list_empty;
            }
            ocFileListFragment.setMessageForEmptyList(getString(message));
        } else {
            Log_OC.e(TAG, "OCFileListFragment is null");
        }
    }

    /**
     * Once the file upload has finished -> update view
     */
    private class UploadFinishReceiver extends BroadcastReceiver {
        /**
         * Once the file upload has finished -> update view
         *
         * @author David A. Velasco
         * {@link BroadcastReceiver} to enable upload feedback in UI
         */
        @Override
        public void onReceive(Context context, Intent intent) {
            try {
                String uploadedRemotePath = intent.getStringExtra(FileUploader.EXTRA_REMOTE_PATH);
                String accountName = intent.getStringExtra(FileUploader.ACCOUNT_NAME);
                boolean sameAccount = getAccount() != null && accountName.equals(getAccount().name);
                OCFile currentDir = getCurrentDir();
                boolean isDescendant = (currentDir != null) && (uploadedRemotePath != null) &&
                        (uploadedRemotePath.startsWith(currentDir.getRemotePath()));

                if (sameAccount && isDescendant) {
                    String linkedToRemotePath =
                            intent.getStringExtra(FileUploader.EXTRA_LINKED_TO_PATH);
                    if (linkedToRemotePath == null || isAscendant(linkedToRemotePath)) {
                        refreshListOfFilesFragment();
                    }
                }

                boolean uploadWasFine = intent.getBooleanExtra(FileUploader.EXTRA_UPLOAD_RESULT,
                        false);
                boolean renamedInUpload = getFile().getRemotePath().
                        equals(intent.getStringExtra(FileUploader.EXTRA_OLD_REMOTE_PATH));
                boolean sameFile = getFile().getRemotePath().equals(uploadedRemotePath) ||
                        renamedInUpload;
                FileFragment details = getSecondFragment();
                boolean detailFragmentIsShown = (details != null &&
                        details instanceof FileDetailFragment);

                if (sameAccount && sameFile && detailFragmentIsShown) {
                    if (uploadWasFine) {
                        setFile(getStorageManager().getFileByPath(uploadedRemotePath));
                    }
                    if (renamedInUpload) {
                        String newName = (new File(uploadedRemotePath)).getName();
                        Toast msg = Toast.makeText(
                                context,
                                String.format(
                                        getString(R.string.filedetails_renamed_in_upload_msg),
                                        newName),
                                Toast.LENGTH_LONG);
                        msg.show();
                    }
                    if (uploadWasFine || getFile().fileExists()) {
                        ((FileDetailFragment) details).updateFileDetails(false, true);
                    } else {
                        cleanSecondFragment();
                    }

                    // Force the preview if the file is an image or text file
                    if (uploadWasFine) {
                        OCFile ocFile = getFile();
                        if (PreviewImageFragment.canBePreviewed(ocFile))
                            startImagePreview(getFile());
                        else if (PreviewTextFragment.canBePreviewed(ocFile))
                            startTextPreview(ocFile);
                        // TODO what about other kind of previews?
                    }
                }

                mProgressBar.setIndeterminate(false);
            } finally {
                if (intent != null) {
                    removeStickyBroadcast(intent);
                }
            }

        }

        // TODO refactor this receiver, and maybe DownloadFinishReceiver; this method is duplicated :S
        private boolean isAscendant(String linkedToRemotePath) {
            OCFile currentDir = getCurrentDir();
            return (
                    currentDir != null &&
                            currentDir.getRemotePath().startsWith(linkedToRemotePath)
            );
        }


    }


    /**
     * Class waiting for broadcast events from the {@link FileDownloader} service.
     *
     * Updates the UI when a download is started or finished, provided that it is relevant for the
     * current folder.
     */
    private class DownloadFinishReceiver extends BroadcastReceiver {

        @Override
        public void onReceive(Context context, Intent intent) {
            try {
                boolean sameAccount = isSameAccount(intent);
                String downloadedRemotePath =
                        intent.getStringExtra(FileDownloader.EXTRA_REMOTE_PATH);
                boolean isDescendant = isDescendant(downloadedRemotePath);

                if (sameAccount && isDescendant) {
                    String linkedToRemotePath =
                            intent.getStringExtra(FileDownloader.EXTRA_LINKED_TO_PATH);
                    if (linkedToRemotePath == null || isAscendant(linkedToRemotePath)) {
                        refreshListOfFilesFragment();
                    }
                    refreshSecondFragment(
                            intent.getAction(),
                            downloadedRemotePath,
                            intent.getBooleanExtra(FileDownloader.EXTRA_DOWNLOAD_RESULT, false)
                    );
                }

                if (mWaitingToSend != null) {
                    mWaitingToSend =
                            getStorageManager().getFileByPath(mWaitingToSend.getRemotePath());
                    if (mWaitingToSend.isDown()) {
                        sendDownloadedFile();
                    }
                }

            } finally {
                if (intent != null) {
                    removeStickyBroadcast(intent);
                }
            }
        }

        private boolean isDescendant(String downloadedRemotePath) {
            OCFile currentDir = getCurrentDir();
            return (
                currentDir != null &&
                downloadedRemotePath != null &&
                downloadedRemotePath.startsWith(currentDir.getRemotePath())
            );
        }

        private boolean isAscendant(String linkedToRemotePath) {
            OCFile currentDir = getCurrentDir();
            return (
                currentDir != null &&
                currentDir.getRemotePath().startsWith(linkedToRemotePath)
            );
        }

        private boolean isSameAccount(Intent intent) {
            String accountName = intent.getStringExtra(FileDownloader.ACCOUNT_NAME);
            return (accountName != null && getAccount() != null &&
                    accountName.equals(getAccount().name));
        }
    }


    public void browseToRoot() {
        OCFileListFragment listOfFiles = getListOfFilesFragment();
        if (listOfFiles != null) {  // should never be null, indeed
            OCFile root = getStorageManager().getFileByPath(OCFile.ROOT_PATH);
            listOfFiles.listDirectory(root, MainApp.getOnlyOnDevice());
            setFile(listOfFiles.getCurrentFile());
            startSyncFolderOperation(root, false);
        }
        cleanSecondFragment();
    }


    /**
     * {@inheritDoc}
     * <p/>
     * Updates action bar and second fragment, if in dual pane mode.
     */
    @Override
    public void onBrowsedDownTo(OCFile directory) {
        setFile(directory);
        cleanSecondFragment();
        // Sync Folder
        startSyncFolderOperation(directory, false);
    }

    /**
     * Shows the information of the {@link OCFile} received as a
     * parameter in the second fragment.
     *
     * @param file {@link OCFile} whose details will be shown
     */
    @Override
    public void showDetails(OCFile file) {
        Fragment detailFragment = FileDetailFragment.newInstance(file, getAccount());
        setSecondFragment(detailFragment);
        updateFragmentsVisibility(true);
        updateActionBarTitleAndHomeButton(file);
        setFile(file);
    }

    @Override
    protected void updateActionBarTitleAndHomeButton(OCFile chosenFile) {
        if (mDualPane) {
            // in dual pane mode, keep the focus of title an action bar in the current folder
            super.updateActionBarTitleAndHomeButton(getCurrentDir());

        } else {
            super.updateActionBarTitleAndHomeButton(chosenFile);
        }

    }

    @Override
    protected ServiceConnection newTransferenceServiceConnection() {
        return new ListServiceConnection();
    }

    /**
     * Defines callbacks for service binding, passed to bindService()
     */
    private class ListServiceConnection implements ServiceConnection {

        @Override
        public void onServiceConnected(ComponentName component, IBinder service) {
            if (component.equals(new ComponentName(
                    FileDisplayActivity.this, FileDownloader.class))) {
                Log_OC.d(TAG, "Download service connected");
                mDownloaderBinder = (FileDownloaderBinder) service;
                if (mWaitingToPreview != null)
                    if (getStorageManager() != null) {
                         // update the file
                        mWaitingToPreview =
                                getStorageManager().getFileById(mWaitingToPreview.getFileId());
                        if (!mWaitingToPreview.isDown()) {
                            requestForDownload();
                        }
                    }

            } else if (component.equals(new ComponentName(FileDisplayActivity.this,
                    FileUploader.class))) {
                Log_OC.d(TAG, "Upload service connected");
                mUploaderBinder = (FileUploaderBinder) service;
            } else {
                return;
            }
            // a new chance to get the mDownloadBinder through
            // getFileDownloadBinder() - THIS IS A MESS
            OCFileListFragment listOfFiles = getListOfFilesFragment();
            if (listOfFiles != null) {
                listOfFiles.listDirectory(MainApp.getOnlyOnDevice());
            }
            FileFragment secondFragment = getSecondFragment();
            if (secondFragment != null && secondFragment instanceof FileDetailFragment) {
                FileDetailFragment detailFragment = (FileDetailFragment) secondFragment;
                detailFragment.listenForTransferProgress();
                detailFragment.updateFileDetails(false, false);
            }
        }

        @Override
        public void onServiceDisconnected(ComponentName component) {
            if (component.equals(new ComponentName(FileDisplayActivity.this,
                    FileDownloader.class))) {
                Log_OC.d(TAG, "Download service disconnected");
                mDownloaderBinder = null;
            } else if (component.equals(new ComponentName(FileDisplayActivity.this,
                    FileUploader.class))) {
                Log_OC.d(TAG, "Upload service disconnected");
                mUploaderBinder = null;
            }
        }
    }

    @Override
    public void onSavedCertificate() {
        startSyncFolderOperation(getCurrentDir(), false);
    }


    @Override
    public void onFailedSavingCertificate() {
        ConfirmationDialogFragment dialog = ConfirmationDialogFragment.newInstance(
                R.string.ssl_validator_not_saved, new String[]{}, R.string.common_ok, -1, -1
        );
        dialog.show(getSupportFragmentManager(), DIALOG_CERT_NOT_SAVED);
    }

    @Override
    public void onCancelCertificate() {
        // nothing to do
    }

    /**
     * Updates the view associated to the activity after the finish of some operation over files
     * in the current account.
     *
     * @param operation Removal operation performed.
     * @param result    Result of the removal.
     */
    @Override
    public void onRemoteOperationFinish(RemoteOperation operation, RemoteOperationResult result) {
        super.onRemoteOperationFinish(operation, result);

        if (operation instanceof RemoveFileOperation) {
            onRemoveFileOperationFinish((RemoveFileOperation) operation, result);

        } else if (operation instanceof RenameFileOperation) {
            onRenameFileOperationFinish((RenameFileOperation) operation, result);

        } else if (operation instanceof SynchronizeFileOperation) {
            onSynchronizeFileOperationFinish((SynchronizeFileOperation) operation, result);

        } else if (operation instanceof CreateFolderOperation) {
            onCreateFolderOperationFinish((CreateFolderOperation) operation, result);

        } else if (operation instanceof MoveFileOperation) {
            onMoveFileOperationFinish((MoveFileOperation) operation, result);

        } else if (operation instanceof CopyFileOperation) {
            onCopyFileOperationFinish((CopyFileOperation) operation, result);
        }

    }

    private void refreshShowDetails() {
        FileFragment details = getSecondFragment();
        if (details != null) {
            OCFile file = details.getFile();
            if (file != null) {
                file = getStorageManager().getFileByPath(file.getRemotePath());
                if (details instanceof PreviewMediaFragment) {
                    // Refresh  OCFile of the fragment
                    ((PreviewMediaFragment) details).updateFile(file);
                } else if (details instanceof PreviewTextFragment) {
                    // Refresh  OCFile of the fragment
                    ((PreviewTextFragment) details).updateFile(file);
                } else {
                    showDetails(file);
                }
            }
            invalidateOptionsMenu();
        }
    }

    /**
     * Updates the view associated to the activity after the finish of an operation trying to
     * remove a file.
     * 
     * @param operation     Removal operation performed.
     * @param result        Result of the removal.
     */
    private void onRemoveFileOperationFinish(RemoveFileOperation operation,
                                             RemoteOperationResult result) {
        Toast msg = Toast.makeText(this,
                ErrorMessageAdapter.getErrorCauseMessage(result, operation, getResources()),
                Toast.LENGTH_LONG);
        msg.show();

        if (result.isSuccess()) {
            OCFile removedFile = operation.getFile();
            FileFragment second = getSecondFragment();
            if (second != null && removedFile.equals(second.getFile())) {
                if (second instanceof PreviewMediaFragment) {
                    ((PreviewMediaFragment) second).stopPreview(true);
                }
                setFile(getStorageManager().getFileById(removedFile.getParentId()));
                cleanSecondFragment();
            }
            if (getStorageManager().getFileById(removedFile.getParentId()).equals(getCurrentDir())){
                refreshListOfFilesFragment();
            }
            invalidateOptionsMenu();
        } else {
            if (result.isSslRecoverableException()) {
                mLastSslUntrustedServerResult = result;
                showUntrustedCertDialog(mLastSslUntrustedServerResult);
            }
        }
    }


    /**
     * Updates the view associated to the activity after the finish of an operation trying to move a
     * file.
     *
     * @param operation Move operation performed.
     * @param result    Result of the move operation.
     */
    private void onMoveFileOperationFinish(MoveFileOperation operation,
                                           RemoteOperationResult result) {
        if (result.isSuccess()) {
            refreshListOfFilesFragment();
        } else {
            try {
                Toast msg = Toast.makeText(FileDisplayActivity.this,
                        ErrorMessageAdapter.getErrorCauseMessage(result, operation, getResources()),
                        Toast.LENGTH_LONG);
                msg.show();

            } catch (NotFoundException e) {
                Log_OC.e(TAG, "Error while trying to show fail message ", e);
            }
        }
    }

    /**
     * Updates the view associated to the activity after the finish of an operation trying to copy a
     * file.
     *
     * @param operation Copy operation performed.
     * @param result    Result of the copy operation.
     */
    private void onCopyFileOperationFinish(CopyFileOperation operation, RemoteOperationResult result) {
        if (result.isSuccess()) {
            refreshListOfFilesFragment();
        } else {
            try {
                Toast msg = Toast.makeText(FileDisplayActivity.this,
                        ErrorMessageAdapter.getErrorCauseMessage(result, operation, getResources()),
                        Toast.LENGTH_LONG);
                msg.show();

            } catch (NotFoundException e) {
                Log_OC.e(TAG, "Error while trying to show fail message ", e);
            }
        }
    }

    /**
     * Updates the view associated to the activity after the finish of an operation trying to rename
     * a file.
     * 
     * @param operation     Renaming operation performed.
     * @param result        Result of the renaming.
     */
    private void onRenameFileOperationFinish(RenameFileOperation operation,
                                             RemoteOperationResult result) {
        OCFile renamedFile = operation.getFile();
        if (result.isSuccess()) {
            FileFragment details = getSecondFragment();
            if (details != null) {
                if (details instanceof FileDetailFragment &&
                        renamedFile.equals(details.getFile()) ) {
                    ((FileDetailFragment) details).updateFileDetails(renamedFile, getAccount());
                    showDetails(renamedFile);

                } else if (details instanceof PreviewMediaFragment &&
                        renamedFile.equals(details.getFile())) {
                    ((PreviewMediaFragment) details).updateFile(renamedFile);
                    if (PreviewMediaFragment.canBePreviewed(renamedFile)) {
                        int position = ((PreviewMediaFragment) details).getPosition();
                        startMediaPreview(renamedFile, position, true);
                    } else {
                        getFileOperationsHelper().openFile(renamedFile);
                    }
                } else if (details instanceof PreviewTextFragment &&
                        renamedFile.equals(details.getFile())) {
                    ((PreviewTextFragment) details).updateFile(renamedFile);
                    if (PreviewTextFragment.canBePreviewed(renamedFile)) {
                        startTextPreview(renamedFile);
                    } else {
                        getFileOperationsHelper().openFile(renamedFile);
                    }
                }
            }

            if (getStorageManager().getFileById(renamedFile.getParentId()).equals(getCurrentDir())){
                refreshListOfFilesFragment();
            }

        } else {
            Toast msg = Toast.makeText(this,
                    ErrorMessageAdapter.getErrorCauseMessage(result, operation, getResources()),
                    Toast.LENGTH_LONG);
            msg.show();

            if (result.isSslRecoverableException()) {
                mLastSslUntrustedServerResult = result;
                showUntrustedCertDialog(mLastSslUntrustedServerResult);
            }
        }
    }

    private void onSynchronizeFileOperationFinish(SynchronizeFileOperation operation,
                                                  RemoteOperationResult result) {
        if (result.isSuccess()) {
            if (operation.transferWasRequested()) {
                OCFile syncedFile = operation.getLocalFile();
                onTransferStateChanged(syncedFile, true, true);
                invalidateOptionsMenu();
                refreshShowDetails();
            }
        }
    }

    /**
     * Updates the view associated to the activity after the finish of an operation trying create a
     * new folder
     * 
     * @param operation     Creation operation performed.
     * @param result        Result of the creation.
     */
    private void onCreateFolderOperationFinish(CreateFolderOperation operation,
                                               RemoteOperationResult result) {
        if (result.isSuccess()) {
            refreshListOfFilesFragment();
        } else {
            try {
                Toast msg = Toast.makeText(FileDisplayActivity.this,
                        ErrorMessageAdapter.getErrorCauseMessage(result, operation, getResources()),
                        Toast.LENGTH_LONG);
                msg.show();

            } catch (NotFoundException e) {
                Log_OC.e(TAG, "Error while trying to show fail message ", e);
            }
        }
    }


    /**
     * {@inheritDoc}
     */
    @Override
    public void onTransferStateChanged(OCFile file, boolean downloading, boolean uploading) {
        refreshListOfFilesFragment();
        FileFragment details = getSecondFragment();
        if (details != null && details instanceof FileDetailFragment &&
                file.equals(details.getFile()) ) {
            if (downloading || uploading) {
                ((FileDetailFragment) details).updateFileDetails(file, getAccount());
            } else {
                if (!file.fileExists()) {
                    cleanSecondFragment();
                } else {
                    ((FileDetailFragment) details).updateFileDetails(false, true);
                }
            }
        }

    }


    private void requestForDownload() {
        Account account = getAccount();
        //if (!mWaitingToPreview.isDownloading()) {
        if (!mDownloaderBinder.isDownloading(account, mWaitingToPreview)) {
            Intent i = new Intent(this, FileDownloader.class);
            i.putExtra(FileDownloader.EXTRA_ACCOUNT, account);
            i.putExtra(FileDownloader.EXTRA_FILE, mWaitingToPreview);
            startService(i);
        }
    }


    private OCFile getCurrentDir() {
        OCFile file = getFile();
        if (file != null) {
            if (file.isFolder()) {
                return file;
            } else if (getStorageManager() != null) {
                String parentPath = file.getRemotePath().substring(0,
                        file.getRemotePath().lastIndexOf(file.getFileName()));
                return getStorageManager().getFileByPath(parentPath);
            }
        }
        return null;
    }

    /**
     * Starts an operation to refresh the requested folder.
     *
     * The operation is run in a new background thread created on the fly.
     *
     * The refresh updates is a "light sync": properties of regular files in folder are updated (including
     * associated shares), but not their contents. Only the contents of files marked to be kept-in-sync are
     * synchronized too.
     *
     * @param folder        Folder to refresh.
     * @param ignoreETag    If 'true', the data from the server will be fetched and sync'ed even if the eTag
     *                      didn't change.
     */
    public void startSyncFolderOperation(final OCFile folder, final boolean ignoreETag) {

        // the execution is slightly delayed to allow the activity get the window focus if it's being started
        // or if the method is called from a dialog that is being dismissed
        getHandler().postDelayed(
                new Runnable() {
                    @Override
                    public void run() {
                        if (hasWindowFocus()) {
                            long currentSyncTime = System.currentTimeMillis();
                            mSyncInProgress = true;

                            // perform folder synchronization
                            RemoteOperation synchFolderOp = new RefreshFolderOperation(folder,
                                    currentSyncTime,
                                    false,
                                    getFileOperationsHelper().isSharedSupported(),
                                    ignoreETag,
                                    getStorageManager(),
                                    getAccount(),
                                    getApplicationContext()
                            );
                            synchFolderOp.execute(
                                    getAccount(),
                                    MainApp.getAppContext(),
                                    FileDisplayActivity.this,
                                    null,
                                    null
                            );

                            mProgressBar.setIndeterminate(true);

                            setBackgroundText();

                        }   // else: NOTHING ; lets' not refresh when the user rotates the device but there is
                        // another window floating over
                    }
                },
                DELAY_TO_REQUEST_OPERATIONS_LATER
        );

    }

    /**
     * Show untrusted cert dialog
     */
    public void showUntrustedCertDialog(RemoteOperationResult result) {
        // Show a dialog with the certificate info
        SslUntrustedCertDialog dialog = SslUntrustedCertDialog.newInstanceForFullSslError(
                (CertificateCombinedException) result.getException());
        FragmentManager fm = getSupportFragmentManager();
        FragmentTransaction ft = fm.beginTransaction();
        dialog.show(ft, DIALOG_UNTRUSTED_CERT);
    }

    private void requestForDownload(OCFile file) {
        Account account = getAccount();
        if (!mDownloaderBinder.isDownloading(account, mWaitingToPreview)) {
            Intent i = new Intent(this, FileDownloader.class);
            i.putExtra(FileDownloader.EXTRA_ACCOUNT, account);
            i.putExtra(FileDownloader.EXTRA_FILE, file);
            startService(i);
        }
    }

    private void sendDownloadedFile() {
        getFileOperationsHelper().sendDownloadedFile(mWaitingToSend);
        mWaitingToSend = null;
    }


    /**
     * Requests the download of the received {@link OCFile} , updates the UI
     * to monitor the download progress and prepares the activity to send the file
     * when the download finishes.
     *
     * @param file {@link OCFile} to download and preview.
     */
    public void startDownloadForSending(OCFile file) {
        mWaitingToSend = file;
        requestForDownload(mWaitingToSend);
        boolean hasSecondFragment = (getSecondFragment() != null);
        updateFragmentsVisibility(hasSecondFragment);
    }

    /**
     * Opens the image gallery showing the image {@link OCFile} received as parameter.
     *
     * @param file Image {@link OCFile} to show.
     */
    public void startImagePreview(OCFile file) {
        Intent showDetailsIntent = new Intent(this, PreviewImageActivity.class);
        showDetailsIntent.putExtra(EXTRA_FILE, file);
        showDetailsIntent.putExtra(EXTRA_ACCOUNT, getAccount());
        startActivity(showDetailsIntent);
    }

    /**
     * Stars the preview of an already down media {@link OCFile}.
     *
     * @param file                      Media {@link OCFile} to preview.
     * @param startPlaybackPosition     Media position where the playback will be started,
     *                                  in milliseconds.
     * @param autoplay                  When 'true', the playback will start without user
     *                                  interactions.
     */
    public void startMediaPreview(OCFile file, int startPlaybackPosition, boolean autoplay) {
        Fragment mediaFragment = new PreviewMediaFragment(file, getAccount(), startPlaybackPosition,
                autoplay);
        setSecondFragment(mediaFragment);
        updateFragmentsVisibility(true);
        updateActionBarTitleAndHomeButton(file);
        setFile(file);
    }

    /**
     * Stars the preview of a text file {@link OCFile}.
     *
     * @param file Text {@link OCFile} to preview.
     */
    public void startTextPreview(OCFile file) {
        Bundle args = new Bundle();
        args.putParcelable(EXTRA_FILE, file);
        args.putParcelable(EXTRA_ACCOUNT, getAccount());
        Fragment textPreviewFragment = Fragment.instantiate(getApplicationContext(),
                PreviewTextFragment.class.getName(), args);
        setSecondFragment(textPreviewFragment);
        updateFragmentsVisibility(true);
        //updateNavigationElementsInActionBar(file);
        setFile(file);
    }

    /**
     * Requests the download of the received {@link OCFile} , updates the UI
     * to monitor the download progress and prepares the activity to preview
     * or open the file when the download finishes.
     *
     * @param file {@link OCFile} to download and preview.
     */
    public void startDownloadForPreview(OCFile file) {
        Fragment detailFragment = FileDetailFragment.newInstance(file, getAccount());
        setSecondFragment(detailFragment);
        mWaitingToPreview = file;
        requestForDownload();
        updateFragmentsVisibility(true);
        updateActionBarTitleAndHomeButton(file);
        setFile(file);
    }


    public void cancelTransference(OCFile file) {
        getFileOperationsHelper().cancelTransference(file);
        if (mWaitingToPreview != null &&
                mWaitingToPreview.getRemotePath().equals(file.getRemotePath())) {
            mWaitingToPreview = null;
        }
        if (mWaitingToSend != null &&
                mWaitingToSend.getRemotePath().equals(file.getRemotePath())) {
            mWaitingToSend = null;
        }
        onTransferStateChanged(file, false, false);
    }

    @Override
    public void onRefresh(boolean ignoreETag) {
        refreshList(ignoreETag);
    }

    @Override
    public void onRefresh() {
        refreshList(true);
    }

    private void refreshList(boolean ignoreETag) {
        OCFileListFragment listOfFiles = getListOfFilesFragment();
        if (listOfFiles != null) {
            OCFile folder = listOfFiles.getCurrentFile();
            if (folder != null) {
                /*mFile = mContainerActivity.getStorageManager().getFileById(mFile.getFileId());
                listDirectory(mFile);*/
                startSyncFolderOperation(folder, ignoreETag);
            }
        }
    }

    private void sortByDate(boolean ascending) {
        getListOfFilesFragment().sortByDate(ascending);
    }

    private void sortBySize(boolean ascending) {
        getListOfFilesFragment().sortBySize(ascending);
    }

    private void sortByName(boolean ascending) {
        getListOfFilesFragment().sortByName(ascending);
    }
    private boolean isGridView(){ return getListOfFilesFragment().isGridView(); }

   public void allFilesOption() {
       browseToRoot();
   }

    public void refreshDirectory(){
        getListOfFilesFragment().refreshDirectory();
    }
}<|MERGE_RESOLUTION|>--- conflicted
+++ resolved
@@ -163,10 +163,6 @@
     private Menu mOptionsMenu;
 
 
-<<<<<<< HEAD
-=======
-
->>>>>>> c371aa5b
     @Override
     protected void onCreate(Bundle savedInstanceState) {
         Log_OC.v(TAG, "onCreate() start");
@@ -618,10 +614,6 @@
                             R.drawable.ic_view_list));
                     getListOfFilesFragment().setGridAsPreferred();
                 }
-<<<<<<< HEAD
-
-=======
->>>>>>> c371aa5b
                 return true;
             }
         default:
