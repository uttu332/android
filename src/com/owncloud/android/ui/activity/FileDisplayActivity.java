/**
 *   ownCloud Android client application
 *
 *   @author Bartek Przybylski
 *   @author David A. Velasco
 *   Copyright (C) 2011  Bartek Przybylski
 *   Copyright (C) 2015 ownCloud Inc.
 *
 *   This program is free software: you can redistribute it and/or modify
 *   it under the terms of the GNU General Public License version 2,
 *   as published by the Free Software Foundation.
 *
 *   This program is distributed in the hope that it will be useful,
 *   but WITHOUT ANY WARRANTY; without even the implied warranty of
 *   MERCHANTABILITY or FITNESS FOR A PARTICULAR PURPOSE.  See the
 *   GNU General Public License for more details.
 *
 *   You should have received a copy of the GNU General Public License
 *   along with this program.  If not, see <http://www.gnu.org/licenses/>.
 *
 */

package com.owncloud.android.ui.activity;

import android.accounts.Account;
import android.accounts.AccountManager;
import android.accounts.AuthenticatorException;
import android.annotation.TargetApi;
import android.support.v7.app.AlertDialog;
import android.content.BroadcastReceiver;
import android.content.ComponentName;
import android.content.ContentResolver;
import android.content.Context;
import android.content.DialogInterface;
import android.content.Intent;
import android.content.IntentFilter;
import android.content.ServiceConnection;
import android.content.SharedPreferences;
import android.content.SyncRequest;
import android.content.res.Resources.NotFoundException;
import android.database.Cursor;
import android.net.Uri;
import android.os.Build;
import android.os.Bundle;
import android.os.IBinder;
import android.preference.PreferenceManager;
import android.provider.OpenableColumns;
import android.support.v4.app.Fragment;
import android.support.v4.app.FragmentManager;
import android.support.v4.app.FragmentTransaction;
import android.support.v4.content.ContextCompat;
import android.support.v4.view.GravityCompat;
import android.view.Menu;
import android.view.MenuInflater;
import android.view.MenuItem;
import android.view.View;
import android.widget.ProgressBar;
import android.widget.RelativeLayout;
import android.widget.TextView;
import android.widget.Toast;

import com.owncloud.android.MainApp;
import com.owncloud.android.R;
import com.owncloud.android.datamodel.FileDataStorageManager;
import com.owncloud.android.datamodel.OCFile;
import com.owncloud.android.files.services.FileDownloader;
import com.owncloud.android.files.services.FileDownloader.FileDownloaderBinder;
import com.owncloud.android.files.services.FileUploader;
import com.owncloud.android.files.services.FileUploader.FileUploaderBinder;
import com.owncloud.android.lib.common.OwnCloudAccount;
import com.owncloud.android.lib.common.OwnCloudClient;
import com.owncloud.android.lib.common.OwnCloudClientManagerFactory;
import com.owncloud.android.lib.common.OwnCloudCredentials;
import com.owncloud.android.lib.common.accounts.AccountUtils.AccountNotFoundException;
import com.owncloud.android.lib.common.network.CertificateCombinedException;
import com.owncloud.android.lib.common.operations.RemoteOperation;
import com.owncloud.android.lib.common.operations.RemoteOperationResult;
import com.owncloud.android.lib.common.operations.RemoteOperationResult.ResultCode;
import com.owncloud.android.lib.common.utils.Log_OC;
import com.owncloud.android.operations.CopyFileOperation;
import com.owncloud.android.operations.CreateFolderOperation;
import com.owncloud.android.operations.CreateShareOperation;
import com.owncloud.android.operations.MoveFileOperation;
import com.owncloud.android.operations.RefreshFolderOperation;
import com.owncloud.android.operations.RemoveFileOperation;
import com.owncloud.android.operations.RenameFileOperation;
import com.owncloud.android.operations.SynchronizeFileOperation;
import com.owncloud.android.operations.UnshareLinkOperation;
import com.owncloud.android.services.observer.FileObserverService;
import com.owncloud.android.syncadapter.FileSyncAdapter;
import com.owncloud.android.ui.dialog.ConfirmationDialogFragment;
import com.owncloud.android.ui.dialog.CreateFolderDialogFragment;
import com.owncloud.android.ui.dialog.SslUntrustedCertDialog;
import com.owncloud.android.ui.dialog.SslUntrustedCertDialog.OnSslUntrustedCertListener;
import com.owncloud.android.ui.dialog.UploadSourceDialogFragment;
import com.owncloud.android.ui.fragment.FileDetailFragment;
import com.owncloud.android.ui.fragment.FileFragment;
import com.owncloud.android.ui.fragment.OCFileListFragment;
import com.owncloud.android.ui.preview.PreviewImageActivity;
import com.owncloud.android.ui.preview.PreviewImageFragment;
import com.owncloud.android.ui.preview.PreviewMediaFragment;
import com.owncloud.android.ui.preview.PreviewVideoActivity;
import com.owncloud.android.utils.DisplayUtils;
import com.owncloud.android.utils.ErrorMessageAdapter;
import com.owncloud.android.utils.FileStorageUtils;
import com.owncloud.android.utils.UriUtils;

import java.io.File;


/**
 * Displays, what files the user has available in his ownCloud.
 */

public class FileDisplayActivity extends HookActivity
        implements FileFragment.ContainerActivity,
        OnSslUntrustedCertListener, OnEnforceableRefreshListener {

    private SyncBroadcastReceiver mSyncBroadcastReceiver;
    private UploadFinishReceiver mUploadFinishReceiver;
    private DownloadFinishReceiver mDownloadFinishReceiver;
    private RemoteOperationResult mLastSslUntrustedServerResult = null;

    private boolean mDualPane;
    private View mLeftFragmentContainer;
    private View mRightFragmentContainer;
    private ProgressBar mProgressBar;

    private static final String KEY_WAITING_TO_PREVIEW = "WAITING_TO_PREVIEW";
    private static final String KEY_SYNC_IN_PROGRESS = "SYNC_IN_PROGRESS";
    private static final String KEY_WAITING_TO_SEND = "WAITING_TO_SEND";

    public static final String ACTION_DETAILS = "com.owncloud.android.ui.activity.action.DETAILS";

    public static final int ACTION_SELECT_CONTENT_FROM_APPS = 1;
    public static final int ACTION_SELECT_MULTIPLE_FILES = 2;
    public static final int ACTION_MOVE_FILES = 3;
    public static final int ACTION_COPY_FILES = 4;

    private static final String TAG = FileDisplayActivity.class.getSimpleName();

    private static final String TAG_LIST_OF_FILES = "LIST_OF_FILES";
    private static final String TAG_SECOND_FRAGMENT = "SECOND_FRAGMENT";

    private OCFile mWaitingToPreview;

    private boolean mSyncInProgress = false;

    private static String DIALOG_UNTRUSTED_CERT = "DIALOG_UNTRUSTED_CERT";
    private static String DIALOG_CREATE_FOLDER = "DIALOG_CREATE_FOLDER";
    private static String DIALOG_UPLOAD_SOURCE = "DIALOG_UPLOAD_SOURCE";
    private static String DIALOG_CERT_NOT_SAVED = "DIALOG_CERT_NOT_SAVED";

    private OCFile mWaitingToSend;

    
    @Override
    protected void onCreate(Bundle savedInstanceState) {
        Log_OC.v(TAG, "onCreate() start");

        super.onCreate(savedInstanceState); // this calls onAccountChanged() when ownCloud Account
                                            // is valid

        /// grant that FileObserverService is watching favorite files
        if (savedInstanceState == null) {
            Intent initObserversIntent = FileObserverService.makeInitIntent(this);
            startService(initObserversIntent);
        }

        /// Load of saved instance state
        if(savedInstanceState != null) {
            mWaitingToPreview = (OCFile) savedInstanceState.getParcelable(
                    FileDisplayActivity.KEY_WAITING_TO_PREVIEW);
            mSyncInProgress = savedInstanceState.getBoolean(KEY_SYNC_IN_PROGRESS);
            mWaitingToSend = (OCFile) savedInstanceState.getParcelable(
                    FileDisplayActivity.KEY_WAITING_TO_SEND);
           
        } else {
            mWaitingToPreview = null;
            mSyncInProgress = false;
            mWaitingToSend = null;
        }

        /// USER INTERFACE

        // Inflate and set the layout view
        setContentView(R.layout.files);

        // Navigation Drawer
        initDrawer();

        mProgressBar = (ProgressBar) findViewById(R.id.progressBar);
        mProgressBar.setIndeterminateDrawable(
                ContextCompat.getDrawable(this,
                        R.drawable.actionbar_progress_indeterminate_horizontal));

        mDualPane = getResources().getBoolean(R.bool.large_land_layout);
        mLeftFragmentContainer = findViewById(R.id.left_fragment_container);
        mRightFragmentContainer = findViewById(R.id.right_fragment_container);
        if (savedInstanceState == null) {
            createMinFragments();
        }

        // Action bar setup
        getSupportActionBar().setHomeButtonEnabled(true);       // mandatory since Android ICS,
                                                                // according to the official
                                                                // documentation

        // enable ActionBar app icon to behave as action to toggle nav drawer
        //getSupportActionBar().setDisplayHomeAsUpEnabled(true);
        getSupportActionBar().setHomeButtonEnabled(true);

        mProgressBar.setIndeterminate(mSyncInProgress);
        // always AFTER setContentView(...) ; to work around bug in its implementation
        
        setBackgroundText();

        Log_OC.v(TAG, "onCreate() end");
    }

    @Override
    protected void onStart() {
        Log_OC.v(TAG, "onStart() start");
        super.onStart();
        Log_OC.v(TAG, "onStart() end");
    }

    @Override
    protected void onDestroy() {
        Log_OC.v(TAG, "onDestroy() start");
        super.onDestroy();
        Log_OC.v(TAG, "onDestroy() end");
    }

    /**
     * Called when the ownCloud {@link Account} associated to the Activity was just updated.
     */
    @Override
    protected void onAccountSet(boolean stateWasRecovered) {
        super.onAccountSet(stateWasRecovered);
        if (getAccount() != null) {
            /// Check whether the 'main' OCFile handled by the Activity is contained in the
            // current Account
            OCFile file = getFile();
            // get parent from path
            String parentPath = "";
            if (file != null) {
                if (file.isDown() && file.getLastSyncDateForProperties() == 0) {
                    // upload in progress - right now, files are not inserted in the local
                    // cache until the upload is successful get parent from path
                    parentPath = file.getRemotePath().substring(0,
                            file.getRemotePath().lastIndexOf(file.getFileName()));
                    if (getStorageManager().getFileByPath(parentPath) ==  null)
                        file = null; // not able to know the directory where the file is uploading
                } else {
                    file = getStorageManager().getFileByPath(file.getRemotePath());
                    // currentDir = null if not in the current Account
                }
            }
            if (file == null) {
                // fall back to root folder
                file = getStorageManager().getFileByPath(OCFile.ROOT_PATH);  // never returns null
            }
            setFile(file);

<<<<<<< HEAD
=======
            if (mAccountWasSet) {
                RelativeLayout navigationDrawerLayout = (RelativeLayout) findViewById(R.id.left_drawer);
                if (navigationDrawerLayout != null && getAccount() != null) {
                    TextView username = (TextView) navigationDrawerLayout.findViewById(R.id.drawer_username);
                    int lastAtPos = getAccount().name.lastIndexOf("@");
                    username.setText(getAccount().name.substring(0, lastAtPos));
                }
            }

>>>>>>> 136db6a7
            if (!stateWasRecovered) {
                Log_OC.d(TAG, "Initializing Fragments in onAccountChanged..");
                initFragmentsWithFile();
                if (file.isFolder()) {
                    startSyncFolderOperation(file, false);
                }

            } else {
                updateFragmentsVisibility(!file.isFolder());
                updateActionBarTitleAndHomeButton(file.isFolder() ? null : file);
            }
        }
    }


    private void createMinFragments() {
        OCFileListFragment listOfFiles = new OCFileListFragment();
        FragmentTransaction transaction = getSupportFragmentManager().beginTransaction();
        transaction.add(R.id.left_fragment_container, listOfFiles, TAG_LIST_OF_FILES);
        transaction.commit();
    }

    private void initFragmentsWithFile() {
        if (getAccount() != null && getFile() != null) {
            /// First fragment
            OCFileListFragment listOfFiles = getListOfFilesFragment();
            if (listOfFiles != null) {
                listOfFiles.listDirectory(getCurrentDir());
                // TODO Enable when "On Device" is recovered
                // listOfFiles.listDirectory(getCurrentDir(), MainApp.getOnlyOnDevice());
            } else {
                Log_OC.e(TAG, "Still have a chance to lose the initializacion of list fragment >(");
            }

            /// Second fragment
            OCFile file = getFile();
            Fragment secondFragment = chooseInitialSecondFragment(file);
            if (secondFragment != null) {
                setSecondFragment(secondFragment);
                updateFragmentsVisibility(true);
                updateActionBarTitleAndHomeButton(file);
                
            } else {
                cleanSecondFragment();
            }

        } else {
            Log_OC.wtf(TAG, "initFragments() called with invalid NULLs!");
            if (getAccount() == null) {
                Log_OC.wtf(TAG, "\t account is NULL");
            }
            if (getFile() == null) {
                Log_OC.wtf(TAG, "\t file is NULL");
            }
        }
    }

    private Fragment chooseInitialSecondFragment(OCFile file) {
        Fragment secondFragment = null;
        if (file != null && !file.isFolder()) {
            if (file.isDown() && PreviewMediaFragment.canBePreviewed(file)
                    && file.getLastSyncDateForProperties() > 0  // temporal fix
                    ) {
                int startPlaybackPosition =
                        getIntent().getIntExtra(PreviewVideoActivity.EXTRA_START_POSITION, 0);
                boolean autoplay =
                        getIntent().getBooleanExtra(PreviewVideoActivity.EXTRA_AUTOPLAY, true);
                secondFragment = new PreviewMediaFragment(file, getAccount(),
                        startPlaybackPosition, autoplay);

            } else {
                secondFragment = FileDetailFragment.newInstance(file, getAccount());
            }
        }
        return secondFragment;
    }


    /**
     * Replaces the second fragment managed by the activity with the received as
     * a parameter.
     * <p/>
     * Assumes never will be more than two fragments managed at the same time.
     *
     * @param fragment New second Fragment to set.
     */
    private void setSecondFragment(Fragment fragment) {
        FragmentTransaction transaction = getSupportFragmentManager().beginTransaction();
        transaction.replace(R.id.right_fragment_container, fragment, TAG_SECOND_FRAGMENT);
        transaction.commit();
    }


    private void updateFragmentsVisibility(boolean existsSecondFragment) {
        if (mDualPane) {
            if (mLeftFragmentContainer.getVisibility() != View.VISIBLE) {
                mLeftFragmentContainer.setVisibility(View.VISIBLE);
            }
            if (mRightFragmentContainer.getVisibility() != View.VISIBLE) {
                mRightFragmentContainer.setVisibility(View.VISIBLE);
            }

        } else if (existsSecondFragment) {
            if (mLeftFragmentContainer.getVisibility() != View.GONE) {
                mLeftFragmentContainer.setVisibility(View.GONE);
            }
            if (mRightFragmentContainer.getVisibility() != View.VISIBLE) {
                mRightFragmentContainer.setVisibility(View.VISIBLE);
            }

        } else {
            if (mLeftFragmentContainer.getVisibility() != View.VISIBLE) {
                mLeftFragmentContainer.setVisibility(View.VISIBLE);
            }
            if (mRightFragmentContainer.getVisibility() != View.GONE) {
                mRightFragmentContainer.setVisibility(View.GONE);
            }
        }
    }


    private OCFileListFragment getListOfFilesFragment() {
        Fragment listOfFiles = getSupportFragmentManager().findFragmentByTag(
                FileDisplayActivity.TAG_LIST_OF_FILES);
        if (listOfFiles != null) {
            return (OCFileListFragment) listOfFiles;
        }
        Log_OC.wtf(TAG, "Access to unexisting list of files fragment!!");
        return null;
    }

    public FileFragment getSecondFragment() {
        Fragment second = getSupportFragmentManager().findFragmentByTag(
                FileDisplayActivity.TAG_SECOND_FRAGMENT);
        if (second != null) {
            return (FileFragment) second;
        }
        return null;
    }

    protected void cleanSecondFragment() {
        Fragment second = getSecondFragment();
        if (second != null) {
            FragmentTransaction tr = getSupportFragmentManager().beginTransaction();
            tr.remove(second);
            tr.commit();
        }
        updateFragmentsVisibility(false);
        updateActionBarTitleAndHomeButton(null);
    }

    protected void refreshListOfFilesFragment() {
        OCFileListFragment fileListFragment = getListOfFilesFragment();
        if (fileListFragment != null) {
            fileListFragment.listDirectory();
            // TODO Enable when "On Device" is recovered ?
            // fileListFragment.listDirectory(MainApp.getOnlyOnDevice());
        }
    }

    protected void refreshSecondFragment(String downloadEvent, String downloadedRemotePath,
                                         boolean success) {
        FileFragment secondFragment = getSecondFragment();
        boolean waitedPreview = (mWaitingToPreview != null &&
                mWaitingToPreview.getRemotePath().equals(downloadedRemotePath));
        if (secondFragment != null && secondFragment instanceof FileDetailFragment) {
            FileDetailFragment detailsFragment = (FileDetailFragment) secondFragment;
            OCFile fileInFragment = detailsFragment.getFile();
            if (fileInFragment != null &&
                    !downloadedRemotePath.equals(fileInFragment.getRemotePath())) {
                // the user browsed to other file ; forget the automatic preview 
                mWaitingToPreview = null;

            } else if (downloadEvent.equals(FileDownloader.getDownloadAddedMessage())) {
                // grant that the right panel updates the progress bar
                detailsFragment.listenForTransferProgress();
                detailsFragment.updateFileDetails(true, false);

            } else if (downloadEvent.equals(FileDownloader.getDownloadFinishMessage())) {
                //  update the right panel
                boolean detailsFragmentChanged = false;
                if (waitedPreview) {
                    if (success) {
                        mWaitingToPreview = getStorageManager().getFileById(
                                mWaitingToPreview.getFileId());   // update the file from database,
                                                                  // for the local storage path
                        if (PreviewMediaFragment.canBePreviewed(mWaitingToPreview)) {
                            startMediaPreview(mWaitingToPreview, 0, true);
                            detailsFragmentChanged = true;
                        } else {
                            getFileOperationsHelper().openFile(mWaitingToPreview);
                        }
                    }
                    mWaitingToPreview = null;
                }
                if (!detailsFragmentChanged) {
                    detailsFragment.updateFileDetails(false, (success));
                }
            }
        }
    }

    @Override
    public boolean onPrepareOptionsMenu(Menu menu) {
        boolean drawerOpen = mDrawerLayout.isDrawerOpen(GravityCompat.START);
        menu.findItem(R.id.action_upload).setVisible(!drawerOpen);
        menu.findItem(R.id.action_create_dir).setVisible(!drawerOpen);
        menu.findItem(R.id.action_sort).setVisible(!drawerOpen);
        menu.findItem(R.id.action_sync_account).setVisible(!drawerOpen);
        
        return super.onPrepareOptionsMenu(menu);
    }

    @Override
    public boolean onCreateOptionsMenu(Menu menu) {
        MenuInflater inflater = getMenuInflater();
        inflater.inflate(R.menu.main_menu, menu);
        return true;
    }
    

    @Override
    public boolean onOptionsItemSelected(MenuItem item) {
        boolean retval = true;
        switch (item.getItemId()) {
            case R.id.action_create_dir: {
                CreateFolderDialogFragment dialog =
                        CreateFolderDialogFragment.newInstance(getCurrentDir());
                dialog.show(getSupportFragmentManager(), DIALOG_CREATE_FOLDER);
                break;
            }
            case R.id.action_sync_account: {
                startSynchronization();
                break;
            }
            case R.id.action_upload: {
                UploadSourceDialogFragment dialog =
                        UploadSourceDialogFragment.newInstance(getAccount());
                dialog.show(getSupportFragmentManager(), DIALOG_UPLOAD_SOURCE);

                break;
            }
            case android.R.id.home: {
                FileFragment second = getSecondFragment();
                OCFile currentDir = getCurrentDir();
                if (mDrawerLayout.isDrawerOpen(GravityCompat.START)) {
                    mDrawerLayout.closeDrawer(GravityCompat.START);
                } else if((currentDir != null && currentDir.getParentId() != 0) ||
                        (second != null && second.getFile() != null)) {
                    onBackPressed();

                } else {
                    mDrawerLayout.openDrawer(GravityCompat.START);
                }
                break;
            }
            case R.id.action_sort: {
                SharedPreferences appPreferences = PreferenceManager
                        .getDefaultSharedPreferences(this);

                // Read sorting order, default to sort by name ascending
                Integer sortOrder = appPreferences
                        .getInt("sortOrder", FileStorageUtils.SORT_NAME);

                AlertDialog.Builder builder = new AlertDialog.Builder(this);
                builder.setTitle(R.string.actionbar_sort_title)
                        .setSingleChoiceItems(R.array.actionbar_sortby, sortOrder ,
                                new DialogInterface.OnClickListener() {
                            public void onClick(DialogInterface dialog, int which) {
                                switch (which){
                                    case 0:
                                        sortByName(true);
                                        break;
                                    case 1:
                                        sortByDate(false);
                                        break;
                                }

                                dialog.dismiss();
                            }
                        });
                builder.create().show();
                break;
            }
        default:
            retval = super.onOptionsItemSelected(item);
        }
        return retval;
    }

    private void startSynchronization() {
        Log_OC.d(TAG, "Got to start sync");
        if (android.os.Build.VERSION.SDK_INT < android.os.Build.VERSION_CODES.KITKAT) {
            Log_OC.d(TAG, "Canceling all syncs for " + MainApp.getAuthority());
            ContentResolver.cancelSync(null, MainApp.getAuthority());
            // cancel the current synchronizations of any ownCloud account
            Bundle bundle = new Bundle();
            bundle.putBoolean(ContentResolver.SYNC_EXTRAS_MANUAL, true);
            bundle.putBoolean(ContentResolver.SYNC_EXTRAS_EXPEDITED, true);
            Log_OC.d(TAG, "Requesting sync for " + getAccount().name + " at " +
                    MainApp.getAuthority());
            ContentResolver.requestSync(
                    getAccount(),
                    MainApp.getAuthority(), bundle);
        } else {
            Log_OC.d(TAG, "Requesting sync for " + getAccount().name + " at " +
                    MainApp.getAuthority() + " with new API");
            SyncRequest.Builder builder = new SyncRequest.Builder();
            builder.setSyncAdapter(getAccount(), MainApp.getAuthority());
            builder.setExpedited(true);
            builder.setManual(true);
            builder.syncOnce();

            // Fix bug in Android Lollipop when you click on refresh the whole account
            Bundle extras = new Bundle();
            builder.setExtras(extras);

            SyncRequest request = builder.build();
            ContentResolver.requestSync(request);
        }
    }

    /**
     * Called, when the user selected something for uploading
     *
     */
    @TargetApi(Build.VERSION_CODES.JELLY_BEAN)
    @Override
    protected void onActivityResult(int requestCode, int resultCode, Intent data) {

        if (requestCode == ACTION_SELECT_CONTENT_FROM_APPS && (resultCode == RESULT_OK ||
                resultCode == UploadFilesActivity.RESULT_OK_AND_MOVE)) {
            //getClipData is only supported on api level 16+, Jelly Bean
            if (data.getData() == null && Build.VERSION.SDK_INT >= Build.VERSION_CODES.JELLY_BEAN){
                for( int i = 0; i < data.getClipData().getItemCount(); i++){
                    Intent intent = new Intent();
                    intent.setData(data.getClipData().getItemAt(i).getUri());
                    requestSimpleUpload(intent, resultCode);
                }
            }else {
                requestSimpleUpload(data, resultCode);
            }
        } else if (requestCode == ACTION_SELECT_MULTIPLE_FILES && (resultCode == RESULT_OK ||
                resultCode == UploadFilesActivity.RESULT_OK_AND_MOVE)) {
            requestMultipleUpload(data, resultCode);

        } else if (requestCode == ACTION_MOVE_FILES && resultCode == RESULT_OK){
            final Intent fData = data;
            final int fResultCode = resultCode;
            getHandler().postDelayed(
                    new Runnable() {
                        @Override
                        public void run() {
                            requestMoveOperation(fData, fResultCode);
                        }
                    },
                    DELAY_TO_REQUEST_OPERATION_ON_ACTIVITY_RESULTS
            );

        } else if (requestCode == ACTION_COPY_FILES && resultCode == RESULT_OK) {

            final Intent fData = data;
            final int fResultCode = resultCode;
            getHandler().postDelayed(
                    new Runnable() {
                        @Override
                        public void run() {
                            requestCopyOperation(fData, fResultCode);
                        }
                    },
                    DELAY_TO_REQUEST_OPERATION_ON_ACTIVITY_RESULTS
            );

        } else {
            super.onActivityResult(requestCode, resultCode, data);
        }

    }

    private void requestMultipleUpload(Intent data, int resultCode) {
        String[] filePaths = data.getStringArrayExtra(UploadFilesActivity.EXTRA_CHOSEN_FILES);
        if (filePaths != null) {
            String[] remotePaths = new String[filePaths.length];
            String remotePathBase = getCurrentDir().getRemotePath();
            for (int j = 0; j< remotePaths.length; j++) {
                remotePaths[j] = remotePathBase + (new File(filePaths[j])).getName();
            }

            Intent i = new Intent(this, FileUploader.class);
            i.putExtra(FileUploader.KEY_ACCOUNT, getAccount());
            i.putExtra(FileUploader.KEY_LOCAL_FILE, filePaths);
            i.putExtra(FileUploader.KEY_REMOTE_FILE, remotePaths);
            i.putExtra(FileUploader.KEY_UPLOAD_TYPE, FileUploader.UPLOAD_MULTIPLE_FILES);
            if (resultCode == UploadFilesActivity.RESULT_OK_AND_MOVE)
                i.putExtra(FileUploader.KEY_LOCAL_BEHAVIOUR, FileUploader.LOCAL_BEHAVIOUR_MOVE);
            startService(i);

        } else {
            Log_OC.d(TAG, "User clicked on 'Update' with no selection");
            Toast t = Toast.makeText(this, getString(R.string.filedisplay_no_file_selected),
                    Toast.LENGTH_LONG);
            t.show();
            return;
        }
    }


    private void requestSimpleUpload(Intent data, int resultCode) {
        String filePath = null;
        String mimeType = null;

        Uri selectedImageUri = data.getData();

        try {
            mimeType = getContentResolver().getType(selectedImageUri);

            String fileManagerString = selectedImageUri.getPath();
            String selectedImagePath = UriUtils.getLocalPath(selectedImageUri, this);

            if (selectedImagePath != null)
                filePath = selectedImagePath;
            else
                filePath = fileManagerString;

        } catch (Exception e) {
            Log_OC.e(TAG, "Unexpected exception when trying to read the result of " +
                    "Intent.ACTION_GET_CONTENT", e);

        } finally {
            if (filePath == null) {
                Log_OC.e(TAG, "Couldn't resolve path to file");
                Toast t = Toast.makeText(
                        this, getString(R.string.filedisplay_unexpected_bad_get_content),
                        Toast.LENGTH_LONG
                );
                t.show();
                return;
            }
        }

        Intent i = new Intent(this, FileUploader.class);
        i.putExtra(FileUploader.KEY_ACCOUNT, getAccount());
        OCFile currentDir = getCurrentDir();
        String remotePath =  (currentDir != null) ? currentDir.getRemotePath() : OCFile.ROOT_PATH;

        if (filePath.startsWith(UriUtils.URI_CONTENT_SCHEME)) {
            Cursor cursor = getContentResolver().query(Uri.parse(filePath), null, null, null, null);
            try {
                if (cursor != null && cursor.moveToFirst()) {
                    String displayName = cursor.getString(cursor.getColumnIndex(
                            OpenableColumns.DISPLAY_NAME));
                    Log_OC.v(TAG, "Display Name: " + displayName );

                    displayName.replace(File.separatorChar, '_');
                    displayName.replace(File.pathSeparatorChar, '_');
                    remotePath += displayName + DisplayUtils.getComposedFileExtension(filePath);

                }
                // and what happens in case of error?; wrong target name for the upload
            } finally {
                cursor.close();
            }

        } else {
            remotePath += new File(filePath).getName();
        }

        i.putExtra(FileUploader.KEY_LOCAL_FILE, filePath);
        i.putExtra(FileUploader.KEY_REMOTE_FILE, remotePath);
        i.putExtra(FileUploader.KEY_MIME_TYPE, mimeType);
        i.putExtra(FileUploader.KEY_UPLOAD_TYPE, FileUploader.UPLOAD_SINGLE_FILE);
        if (resultCode == UploadFilesActivity.RESULT_OK_AND_MOVE)
        i.putExtra(FileUploader.KEY_LOCAL_BEHAVIOUR, FileUploader.LOCAL_BEHAVIOUR_MOVE);
        startService(i);
    }

    /**
     * Request the operation for moving the file/folder from one path to another
     *
     * @param data       Intent received
     * @param resultCode Result code received
     */
    private void requestMoveOperation(Intent data, int resultCode) {
        OCFile folderToMoveAt = (OCFile) data.getParcelableExtra(FolderPickerActivity.EXTRA_FOLDER);
        OCFile targetFile = (OCFile) data.getParcelableExtra(FolderPickerActivity.EXTRA_FILE);
        getFileOperationsHelper().moveFile(folderToMoveAt, targetFile);
    }

    /**
     * Request the operation for copying the file/folder from one path to another
     *
     * @param data       Intent received
     * @param resultCode Result code received
     */
    private void requestCopyOperation(Intent data, int resultCode) {
        OCFile folderToMoveAt = data.getParcelableExtra(FolderPickerActivity.EXTRA_FOLDER);
        OCFile targetFile = data.getParcelableExtra(FolderPickerActivity.EXTRA_FILE);
        getFileOperationsHelper().copyFile(folderToMoveAt, targetFile);
    }

    @Override
    public void onBackPressed() {
<<<<<<< HEAD
        OCFileListFragment listOfFiles = getListOfFilesFragment();
        if (mDualPane || getSecondFragment() == null) {
            OCFile currentDir = getCurrentDir();
            if (currentDir == null || currentDir.getParentId() == FileDataStorageManager.ROOT_PARENT_ID) {
                finish();
                return;
=======
        if (!isDrawerOpen()){
            OCFileListFragment listOfFiles = getListOfFilesFragment();
            if (mDualPane || getSecondFragment() == null) {
                OCFile currentDir = getCurrentDir();
                if (currentDir == null || currentDir.getParentId() == FileDataStorageManager.ROOT_PARENT_ID) {
                    finish();
                    return;
                }
                if (listOfFiles != null) {  // should never be null, indeed
                    listOfFiles.onBrowseUp();
                }
>>>>>>> 136db6a7
            }
            if (listOfFiles != null) {  // should never be null, indeed
                setFile(listOfFiles.getCurrentFile());
            }
            cleanSecondFragment();
        } else {
            super.onBackPressed();
        }
    }

    @Override
    protected void onSaveInstanceState(Bundle outState) {
        // responsibility of restore is preferred in onCreate() before than in
        // onRestoreInstanceState when there are Fragments involved
        Log_OC.v(TAG, "onSaveInstanceState() start");
        super.onSaveInstanceState(outState);
        outState.putParcelable(FileDisplayActivity.KEY_WAITING_TO_PREVIEW, mWaitingToPreview);
        outState.putBoolean(FileDisplayActivity.KEY_SYNC_IN_PROGRESS, mSyncInProgress);
        //outState.putBoolean(FileDisplayActivity.KEY_REFRESH_SHARES_IN_PROGRESS,
        // mRefreshSharesInProgress);
        outState.putParcelable(FileDisplayActivity.KEY_WAITING_TO_SEND, mWaitingToSend);

        Log_OC.v(TAG, "onSaveInstanceState() end");
    }


    @Override
    protected void onResume() {
        Log_OC.v(TAG, "onResume() start");
        super.onResume();

        // refresh Navigation Drawer account list
        mNavigationDrawerAdapter.updateAccountList();


        // refresh list of files
        refreshListOfFilesFragment();

        // Listen for sync messages
        IntentFilter syncIntentFilter = new IntentFilter(FileSyncAdapter.EVENT_FULL_SYNC_START);
        syncIntentFilter.addAction(FileSyncAdapter.EVENT_FULL_SYNC_END);
        syncIntentFilter.addAction(FileSyncAdapter.EVENT_FULL_SYNC_FOLDER_CONTENTS_SYNCED);
        syncIntentFilter.addAction(RefreshFolderOperation.EVENT_SINGLE_FOLDER_CONTENTS_SYNCED);
        syncIntentFilter.addAction(RefreshFolderOperation.EVENT_SINGLE_FOLDER_SHARES_SYNCED);
        mSyncBroadcastReceiver = new SyncBroadcastReceiver();
        registerReceiver(mSyncBroadcastReceiver, syncIntentFilter);
        //LocalBroadcastManager.getInstance(this).registerReceiver(mSyncBroadcastReceiver,
        // syncIntentFilter);

        // Listen for upload messages
        IntentFilter uploadIntentFilter = new IntentFilter(FileUploader.getUploadFinishMessage());
        mUploadFinishReceiver = new UploadFinishReceiver();
        registerReceiver(mUploadFinishReceiver, uploadIntentFilter);

        // Listen for download messages
        IntentFilter downloadIntentFilter = new IntentFilter(
                FileDownloader.getDownloadAddedMessage());
        downloadIntentFilter.addAction(FileDownloader.getDownloadFinishMessage());
        mDownloadFinishReceiver = new DownloadFinishReceiver();
        registerReceiver(mDownloadFinishReceiver, downloadIntentFilter);

        Log_OC.v(TAG, "onResume() end");
    }


    @Override
    protected void onPause() {
        Log_OC.v(TAG, "onPause() start");
        if (mSyncBroadcastReceiver != null) {
            unregisterReceiver(mSyncBroadcastReceiver);
            //LocalBroadcastManager.getInstance(this).unregisterReceiver(mSyncBroadcastReceiver);
            mSyncBroadcastReceiver = null;
        }
        if (mUploadFinishReceiver != null) {
            unregisterReceiver(mUploadFinishReceiver);
            mUploadFinishReceiver = null;
        }
        if (mDownloadFinishReceiver != null) {
            unregisterReceiver(mDownloadFinishReceiver);
            mDownloadFinishReceiver = null;
        }

        super.onPause();
        Log_OC.v(TAG, "onPause() end");
    }


    private class SyncBroadcastReceiver extends BroadcastReceiver {

        /**
         * {@link BroadcastReceiver} to enable syncing feedback in UI
         */
        @Override
        public void onReceive(Context context, Intent intent) {
            try {
                String event = intent.getAction();
                Log_OC.d(TAG, "Received broadcast " + event);
                String accountName = intent.getStringExtra(FileSyncAdapter.EXTRA_ACCOUNT_NAME);
                String synchFolderRemotePath =
                        intent.getStringExtra(FileSyncAdapter.EXTRA_FOLDER_PATH);
                RemoteOperationResult synchResult =
                        (RemoteOperationResult)intent.getSerializableExtra(
                                FileSyncAdapter.EXTRA_RESULT);
                boolean sameAccount = (getAccount() != null &&
                        accountName.equals(getAccount().name) && getStorageManager() != null);
    
                if (sameAccount) {

                    if (FileSyncAdapter.EVENT_FULL_SYNC_START.equals(event)) {
                        mSyncInProgress = true;

                    } else {
                        OCFile currentFile = (getFile() == null) ? null :
                                getStorageManager().getFileByPath(getFile().getRemotePath());
                        OCFile currentDir = (getCurrentDir() == null) ? null :
                                getStorageManager().getFileByPath(getCurrentDir().getRemotePath());
    
                        if (currentDir == null) {
                            // current folder was removed from the server 
                            Toast.makeText( FileDisplayActivity.this, 
                                            String.format(
                                                    getString(R.string.
                                                            sync_current_folder_was_removed),
                                                   synchFolderRemotePath),
                                            Toast.LENGTH_LONG)
                                .show();
                            browseToRoot();

                        } else {
                            if (currentFile == null && !getFile().isFolder()) {
                                // currently selected file was removed in the server, and now we
                                // know it
                                cleanSecondFragment();
                                currentFile = currentDir;
                            }

                            if (synchFolderRemotePath != null &&
                                    currentDir.getRemotePath().equals(synchFolderRemotePath)) {
                                OCFileListFragment fileListFragment = getListOfFilesFragment();
                                if (fileListFragment != null) {
                                    fileListFragment.listDirectory();
                                    // TODO Enable when "On Device" is recovered ?
                                    // fileListFragment.listDirectory(currentDir,
                                    // MainApp.getOnlyOnDevice());
                                }
                            }
                            setFile(currentFile);
                        }

                        mSyncInProgress = (!FileSyncAdapter.EVENT_FULL_SYNC_END.equals(event) &&
                                !RefreshFolderOperation.EVENT_SINGLE_FOLDER_SHARES_SYNCED
                                        .equals(event));
                                
                        if (RefreshFolderOperation.EVENT_SINGLE_FOLDER_CONTENTS_SYNCED.
                                    equals(event) &&
                                /// TODO refactor and make common
                                synchResult != null && !synchResult.isSuccess() &&
                                (synchResult.getCode() == ResultCode.UNAUTHORIZED ||
                                        synchResult.isIdPRedirection() ||
                                        (synchResult.isException() && synchResult.getException()
                                                instanceof AuthenticatorException))) {


                            try {
                                OwnCloudClient client;
                                OwnCloudAccount ocAccount =
                                        new OwnCloudAccount(getAccount(), context);
                                client = (OwnCloudClientManagerFactory.getDefaultSingleton().
                                        removeClientFor(ocAccount));

                                if (client != null) {
                                    OwnCloudCredentials cred = client.getCredentials();
                                    if (cred != null) {
                                        AccountManager am = AccountManager.get(context);
                                        if (cred.authTokenExpires()) {
                                            am.invalidateAuthToken(
                                                    getAccount().type,
                                                    cred.getAuthToken()
                                            );
                                        } else {
                                            am.clearPassword(getAccount());
                                        }
                                    }
                                }
                                requestCredentialsUpdate();

                            } catch (AccountNotFoundException e) {
                                Log_OC.e(TAG, "Account " + getAccount() + " was removed!", e);
                            }

                        }
                    }
                    removeStickyBroadcast(intent);
                    Log_OC.d(TAG, "Setting progress visibility to " + mSyncInProgress);
                    mProgressBar.setIndeterminate(mSyncInProgress);
                    //mProgressBar.setVisibility((mSyncInProgress) ? View.VISIBLE : View.INVISIBLE);
                    //setSupportProgressBarIndeterminateVisibility(mSyncInProgress
                    /*|| mRefreshSharesInProgress*/ //);

                    setBackgroundText();

                }

                if (synchResult != null) {
                    if (synchResult.getCode().equals(
                            RemoteOperationResult.ResultCode.SSL_RECOVERABLE_PEER_UNVERIFIED)) {
                        mLastSslUntrustedServerResult = synchResult;
                    }
                }
            } catch (RuntimeException e) {
                // avoid app crashes after changing the serial id of RemoteOperationResult 
                // in owncloud library with broadcast notifications pending to process
                removeStickyBroadcast(intent);
            }
        }
    }

    /**
     * Show a text message on screen view for notifying user if content is
     * loading or folder is empty
     */
    private void setBackgroundText() {
        OCFileListFragment ocFileListFragment = getListOfFilesFragment();
        if (ocFileListFragment != null) {
            int message = R.string.file_list_loading;
            if (!mSyncInProgress) {
                // In case file list is empty
                message = R.string.file_list_empty;
            }
            ocFileListFragment.setMessageForEmptyList(getString(message));
        } else {
            Log_OC.e(TAG, "OCFileListFragment is null");
        }
    }

    /**
     * Once the file upload has finished -> update view
     */
    private class UploadFinishReceiver extends BroadcastReceiver {
        /**
         * Once the file upload has finished -> update view
         *
         * @author David A. Velasco
         * {@link BroadcastReceiver} to enable upload feedback in UI
         */
        @Override
        public void onReceive(Context context, Intent intent) {
            try {
                String uploadedRemotePath = intent.getStringExtra(FileDownloader.EXTRA_REMOTE_PATH);
                String accountName = intent.getStringExtra(FileUploader.ACCOUNT_NAME);
                boolean sameAccount = getAccount() != null && accountName.equals(getAccount().name);
                OCFile currentDir = getCurrentDir();
                boolean isDescendant = (currentDir != null) && (uploadedRemotePath != null) &&
                        (uploadedRemotePath.startsWith(currentDir.getRemotePath()));

                if (sameAccount && isDescendant) {
                    refreshListOfFilesFragment();
                }

                boolean uploadWasFine = intent.getBooleanExtra(FileUploader.EXTRA_UPLOAD_RESULT,
                        false);
                boolean renamedInUpload = getFile().getRemotePath().
                        equals(intent.getStringExtra(FileUploader.EXTRA_OLD_REMOTE_PATH));
                boolean sameFile = getFile().getRemotePath().equals(uploadedRemotePath) ||
                        renamedInUpload;
                FileFragment details = getSecondFragment();
                boolean detailFragmentIsShown = (details != null &&
                        details instanceof FileDetailFragment);

                if (sameAccount && sameFile && detailFragmentIsShown) {
                    if (uploadWasFine) {
                        setFile(getStorageManager().getFileByPath(uploadedRemotePath));
                    }
                    if (renamedInUpload) {
                        String newName = (new File(uploadedRemotePath)).getName();
                        Toast msg = Toast.makeText(
                                context,
                                String.format(
                                        getString(R.string.filedetails_renamed_in_upload_msg),
                                        newName),
                                Toast.LENGTH_LONG);
                        msg.show();
                    }
                    if (uploadWasFine || getFile().fileExists()) {
                        ((FileDetailFragment) details).updateFileDetails(false, true);
                    } else {
                        cleanSecondFragment();
                    }

                    // Force the preview if the file is an image
                    if (uploadWasFine && PreviewImageFragment.canBePreviewed(getFile())) {
                        startImagePreview(getFile());
                    } // TODO what about other kind of previews?
                }

<<<<<<< HEAD
=======
                mProgressBar.setIndeterminate(false);
>>>>>>> 136db6a7
            } finally {
                if (intent != null) {
                    removeStickyBroadcast(intent);
                }
            }

        }

    }


    /**
     * Class waiting for broadcast events from the {@link FileDownloader} service.
     *
     * Updates the UI when a download is started or finished, provided that it is relevant for the
     * current folder.
     */
    private class DownloadFinishReceiver extends BroadcastReceiver {

        //int refreshCounter = 0;
        @Override
        public void onReceive(Context context, Intent intent) {
            try {
                boolean sameAccount = isSameAccount(context, intent);
                String downloadedRemotePath =
                        intent.getStringExtra(FileDownloader.EXTRA_REMOTE_PATH);
                boolean isDescendant = isDescendant(downloadedRemotePath);

                if (sameAccount && isDescendant) {
                    String linkedToRemotePath =
                            intent.getStringExtra(FileDownloader.EXTRA_LINKED_TO_PATH);
                    if (linkedToRemotePath == null || isAscendant(linkedToRemotePath)) {
                        //Log_OC.v(TAG, "refresh #" + ++refreshCounter);
                        refreshListOfFilesFragment();
                    }
                    refreshSecondFragment(
                            intent.getAction(),
                            downloadedRemotePath,
                            intent.getBooleanExtra(FileDownloader.EXTRA_DOWNLOAD_RESULT, false)
                    );
                }

                if (mWaitingToSend != null) {
                    mWaitingToSend =
                            getStorageManager().getFileByPath(mWaitingToSend.getRemotePath());
                    if (mWaitingToSend.isDown()) { 
                        sendDownloadedFile();
                    }
                }

            } finally {
                if (intent != null) {
                    removeStickyBroadcast(intent);
                }
            }
        }

        private boolean isDescendant(String downloadedRemotePath) {
            OCFile currentDir = getCurrentDir();
            return (
                currentDir != null &&
                downloadedRemotePath != null &&
                downloadedRemotePath.startsWith(currentDir.getRemotePath())
            );
        }

        private boolean isAscendant(String linkedToRemotePath) {
            OCFile currentDir = getCurrentDir();
            return (
                currentDir != null &&
                currentDir.getRemotePath().startsWith(linkedToRemotePath)
            );
        }

        private boolean isSameAccount(Context context, Intent intent) {
            String accountName = intent.getStringExtra(FileDownloader.ACCOUNT_NAME);
            return (accountName != null && getAccount() != null &&
                    accountName.equals(getAccount().name));
        }
    }


    public void browseToRoot() {
        OCFileListFragment listOfFiles = getListOfFilesFragment();
        if (listOfFiles != null) {  // should never be null, indeed
            OCFile root = getStorageManager().getFileByPath(OCFile.ROOT_PATH);
            listOfFiles.listDirectory(root);
            // TODO Enable when "On Device" is recovered ?
            // listOfFiles.listDirectory(root, MainApp.getOnlyOnDevice());
            setFile(listOfFiles.getCurrentFile());
            startSyncFolderOperation(root, false);
        }
        cleanSecondFragment();

    }


    /**
     * {@inheritDoc}
     * <p/>
     * Updates action bar and second fragment, if in dual pane mode.
     */
    @Override
    public void onBrowsedDownTo(OCFile directory) {
        setFile(directory);
        cleanSecondFragment();
        // Sync Folder
        startSyncFolderOperation(directory, false);
    }

    /**
     * Shows the information of the {@link OCFile} received as a
     * parameter in the second fragment.
     *
     * @param file {@link OCFile} whose details will be shown
     */
    @Override
    public void showDetails(OCFile file) {
        Fragment detailFragment = FileDetailFragment.newInstance(file, getAccount());
        setSecondFragment(detailFragment);
        updateFragmentsVisibility(true);
        updateActionBarTitleAndHomeButton(file);
        setFile(file);
    }

    @Override
    protected void updateActionBarTitleAndHomeButton(OCFile chosenFile) {
        if (mDualPane) {
            // in dual pane mode, keep the focus of title an action bar in the current folder
            super.updateActionBarTitleAndHomeButton(getCurrentDir());

        } else {
            super.updateActionBarTitleAndHomeButton(chosenFile);
        }

    }

    @Override
    protected ServiceConnection newTransferenceServiceConnection() {
        return new ListServiceConnection();
    }

    /**
     * Defines callbacks for service binding, passed to bindService()
     */
    private class ListServiceConnection implements ServiceConnection {

        @Override
        public void onServiceConnected(ComponentName component, IBinder service) {
            if (component.equals(new ComponentName(
                    FileDisplayActivity.this, FileDownloader.class))) {
                Log_OC.d(TAG, "Download service connected");
                mDownloaderBinder = (FileDownloaderBinder) service;
                if (mWaitingToPreview != null)
                    if (getStorageManager() != null) {
                         // update the file
                        mWaitingToPreview =
                                getStorageManager().getFileById(mWaitingToPreview.getFileId());
                        if (!mWaitingToPreview.isDown()) {
                            requestForDownload();
                        }
                    }

            } else if (component.equals(new ComponentName(FileDisplayActivity.this,
                    FileUploader.class))) {
                Log_OC.d(TAG, "Upload service connected");
                mUploaderBinder = (FileUploaderBinder) service;
            } else {
                return;
            }
            // a new chance to get the mDownloadBinder through
            // getFileDownloadBinder() - THIS IS A MESS
            OCFileListFragment listOfFiles = getListOfFilesFragment(); 
            if (listOfFiles != null) {
                listOfFiles.listDirectory();
                // TODO Enable when "On Device" is recovered ?
                // listOfFiles.listDirectory(MainApp.getOnlyOnDevice());
            }
            FileFragment secondFragment = getSecondFragment();
            if (secondFragment != null && secondFragment instanceof FileDetailFragment) {
                FileDetailFragment detailFragment = (FileDetailFragment) secondFragment;
                detailFragment.listenForTransferProgress();
                detailFragment.updateFileDetails(false, false);
            }
        }

        @Override
        public void onServiceDisconnected(ComponentName component) {
            if (component.equals(new ComponentName(FileDisplayActivity.this,
                    FileDownloader.class))) {
                Log_OC.d(TAG, "Download service disconnected");
                mDownloaderBinder = null;
            } else if (component.equals(new ComponentName(FileDisplayActivity.this,
                    FileUploader.class))) {
                Log_OC.d(TAG, "Upload service disconnected");
                mUploaderBinder = null;
            }
        }
    }

    @Override
    public void onSavedCertificate() {
        startSyncFolderOperation(getCurrentDir(), false);
    }


    @Override
    public void onFailedSavingCertificate() {
        ConfirmationDialogFragment dialog = ConfirmationDialogFragment.newInstance(
                R.string.ssl_validator_not_saved, new String[]{}, R.string.common_ok, -1, -1
        );
        dialog.show(getSupportFragmentManager(), DIALOG_CERT_NOT_SAVED);
    }

    @Override
    public void onCancelCertificate() {
        // nothing to do
    }

    /**
     * Updates the view associated to the activity after the finish of some operation over files
     * in the current account.
     *
     * @param operation Removal operation performed.
     * @param result    Result of the removal.
     */
    @Override
    public void onRemoteOperationFinish(RemoteOperation operation, RemoteOperationResult result) {
        super.onRemoteOperationFinish(operation, result);

        if (operation instanceof RemoveFileOperation) {
            onRemoveFileOperationFinish((RemoveFileOperation) operation, result);

        } else if (operation instanceof RenameFileOperation) {
            onRenameFileOperationFinish((RenameFileOperation) operation, result);

        } else if (operation instanceof SynchronizeFileOperation) {
            onSynchronizeFileOperationFinish((SynchronizeFileOperation) operation, result);

        } else if (operation instanceof CreateFolderOperation) {
            onCreateFolderOperationFinish((CreateFolderOperation) operation, result);

        } else if (operation instanceof CreateShareOperation) {
            onCreateShareOperationFinish((CreateShareOperation) operation, result);

        } else if (operation instanceof UnshareLinkOperation) {
            onUnshareLinkOperationFinish((UnshareLinkOperation) operation, result);

        } else if (operation instanceof MoveFileOperation) {
            onMoveFileOperationFinish((MoveFileOperation) operation, result);

        } else if (operation instanceof CopyFileOperation) {
            onCopyFileOperationFinish((CopyFileOperation) operation, result);
        }

    }


    private void onCreateShareOperationFinish(CreateShareOperation operation,
                                              RemoteOperationResult result) {
        if (result.isSuccess()) {
            refreshShowDetails();
            refreshListOfFilesFragment();
        }
    }


    private void onUnshareLinkOperationFinish(UnshareLinkOperation operation,
                                              RemoteOperationResult result) {
        if (result.isSuccess()) {
            refreshShowDetails();
            refreshListOfFilesFragment();

        } else if (result.getCode() == ResultCode.SHARE_NOT_FOUND) {
            cleanSecondFragment();
            refreshListOfFilesFragment();
        }
    }

    private void refreshShowDetails() {
        FileFragment details = getSecondFragment();
        if (details != null) {
            OCFile file = details.getFile();
            if (file != null) {
                file = getStorageManager().getFileByPath(file.getRemotePath());
                if (details instanceof PreviewMediaFragment) {
                    // Refresh  OCFile of the fragment
                    ((PreviewMediaFragment) details).updateFile(file);
                } else {
                    showDetails(file);
                }
            }
            invalidateOptionsMenu();
        }
    }

    /**
     * Updates the view associated to the activity after the finish of an operation trying to
     * remove a file.
     * 
     * @param operation     Removal operation performed.
     * @param result        Result of the removal.
     */
    private void onRemoveFileOperationFinish(RemoveFileOperation operation,
                                             RemoteOperationResult result) {
        dismissLoadingDialog();

        Toast msg = Toast.makeText(this,
                ErrorMessageAdapter.getErrorCauseMessage(result, operation, getResources()),
                Toast.LENGTH_LONG); 
        msg.show();

        if (result.isSuccess()) {
            OCFile removedFile = operation.getFile();
            FileFragment second = getSecondFragment();
            if (second != null && removedFile.equals(second.getFile())) {
                if (second instanceof PreviewMediaFragment) {
                    ((PreviewMediaFragment) second).stopPreview(true);
                }
                setFile(getStorageManager().getFileById(removedFile.getParentId()));
                cleanSecondFragment();
            }
            if (getStorageManager().getFileById(removedFile.getParentId()).equals(getCurrentDir())) {
                refreshListOfFilesFragment();
            }
            invalidateOptionsMenu();
        } else {
            if (result.isSslRecoverableException()) {
                mLastSslUntrustedServerResult = result;
                showUntrustedCertDialog(mLastSslUntrustedServerResult);
            }
        }
    }


    /**
     * Updates the view associated to the activity after the finish of an operation trying to move a
     * file.
     *
     * @param operation Move operation performed.
     * @param result    Result of the move operation.
     */
    private void onMoveFileOperationFinish(MoveFileOperation operation,
                                           RemoteOperationResult result) {
        if (result.isSuccess()) {
            dismissLoadingDialog();
            refreshListOfFilesFragment();
        } else {
            dismissLoadingDialog();
            try {
                Toast msg = Toast.makeText(FileDisplayActivity.this,
                        ErrorMessageAdapter.getErrorCauseMessage(result, operation, getResources()),
                        Toast.LENGTH_LONG);
                msg.show();

            } catch (NotFoundException e) {
                Log_OC.e(TAG, "Error while trying to show fail message ", e);
            }
        }
    }

    /**
     * Updates the view associated to the activity after the finish of an operation trying to copy a
     * file.
     *
     * @param operation Copy operation performed.
     * @param result    Result of the copy operation.
     */
    private void onCopyFileOperationFinish(CopyFileOperation operation, RemoteOperationResult result) {
        if (result.isSuccess()) {
            dismissLoadingDialog();
            refreshListOfFilesFragment();
        } else {
            dismissLoadingDialog();
            try {
                Toast msg = Toast.makeText(FileDisplayActivity.this,
                        ErrorMessageAdapter.getErrorCauseMessage(result, operation, getResources()),
                        Toast.LENGTH_LONG);
                msg.show();

            } catch (NotFoundException e) {
                Log_OC.e(TAG, "Error while trying to show fail message ", e);
            }
        }
    }

    /**
     * Updates the view associated to the activity after the finish of an operation trying to rename
     * a file.
     * 
     * @param operation     Renaming operation performed.
     * @param result        Result of the renaming.
     */
    private void onRenameFileOperationFinish(RenameFileOperation operation,
                                             RemoteOperationResult result) {
        dismissLoadingDialog();
        OCFile renamedFile = operation.getFile();
        if (result.isSuccess()) {
            FileFragment details = getSecondFragment();
            if (details != null) {
                if (details instanceof FileDetailFragment &&
                        renamedFile.equals(details.getFile()) ) {
                    ((FileDetailFragment) details).updateFileDetails(renamedFile, getAccount());
                    showDetails(renamedFile);

                } else if (details instanceof PreviewMediaFragment &&
                        renamedFile.equals(details.getFile())) {
                    ((PreviewMediaFragment) details).updateFile(renamedFile);
                    if (PreviewMediaFragment.canBePreviewed(renamedFile)) {
                        int position = ((PreviewMediaFragment) details).getPosition();
                        startMediaPreview(renamedFile, position, true);
                    } else {
                        getFileOperationsHelper().openFile(renamedFile);
                    }
                }
            }

            if (getStorageManager().getFileById(renamedFile.getParentId()).equals(getCurrentDir())){
                refreshListOfFilesFragment();
            }

        } else {
            Toast msg = Toast.makeText(this,
                    ErrorMessageAdapter.getErrorCauseMessage(result, operation, getResources()),
                    Toast.LENGTH_LONG); 
            msg.show();

            if (result.isSslRecoverableException()) {
                mLastSslUntrustedServerResult = result;
                showUntrustedCertDialog(mLastSslUntrustedServerResult);
            }
        }
    }

    private void onSynchronizeFileOperationFinish(SynchronizeFileOperation operation,
                                                  RemoteOperationResult result) {
        if (result.isSuccess()) {
            if (operation.transferWasRequested()) {
                OCFile syncedFile = operation.getLocalFile();
                onTransferStateChanged(syncedFile, true, true);
                invalidateOptionsMenu();
            }
        }
    }

    /**
     * Updates the view associated to the activity after the finish of an operation trying create a
     * new folder
     * 
     * @param operation     Creation operation performed.
     * @param result        Result of the creation.
     */
    private void onCreateFolderOperationFinish(CreateFolderOperation operation,
                                               RemoteOperationResult result) {
        if (result.isSuccess()) {
            dismissLoadingDialog();
            refreshListOfFilesFragment();
        } else {
            dismissLoadingDialog();
            try {
                Toast msg = Toast.makeText(FileDisplayActivity.this,
                        ErrorMessageAdapter.getErrorCauseMessage(result, operation, getResources()),
                        Toast.LENGTH_LONG);
                msg.show();

            } catch (NotFoundException e) {
                Log_OC.e(TAG, "Error while trying to show fail message ", e);
            }
        }
    }


    /**
     * {@inheritDoc}
     */
    @Override
    public void onTransferStateChanged(OCFile file, boolean downloading, boolean uploading) {
        refreshListOfFilesFragment();
        FileFragment details = getSecondFragment();
        if (details != null && details instanceof FileDetailFragment &&
                file.equals(details.getFile()) ) {
            if (downloading || uploading) {
                ((FileDetailFragment) details).updateFileDetails(file, getAccount());
            } else {
                if (!file.fileExists()) {
                    cleanSecondFragment();
                } else {
                    ((FileDetailFragment) details).updateFileDetails(false, true);
                }
            }
        }

    }


    private void requestForDownload() {
        Account account = getAccount();
        //if (!mWaitingToPreview.isDownloading()) {
        if (!mDownloaderBinder.isDownloading(account, mWaitingToPreview)) {
            Intent i = new Intent(this, FileDownloader.class);
            i.putExtra(FileDownloader.EXTRA_ACCOUNT, account);
            i.putExtra(FileDownloader.EXTRA_FILE, mWaitingToPreview);
            startService(i);
        }
    }


    private OCFile getCurrentDir() {
        OCFile file = getFile();
        if (file != null) {
            if (file.isFolder()) {
                return file;
            } else if (getStorageManager() != null) {
                String parentPath = file.getRemotePath().substring(0,
                        file.getRemotePath().lastIndexOf(file.getFileName()));
                return getStorageManager().getFileByPath(parentPath);
            }
        }
        return null;
    }

    public void startSyncFolderOperation(OCFile folder, boolean ignoreETag) {
        long currentSyncTime = System.currentTimeMillis();

        mSyncInProgress = true;

        // perform folder synchronization
        RemoteOperation synchFolderOp = new RefreshFolderOperation( folder,
                currentSyncTime,
                false,
                getFileOperationsHelper().isSharedSupported(),
                ignoreETag,
                getStorageManager(),
                getAccount(),
                getApplicationContext()
        );
        synchFolderOp.execute(getAccount(), MainApp.getAppContext(), this, null, null);
        mProgressBar.setIndeterminate(true);

        setBackgroundText();
    }

    /**
     * Show untrusted cert dialog
     */
    public void showUntrustedCertDialog(RemoteOperationResult result) {
        // Show a dialog with the certificate info
        SslUntrustedCertDialog dialog = SslUntrustedCertDialog.newInstanceForFullSslError(
                (CertificateCombinedException) result.getException());
        FragmentManager fm = getSupportFragmentManager();
        FragmentTransaction ft = fm.beginTransaction();
        dialog.show(ft, DIALOG_UNTRUSTED_CERT);
    }

    private void requestForDownload(OCFile file) {
        Account account = getAccount();
        if (!mDownloaderBinder.isDownloading(account, mWaitingToPreview)) {
            Intent i = new Intent(this, FileDownloader.class);
            i.putExtra(FileDownloader.EXTRA_ACCOUNT, account);
            i.putExtra(FileDownloader.EXTRA_FILE, file);
            startService(i);
        }
    }

    private void sendDownloadedFile() {
        getFileOperationsHelper().sendDownloadedFile(mWaitingToSend);
        mWaitingToSend = null;
    }


    /**
     * Requests the download of the received {@link OCFile} , updates the UI
     * to monitor the download progress and prepares the activity to send the file
     * when the download finishes.
     *
     * @param file {@link OCFile} to download and preview.
     */
    public void startDownloadForSending(OCFile file) {
        mWaitingToSend = file;
        requestForDownload(mWaitingToSend);
        boolean hasSecondFragment = (getSecondFragment() != null);
        updateFragmentsVisibility(hasSecondFragment);
    }

    /**
     * Opens the image gallery showing the image {@link OCFile} received as parameter.
     *
     * @param file Image {@link OCFile} to show.
     */
    public void startImagePreview(OCFile file) {
        Intent showDetailsIntent = new Intent(this, PreviewImageActivity.class);
        showDetailsIntent.putExtra(EXTRA_FILE, file);
        showDetailsIntent.putExtra(EXTRA_ACCOUNT, getAccount());
        startActivity(showDetailsIntent);

    }

    /**
     * Stars the preview of an already down media {@link OCFile}.
     *
     * @param file                      Media {@link OCFile} to preview.
     * @param startPlaybackPosition     Media position where the playback will be started,
     *                                  in milliseconds.
     * @param autoplay                  When 'true', the playback will start without user
     *                                  interactions.
     */
    public void startMediaPreview(OCFile file, int startPlaybackPosition, boolean autoplay) {
        Fragment mediaFragment = new PreviewMediaFragment(file, getAccount(), startPlaybackPosition,
                autoplay);
        setSecondFragment(mediaFragment);
        updateFragmentsVisibility(true);
        updateActionBarTitleAndHomeButton(file);
        setFile(file);
    }

    /**
     * Requests the download of the received {@link OCFile} , updates the UI
     * to monitor the download progress and prepares the activity to preview
     * or open the file when the download finishes.
     *
     * @param file {@link OCFile} to download and preview.
     */
    public void startDownloadForPreview(OCFile file) {
        Fragment detailFragment = FileDetailFragment.newInstance(file, getAccount());
        setSecondFragment(detailFragment);
        mWaitingToPreview = file;
        requestForDownload();
        updateFragmentsVisibility(true);
        updateActionBarTitleAndHomeButton(file);
        setFile(file);
    }


    public void cancelTransference(OCFile file) {
        getFileOperationsHelper().cancelTransference(file);
        if (mWaitingToPreview != null &&
                mWaitingToPreview.getRemotePath().equals(file.getRemotePath())) {
            mWaitingToPreview = null;
        }
        if (mWaitingToSend != null &&
                mWaitingToSend.getRemotePath().equals(file.getRemotePath())) {
            mWaitingToSend = null;
        }
        onTransferStateChanged(file, false, false);
    }

    @Override
    public void onRefresh(boolean ignoreETag) {
        refreshList(ignoreETag);
    }

    @Override
    public void onRefresh() {
        refreshList(true);
    }

    private void refreshList(boolean ignoreETag) {
        OCFileListFragment listOfFiles = getListOfFilesFragment();
        if (listOfFiles != null) {
            OCFile folder = listOfFiles.getCurrentFile();
            if (folder != null) {
                /*mFile = mContainerActivity.getStorageManager().getFileById(mFile.getFileId());
                listDirectory(mFile);*/
                startSyncFolderOperation(folder, ignoreETag);
            }
        }
    }

    private void sortByDate(boolean ascending) {
        getListOfFilesFragment().sortByDate(ascending);
    }

    private void sortBySize(boolean ascending) {
        getListOfFilesFragment().sortBySize(ascending);
    }

    private void sortByName(boolean ascending) {
        getListOfFilesFragment().sortByName(ascending);
    }

   public void allFilesOption() {
       browseToRoot();
   }
}<|MERGE_RESOLUTION|>--- conflicted
+++ resolved
@@ -263,8 +263,6 @@
             }
             setFile(file);
 
-<<<<<<< HEAD
-=======
             if (mAccountWasSet) {
                 RelativeLayout navigationDrawerLayout = (RelativeLayout) findViewById(R.id.left_drawer);
                 if (navigationDrawerLayout != null && getAccount() != null) {
@@ -274,7 +272,6 @@
                 }
             }
 
->>>>>>> 136db6a7
             if (!stateWasRecovered) {
                 Log_OC.d(TAG, "Initializing Fragments in onAccountChanged..");
                 initFragmentsWithFile();
@@ -777,14 +774,6 @@
 
     @Override
     public void onBackPressed() {
-<<<<<<< HEAD
-        OCFileListFragment listOfFiles = getListOfFilesFragment();
-        if (mDualPane || getSecondFragment() == null) {
-            OCFile currentDir = getCurrentDir();
-            if (currentDir == null || currentDir.getParentId() == FileDataStorageManager.ROOT_PARENT_ID) {
-                finish();
-                return;
-=======
         if (!isDrawerOpen()){
             OCFileListFragment listOfFiles = getListOfFilesFragment();
             if (mDualPane || getSecondFragment() == null) {
@@ -796,7 +785,6 @@
                 if (listOfFiles != null) {  // should never be null, indeed
                     listOfFiles.onBrowseUp();
                 }
->>>>>>> 136db6a7
             }
             if (listOfFiles != null) {  // should never be null, indeed
                 setFile(listOfFiles.getCurrentFile());
@@ -1092,10 +1080,7 @@
                     } // TODO what about other kind of previews?
                 }
 
-<<<<<<< HEAD
-=======
                 mProgressBar.setIndeterminate(false);
->>>>>>> 136db6a7
             } finally {
                 if (intent != null) {
                     removeStickyBroadcast(intent);
