/**
 *   ownCloud Android client application
 *
 *   @author Bartek Przybylski
 *   @author David A. Velasco
 *   Copyright (C) 2011  Bartek Przybylski
 *   Copyright (C) 2015 ownCloud Inc.
 *
 *   This program is free software: you can redistribute it and/or modify
 *   it under the terms of the GNU General Public License version 2,
 *   as published by the Free Software Foundation.
 *
 *   This program is distributed in the hope that it will be useful,
 *   but WITHOUT ANY WARRANTY; without even the implied warranty of
 *   MERCHANTABILITY or FITNESS FOR A PARTICULAR PURPOSE.  See the
 *   GNU General Public License for more details.
 *
 *   You should have received a copy of the GNU General Public License
 *   along with this program.  If not, see <http://www.gnu.org/licenses/>.
 *
 */

package com.owncloud.android.ui.activity;

import java.io.File;

import android.accounts.Account;
import android.accounts.AccountManager;
import android.accounts.AuthenticatorException;
<<<<<<< HEAD
import android.accounts.OperationCanceledException;
=======
>>>>>>> 07acad20
import android.annotation.TargetApi;
import android.app.AlertDialog;
import android.content.BroadcastReceiver;
import android.content.ComponentName;
import android.content.ContentResolver;
import android.content.Context;
import android.content.DialogInterface;
import android.content.Intent;
import android.content.IntentFilter;
import android.content.ServiceConnection;
import android.content.SharedPreferences;
import android.content.SyncRequest;
import android.content.res.Configuration;
import android.content.res.Resources.NotFoundException;
import android.database.Cursor;
import android.net.Uri;
import android.os.Build;
import android.os.Bundle;
import android.os.IBinder;
import android.preference.PreferenceManager;
import android.provider.OpenableColumns;
import android.support.v4.app.ActionBarDrawerToggle;
import android.support.v4.app.Fragment;
import android.support.v4.app.FragmentManager;
import android.support.v4.app.FragmentTransaction;
<<<<<<< HEAD
import android.support.v4.view.GravityCompat;
import android.support.v4.widget.DrawerLayout;
import android.util.Log;
=======
>>>>>>> 07acad20
import android.view.View;
import android.view.ViewGroup;
import android.widget.AdapterView;
import android.widget.AdapterView.OnItemClickListener;
import android.widget.ArrayAdapter;
import android.widget.ImageView;
import android.widget.LinearLayout;
import android.widget.ListView;
import android.widget.TextView;
import android.widget.Toast;

import com.actionbarsherlock.app.ActionBar;
import com.actionbarsherlock.app.ActionBar.OnNavigationListener;
import com.actionbarsherlock.view.Menu;
import com.actionbarsherlock.view.MenuInflater;
import com.actionbarsherlock.view.MenuItem;
import com.actionbarsherlock.view.Window;
import com.owncloud.android.MainApp;
import com.owncloud.android.R;
import com.owncloud.android.authentication.AccountUtils;
import com.owncloud.android.datamodel.OCFile;
import com.owncloud.android.files.services.FileDownloader;
import com.owncloud.android.files.services.FileDownloader.FileDownloaderBinder;
import com.owncloud.android.files.services.FileUploader;
import com.owncloud.android.files.services.FileUploader.FileUploaderBinder;
import com.owncloud.android.lib.common.OwnCloudAccount;
import com.owncloud.android.lib.common.OwnCloudClient;
import com.owncloud.android.lib.common.OwnCloudClientManagerFactory;
import com.owncloud.android.lib.common.OwnCloudCredentials;
import com.owncloud.android.lib.common.accounts.AccountUtils.AccountNotFoundException;
import com.owncloud.android.lib.common.network.CertificateCombinedException;
import com.owncloud.android.lib.common.operations.RemoteOperation;
import com.owncloud.android.lib.common.operations.RemoteOperationResult;
import com.owncloud.android.lib.common.operations.RemoteOperationResult.ResultCode;
import com.owncloud.android.lib.common.utils.Log_OC;
import com.owncloud.android.operations.CreateFolderOperation;
import com.owncloud.android.operations.CreateShareOperation;
import com.owncloud.android.operations.MoveFileOperation;
import com.owncloud.android.operations.RemoveFileOperation;
import com.owncloud.android.operations.RenameFileOperation;
import com.owncloud.android.operations.SynchronizeFileOperation;
import com.owncloud.android.operations.RefreshFolderOperation;
import com.owncloud.android.operations.UnshareLinkOperation;
import com.owncloud.android.services.observer.FileObserverService;
import com.owncloud.android.syncadapter.FileSyncAdapter;
<<<<<<< HEAD
import com.owncloud.android.ui.adapter.FileListListAdapter;
import com.owncloud.android.ui.adapter.NavigationDrawerListAdapter;
=======
import com.owncloud.android.ui.dialog.ConfirmationDialogFragment;
>>>>>>> 07acad20
import com.owncloud.android.ui.dialog.CreateFolderDialogFragment;
import com.owncloud.android.ui.dialog.SslUntrustedCertDialog;
import com.owncloud.android.ui.dialog.SslUntrustedCertDialog.OnSslUntrustedCertListener;
import com.owncloud.android.ui.dialog.UploadSourceDialogFragment;
import com.owncloud.android.ui.fragment.FileDetailFragment;
import com.owncloud.android.ui.fragment.FileFragment;
import com.owncloud.android.ui.fragment.OCFileListFragment;
import com.owncloud.android.ui.preview.PreviewImageActivity;
import com.owncloud.android.ui.preview.PreviewImageFragment;
import com.owncloud.android.ui.preview.PreviewMediaFragment;
import com.owncloud.android.ui.preview.PreviewVideoActivity;
import com.owncloud.android.utils.DisplayUtils;
import com.owncloud.android.utils.ErrorMessageAdapter;
import com.owncloud.android.utils.FileStorageUtils;
import com.owncloud.android.utils.UriUtils;


/**
 * Displays, what files the user has available in his ownCloud.
 */

public class FileDisplayActivity extends HookActivity implements
FileFragment.ContainerActivity, OnNavigationListener, 
OnSslUntrustedCertListener, OnEnforceableRefreshListener {
    
    private ArrayAdapter<String> mDirectories;

    private SyncBroadcastReceiver mSyncBroadcastReceiver;
    private UploadFinishReceiver mUploadFinishReceiver;
    private DownloadFinishReceiver mDownloadFinishReceiver;
    private RemoteOperationResult mLastSslUntrustedServerResult = null;

    private boolean mDualPane;
    private View mLeftFragmentContainer;
    private View mRightFragmentContainer;

    private static final String KEY_WAITING_TO_PREVIEW = "WAITING_TO_PREVIEW";
    private static final String KEY_SYNC_IN_PROGRESS = "SYNC_IN_PROGRESS";
    private static final String KEY_WAITING_TO_SEND = "WAITING_TO_SEND";

    public static final String ACTION_DETAILS = "com.owncloud.android.ui.activity.action.DETAILS";

    public static final int ACTION_SELECT_CONTENT_FROM_APPS = 1;
    public static final int ACTION_SELECT_MULTIPLE_FILES = 2;
    public static final int ACTION_MOVE_FILES = 3;

    private static final String TAG = FileDisplayActivity.class.getSimpleName();

    private static final String TAG_LIST_OF_FILES = "LIST_OF_FILES";
    private static final String TAG_SECOND_FRAGMENT = "SECOND_FRAGMENT";

    private OCFile mWaitingToPreview;
    
    private boolean mSyncInProgress = false;

<<<<<<< HEAD
    private String DIALOG_UNTRUSTED_CERT;
    
    private OCFile mWaitingToSend;
    
    
    private DrawerLayout mDrawerLayout;
    private ActionBarDrawerToggle mDrawerToggle;
    private boolean showAccounts = false;
    
=======
    private static String DIALOG_UNTRUSTED_CERT = "DIALOG_UNTRUSTED_CERT";
    private static String DIALOG_CREATE_FOLDER = "DIALOG_CREATE_FOLDER";
    private static String DIALOG_UPLOAD_SOURCE = "DIALOG_UPLOAD_SOURCE";
    private static String DIALOG_CERT_NOT_SAVED = "DIALOG_CERT_NOT_SAVED";


    private OCFile mWaitingToSend;
    
>>>>>>> 07acad20
    @Override
    protected void onCreate(Bundle savedInstanceState) {
        Log_OC.v(TAG, "onCreate() start");
        requestWindowFeature(Window.FEATURE_INDETERMINATE_PROGRESS);
        
        super.onCreate(savedInstanceState); // this calls onAccountChanged() when ownCloud Account is valid

        /// grant that FileObserverService is watching favorite files
        if (savedInstanceState == null) {
            Intent initObserversIntent = FileObserverService.makeInitIntent(this);
            startService(initObserversIntent);
        }
        
        /// Load of saved instance state
        if(savedInstanceState != null) {
            mWaitingToPreview = (OCFile) savedInstanceState.getParcelable(FileDisplayActivity.KEY_WAITING_TO_PREVIEW);
            mSyncInProgress = savedInstanceState.getBoolean(KEY_SYNC_IN_PROGRESS);
            mWaitingToSend = (OCFile) savedInstanceState.getParcelable(FileDisplayActivity.KEY_WAITING_TO_SEND);
           
        } else {
            mWaitingToPreview = null;
            mSyncInProgress = false;
            mWaitingToSend = null;
        }        

        /// USER INTERFACE

        // Inflate and set the layout view
        setContentView(R.layout.files);
        
        // TODO move to another place that all activity can use it
        mDrawerLayout = (DrawerLayout) findViewById(R.id.drawer_layout);
        
        mDrawerToggle = new ActionBarDrawerToggle(
                this,                  
                mDrawerLayout,         
                R.drawable.ic_drawer,  
                R.string.drawer_open,  
                R.string.empty  
                ) {

            /** Called when a drawer has settled in a completely closed state. */
            public void onDrawerClosed(View view) {
                super.onDrawerClosed(view);
                getSupportActionBar().setDisplayShowTitleEnabled(true);
                getSupportActionBar().setNavigationMode(ActionBar.NAVIGATION_MODE_LIST);
                initFragmentsWithFile();
                invalidateOptionsMenu();
            }

            /** Called when a drawer has settled in a completely open state. */
            public void onDrawerOpened(View drawerView) {
                super.onDrawerOpened(drawerView);
                getSupportActionBar().setTitle(R.string.drawer_open);
                getSupportActionBar().setNavigationMode(ActionBar.NAVIGATION_MODE_STANDARD);
                invalidateOptionsMenu();
            }
        };
        
        mDrawerToggle.setDrawerIndicatorEnabled(true);
        
        // Notification Drawer
        LinearLayout notificatonDrawer = (LinearLayout) findViewById(R.id.left_drawer);
        
        // ListView
        ListView listView = (ListView) notificatonDrawer.findViewById(R.id.drawer_list);
        final NavigationDrawerListAdapter adapter = new NavigationDrawerListAdapter(getApplicationContext(), this);
        
        listView.setAdapter(adapter);
        
        listView.setOnItemClickListener(new OnItemClickListener() {
            @Override
            public void onItemClick(AdapterView<?> parent, View view, int position, long id) {
                if (showAccounts && position > 0){
                    position = position - 1;
                }
                switch (position){
                case 0:
                    showAccounts = !showAccounts;
                    adapter.setShowAccounts(showAccounts);
                    adapter.notifyDataSetChanged();
                    break;
                case 1:
                    MainApp.showOnlyFilesOnDevice(false);
                    mDrawerLayout.closeDrawers();
                    break;
                case 2:
                    MainApp.showOnlyFilesOnDevice(true);
                    mDrawerLayout.closeDrawers();
                    break;
                case 3:
                    Intent settingsIntent = new Intent(getApplicationContext(), Preferences.class);
                    startActivity(settingsIntent);
                    break;
                }
            }
        });
        
        // User-Icon
        ImageView userIcon = (ImageView) notificatonDrawer.findViewById(R.id.drawer_userIcon);
        userIcon.setImageResource(DisplayUtils.getSeasonalIconId());
        
        // Username
        TextView username = (TextView) notificatonDrawer.findViewById(R.id.drawer_username);
        Account account = AccountUtils.getCurrentOwnCloudAccount(getApplicationContext());
        int lastAtPos = account.name.lastIndexOf("@");
        username.setText(account.name.substring(0, lastAtPos));

        // Set the drawer toggle as the DrawerListener
        mDrawerLayout.setDrawerListener(mDrawerToggle);

        mDualPane = getResources().getBoolean(R.bool.large_land_layout);
        mLeftFragmentContainer = findViewById(R.id.left_fragment_container);
        mRightFragmentContainer = findViewById(R.id.right_fragment_container);
        if (savedInstanceState == null) {
            createMinFragments();
        }

        // Action bar setup
        mDirectories = new CustomArrayAdapter<String>(this, R.layout.sherlock_spinner_dropdown_item);
        getSupportActionBar().setDisplayHomeAsUpEnabled(true);
        getSupportActionBar().setHomeButtonEnabled(true);       // mandatory since Android ICS, according to the official documentation
        getSupportActionBar().setDisplayShowCustomEnabled(true); // CRUCIAL - for displaying your custom actionbar
        getSupportActionBar().setDisplayShowTitleEnabled(true);
        setSupportProgressBarIndeterminateVisibility(mSyncInProgress /*|| mRefreshSharesInProgress*/);    // always AFTER setContentView(...) ; to work around bug in its implementation
        
        mDrawerToggle.syncState();
        
        setBackgroundText();

        Log_OC.v(TAG, "onCreate() end");
    }
    
    @Override
    protected void onStart() {
        Log_OC.v(TAG, "onStart() start");
        super.onStart();
        getSupportActionBar().setIcon(DisplayUtils.getSeasonalIconId());
        Log_OC.v(TAG, "onStart() end");
    }
    
    @Override
    protected void onPostCreate(Bundle savedInstanceState) {
        super.onPostCreate(savedInstanceState);
        // Sync the toggle state after onRestoreInstanceState has occurred.
        mDrawerToggle.syncState();
    }
    
    @Override
    public void onConfigurationChanged(Configuration newConfig) {
        super.onConfigurationChanged(newConfig);
        mDrawerToggle.onConfigurationChanged(newConfig);
    }

    @Override
    protected void onDestroy() {
        Log_OC.v(TAG, "onDestroy() start");
        super.onDestroy();
        Log_OC.v(TAG, "onDestroy() end");
    }

    /**
     *  Called when the ownCloud {@link Account} associated to the Activity was just updated.
     */ 
    @Override
    protected void onAccountSet(boolean stateWasRecovered) {
        super.onAccountSet(stateWasRecovered);
        if (getAccount() != null) {
            /// Check whether the 'main' OCFile handled by the Activity is contained in the current Account
            OCFile file = getFile();
            // get parent from path
            String parentPath = "";
            if (file != null) {
                if (file.isDown() && file.getLastSyncDateForProperties() == 0) {
                    // upload in progress - right now, files are not inserted in the local cache until the upload is successful
                    // get parent from path
                    parentPath = file.getRemotePath().substring(0, file.getRemotePath().lastIndexOf(file.getFileName()));
                    if (getStorageManager().getFileByPath(parentPath) ==  null)
                        file = null; // not able to know the directory where the file is uploading
                } else {
                    file = getStorageManager().getFileByPath(file.getRemotePath());   // currentDir = null if not in the current Account
                }
            }
            if (file == null) {
                // fall back to root folder
                file = getStorageManager().getFileByPath(OCFile.ROOT_PATH);  // never returns null
            }
            setFile(file);
            setNavigationListWithFolder(file);
            
            if (!stateWasRecovered) {
                Log_OC.d(TAG, "Initializing Fragments in onAccountChanged..");
                initFragmentsWithFile();
                if (file.isFolder()) {
                    startSyncFolderOperation(file, false);
                }
                
            } else {
                updateFragmentsVisibility(!file.isFolder());
                updateNavigationElementsInActionBar(file.isFolder() ? null : file);
            }
        }
    }


    private void setNavigationListWithFolder(OCFile file) {
        mDirectories.clear();
        OCFile fileIt = file;
        String parentPath;
        while(fileIt != null && fileIt.getFileName() != OCFile.ROOT_PATH) {
            if (fileIt.isFolder()) {
                mDirectories.add(fileIt.getFileName());
            }
            // get parent from path
            parentPath = fileIt.getRemotePath().substring(0, fileIt.getRemotePath().lastIndexOf(fileIt.getFileName()));
            fileIt = getStorageManager().getFileByPath(parentPath);
        }
        mDirectories.add(OCFile.PATH_SEPARATOR);
    }


    private void createMinFragments() {
        OCFileListFragment listOfFiles = new OCFileListFragment();
        FragmentTransaction transaction = getSupportFragmentManager().beginTransaction();
        transaction.add(R.id.left_fragment_container, listOfFiles, TAG_LIST_OF_FILES);
        transaction.commit();
    }
    
    private void initFragmentsWithFile() {
        if (getAccount() != null && getFile() != null) {
            /// First fragment
            OCFileListFragment listOfFiles = getListOfFilesFragment(); 
            if (listOfFiles != null) {
                listOfFiles.listDirectory(getCurrentDir(), MainApp.getOnlyOnDevice());   
            } else {
                Log_OC.e(TAG, "Still have a chance to lose the initializacion of list fragment >(");
            }
            
            /// Second fragment
            OCFile file = getFile(); 
            Fragment secondFragment = chooseInitialSecondFragment(file);
            if (secondFragment != null) {
                setSecondFragment(secondFragment);
                updateFragmentsVisibility(true);
                updateNavigationElementsInActionBar(file);
                
            } else {
                cleanSecondFragment();
            }

        } else {
            Log_OC.wtf(TAG, "initFragments() called with invalid NULLs!");
            if (getAccount() == null) {
                Log_OC.wtf(TAG, "\t account is NULL");
            }
            if (getFile() == null) {
                Log_OC.wtf(TAG, "\t file is NULL");
            }
        }
    }

    private Fragment chooseInitialSecondFragment(OCFile file) {
        Fragment secondFragment = null;
        if (file != null && !file.isFolder()) {
            if (file.isDown() && PreviewMediaFragment.canBePreviewed(file) 
                    && file.getLastSyncDateForProperties() > 0  // temporal fix
                    ) {
                int startPlaybackPosition = getIntent().getIntExtra(PreviewVideoActivity.EXTRA_START_POSITION, 0);
                boolean autoplay = getIntent().getBooleanExtra(PreviewVideoActivity.EXTRA_AUTOPLAY, true);
                secondFragment = new PreviewMediaFragment(file, getAccount(), startPlaybackPosition, autoplay);

            } else {
                secondFragment = new FileDetailFragment(file, getAccount());
            }
        }
        return secondFragment;
    }


    /**
     * Replaces the second fragment managed by the activity with the received as
     * a parameter.
     * 
     * Assumes never will be more than two fragments managed at the same time. 
     * 
     * @param fragment      New second Fragment to set.
     */
    private void setSecondFragment(Fragment fragment) {
        FragmentTransaction transaction = getSupportFragmentManager().beginTransaction();
        transaction.replace(R.id.right_fragment_container, fragment, TAG_SECOND_FRAGMENT);
        transaction.commit();
    }


    private void updateFragmentsVisibility(boolean existsSecondFragment) {
        if (mDualPane) {
            if (mLeftFragmentContainer.getVisibility() != View.VISIBLE) {
                mLeftFragmentContainer.setVisibility(View.VISIBLE);
            }
            if (mRightFragmentContainer.getVisibility() != View.VISIBLE) {
                mRightFragmentContainer.setVisibility(View.VISIBLE);
            }

        } else if (existsSecondFragment) {
            if (mLeftFragmentContainer.getVisibility() != View.GONE) {
                mLeftFragmentContainer.setVisibility(View.GONE);
            }
            if (mRightFragmentContainer.getVisibility() != View.VISIBLE) {
                mRightFragmentContainer.setVisibility(View.VISIBLE);
            }

        } else {
            if (mLeftFragmentContainer.getVisibility() != View.VISIBLE) {
                mLeftFragmentContainer.setVisibility(View.VISIBLE);
            }
            if (mRightFragmentContainer.getVisibility() != View.GONE) {
                mRightFragmentContainer.setVisibility(View.GONE);
            }
        }
    }


    private OCFileListFragment getListOfFilesFragment() {
        Fragment listOfFiles = getSupportFragmentManager().findFragmentByTag(FileDisplayActivity.TAG_LIST_OF_FILES);
        if (listOfFiles != null) {
            return (OCFileListFragment)listOfFiles;
        }
        Log_OC.wtf(TAG, "Access to unexisting list of files fragment!!");
        return null;
    }

    public FileFragment getSecondFragment() {
        Fragment second = getSupportFragmentManager().findFragmentByTag(FileDisplayActivity.TAG_SECOND_FRAGMENT);
        if (second != null) {
            return (FileFragment)second;
        }
        return null;
    }

    protected void cleanSecondFragment() {
        Fragment second = getSecondFragment();
        if (second != null) {
            FragmentTransaction tr = getSupportFragmentManager().beginTransaction();
            tr.remove(second);
            tr.commit();
        }
        updateFragmentsVisibility(false);
        updateNavigationElementsInActionBar(null);
    }

    protected void refreshListOfFilesFragment() {
        OCFileListFragment fileListFragment = getListOfFilesFragment();
        if (fileListFragment != null) { 
            fileListFragment.listDirectory(MainApp.getOnlyOnDevice());
        }
    }

    protected void refreshSecondFragment(String downloadEvent, String downloadedRemotePath, boolean success) {
        FileFragment secondFragment = getSecondFragment();
        boolean waitedPreview = (mWaitingToPreview != null && mWaitingToPreview.getRemotePath().equals(downloadedRemotePath));
        if (secondFragment != null && secondFragment instanceof FileDetailFragment) {
            FileDetailFragment detailsFragment = (FileDetailFragment) secondFragment;
            OCFile fileInFragment = detailsFragment.getFile();
            if (fileInFragment != null && !downloadedRemotePath.equals(fileInFragment.getRemotePath())) {
                // the user browsed to other file ; forget the automatic preview 
                mWaitingToPreview = null;

            } else if (downloadEvent.equals(FileDownloader.getDownloadAddedMessage())) {
                // grant that the right panel updates the progress bar
                detailsFragment.listenForTransferProgress();
                detailsFragment.updateFileDetails(true, false);

            } else if (downloadEvent.equals(FileDownloader.getDownloadFinishMessage())) {
                //  update the right panel
                boolean detailsFragmentChanged = false;
                if (waitedPreview) {
                    if (success) {
                        mWaitingToPreview = getStorageManager().getFileById(mWaitingToPreview.getFileId());   // update the file from database, for the local storage path
                        if (PreviewMediaFragment.canBePreviewed(mWaitingToPreview)) {
                            startMediaPreview(mWaitingToPreview, 0, true);
                            detailsFragmentChanged = true;
                        } else {
                            getFileOperationsHelper().openFile(mWaitingToPreview);
                        }
                    }
                    mWaitingToPreview = null;
                }
                if (!detailsFragmentChanged) {
                    detailsFragment.updateFileDetails(false, (success));
                }
            }
        }
    }

    @Override
    public boolean onPrepareOptionsMenu(Menu menu) {
        boolean drawerOpen = mDrawerLayout.isDrawerOpen(GravityCompat.START);
        menu.findItem(R.id.action_upload).setVisible(!drawerOpen);
        menu.findItem(R.id.action_create_dir).setVisible(!drawerOpen);
        menu.findItem(R.id.action_sort).setVisible(!drawerOpen);
        
        return super.onPrepareOptionsMenu(menu);
    }

    @Override
    public boolean onCreateOptionsMenu(Menu menu) {
        MenuInflater inflater = getSherlock().getMenuInflater();
        inflater.inflate(R.menu.main_menu, menu);
        return true;
    }
    

    @Override
    public boolean onOptionsItemSelected(MenuItem item) {
        boolean retval = true;
        switch (item.getItemId()) {
        case R.id.action_create_dir: {
            CreateFolderDialogFragment dialog = CreateFolderDialogFragment.newInstance(getCurrentDir());
            dialog.show(getSupportFragmentManager(), DIALOG_CREATE_FOLDER);
            break;
        }
        case R.id.action_upload: {
            UploadSourceDialogFragment dialog = UploadSourceDialogFragment.newInstance(getAccount());
            dialog.show(getSupportFragmentManager(), DIALOG_UPLOAD_SOURCE);

            break;
        }
        case android.R.id.home: {
            if (mDrawerLayout.isDrawerOpen(GravityCompat.START)) {
                mDrawerLayout.closeDrawer(GravityCompat.START);
            } else {
                mDrawerLayout.openDrawer(GravityCompat.START);
            }
            // TODO add hamburger to left of android.R.id.home
            break;
        }
        case R.id.action_sort: {
            SharedPreferences appPreferences = PreferenceManager
                    .getDefaultSharedPreferences(this);
            
            // Read sorting order, default to sort by name ascending
            Integer sortOrder = appPreferences
                    .getInt("sortOrder", FileStorageUtils.SORT_NAME);
            
            AlertDialog.Builder builder = new AlertDialog.Builder(this);
            builder.setTitle(R.string.actionbar_sort_title)
            .setSingleChoiceItems(R.array.actionbar_sortby, sortOrder , new DialogInterface.OnClickListener() {
                public void onClick(DialogInterface dialog, int which) {
                    
                    switch (which){
                    case 0:
                        sortByName(true);
                        break;
                    case 1:
                        sortByDate(false);
                        break;
                        
                    }
                    
                    dialog.dismiss();
                    
                }
            });
            builder.create().show();
            break;
        }
        default:
            retval = super.onOptionsItemSelected(item);
        }
        return retval;
    }

    private void startSynchronization() {
        Log_OC.d(TAG, "Got to start sync");
        if (android.os.Build.VERSION.SDK_INT < android.os.Build.VERSION_CODES.KITKAT) {
            Log_OC.d(TAG, "Canceling all syncs for " + MainApp.getAuthority());
            ContentResolver.cancelSync(null, MainApp.getAuthority());   // cancel the current synchronizations of any ownCloud account
            Bundle bundle = new Bundle();
            bundle.putBoolean(ContentResolver.SYNC_EXTRAS_MANUAL, true);
            bundle.putBoolean(ContentResolver.SYNC_EXTRAS_EXPEDITED, true);
            Log_OC.d(TAG, "Requesting sync for " + getAccount().name + " at " + MainApp.getAuthority());
            ContentResolver.requestSync(
                    getAccount(),
                    MainApp.getAuthority(), bundle);
        } else {
            Log_OC.d(TAG, "Requesting sync for " + getAccount().name + " at " + MainApp.getAuthority() + " with new API");
            SyncRequest.Builder builder = new SyncRequest.Builder();
            builder.setSyncAdapter(getAccount(), MainApp.getAuthority());
            builder.setExpedited(true);
            builder.setManual(true);
            builder.syncOnce();

            // Fix bug in Android Lollipop when you click on refresh the whole account
            Bundle extras = new Bundle();
            builder.setExtras(extras);

            SyncRequest request = builder.build();
            ContentResolver.requestSync(request);
        }
    }


    @Override
    public boolean onNavigationItemSelected(int itemPosition, long itemId) {
        if (itemPosition != 0) {
            String targetPath = "";
            for (int i=itemPosition; i < mDirectories.getCount() - 1; i++) {
                targetPath = mDirectories.getItem(i) + OCFile.PATH_SEPARATOR + targetPath; 
            }
            targetPath = OCFile.PATH_SEPARATOR + targetPath;
            OCFile targetFolder = getStorageManager().getFileByPath(targetPath);
            if (targetFolder != null) {
                browseTo(targetFolder);
            }
            
            // the next operation triggers a new call to this method, but it's necessary to 
            // ensure that the name exposed in the action bar is the current directory when the 
            // user selected it in the navigation list
            if (getSupportActionBar().getNavigationMode() == ActionBar.NAVIGATION_MODE_LIST  && itemPosition != 0) 
                getSupportActionBar().setSelectedNavigationItem(0);
        }
        return true;
    }

    /**
     * Called, when the user selected something for uploading
     *
     */
    @TargetApi(Build.VERSION_CODES.JELLY_BEAN)
    @Override
    protected void onActivityResult(int requestCode, int resultCode, Intent data) {

        if (requestCode == ACTION_SELECT_CONTENT_FROM_APPS && (resultCode == RESULT_OK || resultCode == UploadFilesActivity.RESULT_OK_AND_MOVE)) {
            //getClipData is only supported on api level 16+, Jelly Bean
            if (data.getData() == null && Build.VERSION.SDK_INT >= Build.VERSION_CODES.JELLY_BEAN){
                for( int i = 0; i < data.getClipData().getItemCount(); i++){
                    Intent intent = new Intent();
                    intent.setData(data.getClipData().getItemAt(i).getUri());
                    requestSimpleUpload(intent, resultCode);
                }
            }else {
                requestSimpleUpload(data, resultCode);
            }
        } else if (requestCode == ACTION_SELECT_MULTIPLE_FILES && (resultCode == RESULT_OK || resultCode == UploadFilesActivity.RESULT_OK_AND_MOVE)) {
            requestMultipleUpload(data, resultCode);

        } else if (requestCode == ACTION_MOVE_FILES && resultCode == RESULT_OK){

            final Intent fData = data;
            final int fResultCode = resultCode; 
            getHandler().postDelayed(
                new Runnable() {
                    @Override
                    public void run() {
                        requestMoveOperation(fData, fResultCode);
                    }
                }, 
                DELAY_TO_REQUEST_OPERATION_ON_ACTIVITY_RESULTS
            );

        } else {
            super.onActivityResult(requestCode, resultCode, data);
        }

    }

    private void requestMultipleUpload(Intent data, int resultCode) {
        String[] filePaths = data.getStringArrayExtra(UploadFilesActivity.EXTRA_CHOSEN_FILES);
        if (filePaths != null) {
            String[] remotePaths = new String[filePaths.length];
            String remotePathBase = "";

            for (int j = mDirectories.getCount() - 2; j >= 0; --j) {
                remotePathBase += OCFile.PATH_SEPARATOR + mDirectories.getItem(j);
            }
            if (!remotePathBase.endsWith(OCFile.PATH_SEPARATOR))
                remotePathBase += OCFile.PATH_SEPARATOR;
            for (int j = 0; j< remotePaths.length; j++) {
                remotePaths[j] = remotePathBase + (new File(filePaths[j])).getName();
            }

            Intent i = new Intent(this, FileUploader.class);
            i.putExtra(FileUploader.KEY_ACCOUNT, getAccount());
            i.putExtra(FileUploader.KEY_LOCAL_FILE, filePaths);
            i.putExtra(FileUploader.KEY_REMOTE_FILE, remotePaths);
            i.putExtra(FileUploader.KEY_UPLOAD_TYPE, FileUploader.UPLOAD_MULTIPLE_FILES);
            if (resultCode == UploadFilesActivity.RESULT_OK_AND_MOVE)
                i.putExtra(FileUploader.KEY_LOCAL_BEHAVIOUR, FileUploader.LOCAL_BEHAVIOUR_MOVE);
            startService(i);

        } else {
            Log_OC.d(TAG, "User clicked on 'Update' with no selection");
            Toast t = Toast.makeText(this, getString(R.string.filedisplay_no_file_selected), Toast.LENGTH_LONG);
            t.show();
            return;
        }
    }


    private void requestSimpleUpload(Intent data, int resultCode) {
        String filePath = null;
        String mimeType = null;

        Uri selectedImageUri = data.getData();

        try {
            mimeType = getContentResolver().getType(selectedImageUri);

            String fileManagerString = selectedImageUri.getPath();
            String selectedImagePath = UriUtils.getLocalPath(selectedImageUri, this);

            if (selectedImagePath != null)
                filePath = selectedImagePath;
            else
                filePath = fileManagerString;

        } catch (Exception e) {
            Log_OC.e(TAG, "Unexpected exception when trying to read the result of Intent.ACTION_GET_CONTENT", e);

        } finally {
            if (filePath == null) {
                Log_OC.e(TAG, "Couldn't resolve path to file");
                Toast t = Toast.makeText(
                        this, getString(R.string.filedisplay_unexpected_bad_get_content), Toast.LENGTH_LONG
                );
                t.show();
                return;
            }
        }

        Intent i = new Intent(this, FileUploader.class);
        i.putExtra(FileUploader.KEY_ACCOUNT, getAccount());
        OCFile currentDir = getCurrentDir();
        String remotePath =  (currentDir != null) ? currentDir.getRemotePath() : OCFile.ROOT_PATH;

        if (filePath.startsWith(UriUtils.URI_CONTENT_SCHEME)) {
            Cursor cursor = getContentResolver().query(Uri.parse(filePath), null, null, null, null);
            try {
                if (cursor != null && cursor.moveToFirst()) {
                    String displayName = cursor.getString(cursor.getColumnIndex(OpenableColumns.DISPLAY_NAME));
                    Log_OC.v(TAG, "Display Name: " + displayName );

                    displayName.replace(File.separatorChar, '_');
                    displayName.replace(File.pathSeparatorChar, '_');
                    remotePath += displayName + DisplayUtils.getComposedFileExtension(filePath);

                }
                // and what happens in case of error?; wrong target name for the upload
            } finally {
                cursor.close();
            }

        } else {
            remotePath += new File(filePath).getName();
        }

        i.putExtra(FileUploader.KEY_LOCAL_FILE, filePath);
        i.putExtra(FileUploader.KEY_REMOTE_FILE, remotePath);
        i.putExtra(FileUploader.KEY_MIME_TYPE, mimeType);
        i.putExtra(FileUploader.KEY_UPLOAD_TYPE, FileUploader.UPLOAD_SINGLE_FILE);
        if (resultCode == UploadFilesActivity.RESULT_OK_AND_MOVE)
        i.putExtra(FileUploader.KEY_LOCAL_BEHAVIOUR, FileUploader.LOCAL_BEHAVIOUR_MOVE);
        startService(i);
    }

    /**
     * Request the operation for moving the file/folder from one path to another
     * 
     * @param data              Intent received
     * @param resultCode        Result code received
     */
    private void requestMoveOperation(Intent data, int resultCode) {
        OCFile folderToMoveAt = (OCFile) data.getParcelableExtra(FolderPickerActivity.EXTRA_FOLDER);
        OCFile targetFile = (OCFile) data.getParcelableExtra(FolderPickerActivity.EXTRA_FILE);
        getFileOperationsHelper().moveFile(folderToMoveAt, targetFile);
    }

    @Override
    public void onBackPressed() {
        OCFileListFragment listOfFiles = getListOfFilesFragment(); 
        if (mDualPane || getSecondFragment() == null) {
            if (listOfFiles != null) {  // should never be null, indeed
                if (mDirectories.getCount() <= 1) {
                    finish();
                    return;
                }
                int levelsUp = listOfFiles.onBrowseUp();
                for (int i=0; i < levelsUp && mDirectories.getCount() > 1 ; i++) {
                    popDirname();
                }
            }
        }
        if (listOfFiles != null) {  // should never be null, indeed
            setFile(listOfFiles.getCurrentFile());
        }
        cleanSecondFragment();

    }

    @Override
    protected void onSaveInstanceState(Bundle outState) {
        // responsibility of restore is preferred in onCreate() before than in onRestoreInstanceState when there are Fragments involved
        Log_OC.v(TAG, "onSaveInstanceState() start");
        super.onSaveInstanceState(outState);
        outState.putParcelable(FileDisplayActivity.KEY_WAITING_TO_PREVIEW, mWaitingToPreview);
        outState.putBoolean(FileDisplayActivity.KEY_SYNC_IN_PROGRESS, mSyncInProgress);
        //outState.putBoolean(FileDisplayActivity.KEY_REFRESH_SHARES_IN_PROGRESS, mRefreshSharesInProgress);
        outState.putParcelable(FileDisplayActivity.KEY_WAITING_TO_SEND, mWaitingToSend);

        Log_OC.v(TAG, "onSaveInstanceState() end");
    }
    


    @Override
    protected void onResume() {
        Log_OC.v(TAG, "onResume() start");
        super.onResume();

        // refresh list of files
        refreshListOfFilesFragment();

        // Listen for sync messages
        IntentFilter syncIntentFilter = new IntentFilter(FileSyncAdapter.EVENT_FULL_SYNC_START);
        syncIntentFilter.addAction(FileSyncAdapter.EVENT_FULL_SYNC_END);
        syncIntentFilter.addAction(FileSyncAdapter.EVENT_FULL_SYNC_FOLDER_CONTENTS_SYNCED);
        syncIntentFilter.addAction(RefreshFolderOperation.EVENT_SINGLE_FOLDER_CONTENTS_SYNCED);
        syncIntentFilter.addAction(RefreshFolderOperation.EVENT_SINGLE_FOLDER_SHARES_SYNCED);
        mSyncBroadcastReceiver = new SyncBroadcastReceiver();
        registerReceiver(mSyncBroadcastReceiver, syncIntentFilter);
        //LocalBroadcastManager.getInstance(this).registerReceiver(mSyncBroadcastReceiver, syncIntentFilter);

        // Listen for upload messages
        IntentFilter uploadIntentFilter = new IntentFilter(FileUploader.getUploadFinishMessage());
        mUploadFinishReceiver = new UploadFinishReceiver();
        registerReceiver(mUploadFinishReceiver, uploadIntentFilter);

        // Listen for download messages
        IntentFilter downloadIntentFilter = new IntentFilter(FileDownloader.getDownloadAddedMessage());
        downloadIntentFilter.addAction(FileDownloader.getDownloadFinishMessage());
        mDownloadFinishReceiver = new DownloadFinishReceiver();
        registerReceiver(mDownloadFinishReceiver, downloadIntentFilter);
        
        Log_OC.v(TAG, "onResume() end");
    }


    @Override
    protected void onPause() {
        Log_OC.v(TAG, "onPause() start");
        if (mSyncBroadcastReceiver != null) {
            unregisterReceiver(mSyncBroadcastReceiver);
            //LocalBroadcastManager.getInstance(this).unregisterReceiver(mSyncBroadcastReceiver);
            mSyncBroadcastReceiver = null;
        }
        if (mUploadFinishReceiver != null) {
            unregisterReceiver(mUploadFinishReceiver);
            mUploadFinishReceiver = null;
        }
        if (mDownloadFinishReceiver != null) {
            unregisterReceiver(mDownloadFinishReceiver);
            mDownloadFinishReceiver = null;
        }
        
        super.onPause();
        Log_OC.v(TAG, "onPause() end");
    }

    /**
     * Pushes a directory to the drop down list
     * @param directory to push
     * @throws IllegalArgumentException If the {@link OCFile#isFolder()} returns false.
     */
    public void pushDirname(OCFile directory) {
        if(!directory.isFolder()){
            throw new IllegalArgumentException("Only directories may be pushed!");
        }
        mDirectories.insert(directory.getFileName(), 0);
        setFile(directory);
    }

    /**
     * Pops a directory name from the drop down list
     * @return True, unless the stack is empty
     */
    public boolean popDirname() {
        mDirectories.remove(mDirectories.getItem(0));
        return !mDirectories.isEmpty();
    }

    // Custom array adapter to override text colors
    private class CustomArrayAdapter<T> extends ArrayAdapter<T> {

        public CustomArrayAdapter(FileDisplayActivity ctx, int view) {
            super(ctx, view);
        }

        public View getView(int position, View convertView, ViewGroup parent) {
            View v = super.getView(position, convertView, parent);

            ((TextView) v).setTextColor(getResources().getColorStateList(
                    android.R.color.white));
            
            fixRoot((TextView) v );
            return v;
        }

        public View getDropDownView(int position, View convertView,
                ViewGroup parent) {
            View v = super.getDropDownView(position, convertView, parent);

            ((TextView) v).setTextColor(getResources().getColorStateList(
                    android.R.color.white));

            fixRoot((TextView) v );
            return v;
        }

        private void fixRoot(TextView v) {
            if (v.getText().equals(OCFile.PATH_SEPARATOR)) {
                v.setText(R.string.default_display_name_for_root_folder);
            }
        }

    }

    private class SyncBroadcastReceiver extends BroadcastReceiver {

        /**
         * {@link BroadcastReceiver} to enable syncing feedback in UI
         */
        @Override
        public void onReceive(Context context, Intent intent) {
            try {
                String event = intent.getAction();
                Log_OC.d(TAG, "Received broadcast " + event);
                String accountName = intent.getStringExtra(FileSyncAdapter.EXTRA_ACCOUNT_NAME);
                String synchFolderRemotePath = intent.getStringExtra(FileSyncAdapter.EXTRA_FOLDER_PATH); 
                RemoteOperationResult synchResult = (RemoteOperationResult)intent.getSerializableExtra(FileSyncAdapter.EXTRA_RESULT);
                boolean sameAccount = (getAccount() != null && accountName.equals(getAccount().name) && getStorageManager() != null); 
    
                if (sameAccount) {
                    
                    if (FileSyncAdapter.EVENT_FULL_SYNC_START.equals(event)) {
                        mSyncInProgress = true;
                        
                    } else {
                        OCFile currentFile = (getFile() == null) ? null : getStorageManager().getFileByPath(getFile().getRemotePath());
                        OCFile currentDir = (getCurrentDir() == null) ? null : getStorageManager().getFileByPath(getCurrentDir().getRemotePath());
    
                        if (currentDir == null) {
                            // current folder was removed from the server 
                            Toast.makeText( FileDisplayActivity.this, 
                                            String.format(getString(R.string.sync_current_folder_was_removed), mDirectories.getItem(0)), 
                                            Toast.LENGTH_LONG)
                                .show();
                            browseToRoot();
                            
                        } else {
                            if (currentFile == null && !getFile().isFolder()) {
                                // currently selected file was removed in the server, and now we know it
                                cleanSecondFragment();
                                currentFile = currentDir;
                            }

                            if (synchFolderRemotePath != null && currentDir.getRemotePath().equals(synchFolderRemotePath)) {
                                OCFileListFragment fileListFragment = getListOfFilesFragment();
                                if (fileListFragment != null) {
                                    fileListFragment.listDirectory(currentDir, MainApp.getOnlyOnDevice());
                                }
                            }
                            setFile(currentFile);
                        }
                        
                        mSyncInProgress = (!FileSyncAdapter.EVENT_FULL_SYNC_END.equals(event) && !RefreshFolderOperation.EVENT_SINGLE_FOLDER_SHARES_SYNCED.equals(event));
                                
                        if (RefreshFolderOperation.EVENT_SINGLE_FOLDER_CONTENTS_SYNCED.
                                    equals(event) &&
                                /// TODO refactor and make common
                                synchResult != null && !synchResult.isSuccess() &&  
                                (synchResult.getCode() == ResultCode.UNAUTHORIZED   || 
                                    synchResult.isIdPRedirection()                  ||
                                    (synchResult.isException() && synchResult.getException() 
                                            instanceof AuthenticatorException))) {


                            try {
                                OwnCloudClient client;
                                OwnCloudAccount ocAccount =
                                        new OwnCloudAccount(getAccount(), context);
                                client = (OwnCloudClientManagerFactory.getDefaultSingleton().
                                        removeClientFor(ocAccount));

                                if (client != null) {
                                    OwnCloudCredentials cred = client.getCredentials();
                                    if (cred != null) {
                                        AccountManager am = AccountManager.get(context);
                                        if (cred.authTokenExpires()) {
                                            am.invalidateAuthToken(
                                                    getAccount().type,
                                                    cred.getAuthToken()
                                            );
                                        } else {
                                            am.clearPassword(getAccount());
                                        }
                                    }
                                }
                                requestCredentialsUpdate();

                            } catch (AccountNotFoundException e) {
                                Log_OC.e(TAG, "Account " + getAccount() + " was removed!", e);
                            }

                        }
                    }
                    removeStickyBroadcast(intent);
                    Log_OC.d(TAG, "Setting progress visibility to " + mSyncInProgress);
                    setSupportProgressBarIndeterminateVisibility(mSyncInProgress /*|| mRefreshSharesInProgress*/);

                    setBackgroundText();
                        
                }
                
                if (synchResult != null) {
                    if (synchResult.getCode().equals(RemoteOperationResult.ResultCode.SSL_RECOVERABLE_PEER_UNVERIFIED)) {
                        mLastSslUntrustedServerResult = synchResult;
                    }
                }
            } catch (RuntimeException e) {
                // avoid app crashes after changing the serial id of RemoteOperationResult 
                // in owncloud library with broadcast notifications pending to process
                removeStickyBroadcast(intent);
            }
        }
    }
    
    /**
     * Show a text message on screen view for notifying user if content is
     * loading or folder is empty
     */
    private void setBackgroundText() {
        OCFileListFragment ocFileListFragment = getListOfFilesFragment();
        if (ocFileListFragment != null) {
            int message = R.string.file_list_loading;
            if (!mSyncInProgress) {
                // In case file list is empty
                message = R.string.file_list_empty;
            }
            ocFileListFragment.setMessageForEmptyList(getString(message));
        } else {
            Log_OC.e(TAG, "OCFileListFragment is null");
        }
    }

    /**
     * Once the file upload has finished -> update view
     */
    private class UploadFinishReceiver extends BroadcastReceiver {
        /**
         * Once the file upload has finished -> update view
         *  @author David A. Velasco
         * {@link BroadcastReceiver} to enable upload feedback in UI
         */
        @Override
        public void onReceive(Context context, Intent intent) {
            try {
                String uploadedRemotePath = intent.getStringExtra(FileDownloader.EXTRA_REMOTE_PATH);
                String accountName = intent.getStringExtra(FileUploader.ACCOUNT_NAME);
                boolean sameAccount = getAccount() != null && accountName.equals(getAccount().name);
                OCFile currentDir = getCurrentDir();
                boolean isDescendant = (currentDir != null) && (uploadedRemotePath != null) && 
                        (uploadedRemotePath.startsWith(currentDir.getRemotePath()));
                
                if (sameAccount && isDescendant) {
                    refreshListOfFilesFragment();
                }
                
                boolean uploadWasFine = intent.getBooleanExtra(FileUploader.EXTRA_UPLOAD_RESULT, false);
                boolean renamedInUpload = getFile().getRemotePath().
                        equals(intent.getStringExtra(FileUploader.EXTRA_OLD_REMOTE_PATH));
                boolean sameFile = getFile().getRemotePath().equals(uploadedRemotePath) || 
                        renamedInUpload;
                FileFragment details = getSecondFragment();
                boolean detailFragmentIsShown = (details != null && 
                        details instanceof FileDetailFragment);
                
                if (sameAccount && sameFile && detailFragmentIsShown) {
                    if (uploadWasFine) {
                        setFile(getStorageManager().getFileByPath(uploadedRemotePath));
                    }
                    if (renamedInUpload) {
                        String newName = (new File(uploadedRemotePath)).getName();
                        Toast msg = Toast.makeText(
                                context, 
                                String.format(
                                        getString(R.string.filedetails_renamed_in_upload_msg), 
                                        newName), 
                                Toast.LENGTH_LONG);
                        msg.show();
                    }
                    if (uploadWasFine || getFile().fileExists()) {
                        ((FileDetailFragment)details).updateFileDetails(false, true);
                    } else {
                        cleanSecondFragment();
                    }
                    
                    // Force the preview if the file is an image
                    if (uploadWasFine && PreviewImageFragment.canBePreviewed(getFile())) {
                        startImagePreview(getFile());
                    } // TODO what about other kind of previews?
                }
                
            } finally {
                if (intent != null) {
                    removeStickyBroadcast(intent);
                }
            }
            
        }
        
    }


    /**
     * Class waiting for broadcast events from the {@link FileDownloader} service.
     * 
     * Updates the UI when a download is started or finished, provided that it is relevant for the
     * current folder.
     */
    private class DownloadFinishReceiver extends BroadcastReceiver {

        //int refreshCounter = 0;
        @Override
        public void onReceive(Context context, Intent intent) {
            try {
                boolean sameAccount = isSameAccount(context, intent);
                String downloadedRemotePath = intent.getStringExtra(FileDownloader.EXTRA_REMOTE_PATH);
                boolean isDescendant = isDescendant(downloadedRemotePath);

                if (sameAccount && isDescendant) {
                    String linkedToRemotePath = intent.getStringExtra(FileDownloader.EXTRA_LINKED_TO_PATH);
                    if (linkedToRemotePath == null || isAscendant(linkedToRemotePath)) {
                        //Log_OC.v(TAG, "refresh #" + ++refreshCounter);
                        refreshListOfFilesFragment();
                    }
                    refreshSecondFragment(
                            intent.getAction(),
                            downloadedRemotePath,
                            intent.getBooleanExtra(FileDownloader.EXTRA_DOWNLOAD_RESULT, false)
                    );
                }
    
                if (mWaitingToSend != null) {
                    mWaitingToSend = getStorageManager().getFileByPath(mWaitingToSend.getRemotePath());
                    if (mWaitingToSend.isDown()) { 
                        sendDownloadedFile();
                    }
                }
            
            } finally {
                if (intent != null) {
                    removeStickyBroadcast(intent);
                }
            }
        }

        private boolean isDescendant(String downloadedRemotePath) {
            OCFile currentDir = getCurrentDir();
            return (
                currentDir != null &&
                downloadedRemotePath != null &&
                downloadedRemotePath.startsWith(currentDir.getRemotePath())
            );
        }

        private boolean isAscendant(String linkedToRemotePath) {
            OCFile currentDir = getCurrentDir();
            return (
                currentDir != null &&
                currentDir.getRemotePath().startsWith(linkedToRemotePath)
            );
        }

        private boolean isSameAccount(Context context, Intent intent) {
            String accountName = intent.getStringExtra(FileDownloader.ACCOUNT_NAME);
            return (accountName != null && getAccount() != null && accountName.equals(getAccount().name));
        }
    }
    
    
    public void browseToRoot() {
        OCFileListFragment listOfFiles = getListOfFilesFragment(); 
        if (listOfFiles != null) {  // should never be null, indeed
            while (mDirectories.getCount() > 1) {
                popDirname();
            }
            OCFile root = getStorageManager().getFileByPath(OCFile.ROOT_PATH);
            listOfFiles.listDirectory(root, MainApp.getOnlyOnDevice());
            setFile(listOfFiles.getCurrentFile());
            startSyncFolderOperation(root, false);
        }
        cleanSecondFragment();
    }
    
    
    public void browseTo(OCFile folder) {
        if (folder == null || !folder.isFolder()) {
            throw new IllegalArgumentException("Trying to browse to invalid folder " + folder);
        }
        OCFileListFragment listOfFiles = getListOfFilesFragment(); 
        if (listOfFiles != null) {
            setNavigationListWithFolder(folder);
            listOfFiles.listDirectory(folder, MainApp.getOnlyOnDevice());
            setFile(listOfFiles.getCurrentFile());
            startSyncFolderOperation(folder, false);
        } else {
            Log_OC.e(TAG, "Unexpected null when accessing list fragment");
        }
        cleanSecondFragment();
    }


    /**
     * {@inheritDoc}
     * 
     * Updates action bar and second fragment, if in dual pane mode.
     */
    @Override
    public void onBrowsedDownTo(OCFile directory) {
        pushDirname(directory);
        cleanSecondFragment();
        
        // Sync Folder
        startSyncFolderOperation(directory, false);
        
    }

    /**
     * Shows the information of the {@link OCFile} received as a 
     * parameter in the second fragment.
     * 
     * @param file          {@link OCFile} whose details will be shown
     */
    @Override
    public void showDetails(OCFile file) {
        Fragment detailFragment = new FileDetailFragment(file, getAccount());
        setSecondFragment(detailFragment);
        updateFragmentsVisibility(true);
        updateNavigationElementsInActionBar(file);
        setFile(file);
    }


    /**
     * TODO
     */
    private void updateNavigationElementsInActionBar(OCFile chosenFile) {
        ActionBar actionBar = getSupportActionBar();

        // For adding content description tag to a title field in the action bar
        int actionBarTitleId = getResources().getIdentifier("action_bar_title", "id", "android");

        if (chosenFile == null || mDualPane) {
            // only list of files - set for browsing through folders
            OCFile currentDir = getCurrentDir();
            boolean noRoot = (currentDir != null && currentDir.getParentId() != 0);
//            actionBar.setDisplayHomeAsUpEnabled(noRoot);
//            actionBar.setDisplayShowTitleEnabled(!noRoot); 
            actionBar.setDisplayHomeAsUpEnabled(true);
            actionBar.setDisplayShowTitleEnabled(true);
            if (!noRoot) {
                actionBar.setTitle(getString(R.string.default_display_name_for_root_folder));
                View actionBarTitleView = getWindow().getDecorView().findViewById(actionBarTitleId);
                if (actionBarTitleView != null) {    // it's null in Android 2.x
                    actionBarTitleView.setContentDescription(getString(R.string.default_display_name_for_root_folder));
                }
            }
            actionBar.setNavigationMode(!noRoot ? ActionBar.NAVIGATION_MODE_STANDARD : ActionBar.NAVIGATION_MODE_LIST);
            actionBar.setListNavigationCallbacks(mDirectories, this);   // assuming mDirectories is updated

        } else {
            actionBar.setDisplayHomeAsUpEnabled(true);
            actionBar.setDisplayShowTitleEnabled(true);
            actionBar.setTitle(chosenFile.getFileName());
            actionBar.setNavigationMode(ActionBar.NAVIGATION_MODE_STANDARD);
            View actionBarTitleView = getWindow().getDecorView().findViewById(actionBarTitleId);
            if (actionBarTitleView != null) {    // it's null in Android 2.x
                getWindow().getDecorView().findViewById(actionBarTitleId).
                        setContentDescription(chosenFile.getFileName());
            }
        }
    }


    @Override
    protected ServiceConnection newTransferenceServiceConnection() {
        return new ListServiceConnection();
    }

    /** Defines callbacks for service binding, passed to bindService() */
    private class ListServiceConnection implements ServiceConnection {

        @Override
        public void onServiceConnected(ComponentName component, IBinder service) {
            if (component.equals(new ComponentName(FileDisplayActivity.this, FileDownloader.class))) {
                Log_OC.d(TAG, "Download service connected");
                mDownloaderBinder = (FileDownloaderBinder) service;
                if (mWaitingToPreview != null)
                    if (getStorageManager() != null) {
                        mWaitingToPreview = getStorageManager().getFileById(mWaitingToPreview.getFileId()); // update the file
                        if (!mWaitingToPreview.isDown()) {
                            requestForDownload();
                        }
                }

            } else if (component.equals(new ComponentName(FileDisplayActivity.this, FileUploader.class))) {
                Log_OC.d(TAG, "Upload service connected");
                mUploaderBinder = (FileUploaderBinder) service;
            } else {
                return;
            }
            // a new chance to get the mDownloadBinder through getFileDownloadBinder() - THIS IS A MESS
            OCFileListFragment listOfFiles = getListOfFilesFragment(); 
            if (listOfFiles != null) {
                listOfFiles.listDirectory(MainApp.getOnlyOnDevice());
            }
            FileFragment secondFragment = getSecondFragment();
            if (secondFragment != null && secondFragment instanceof FileDetailFragment) {
                FileDetailFragment detailFragment = (FileDetailFragment)secondFragment;
                detailFragment.listenForTransferProgress();
                detailFragment.updateFileDetails(false, false);
            }
        }

        @Override
        public void onServiceDisconnected(ComponentName component) {
            if (component.equals(new ComponentName(FileDisplayActivity.this, FileDownloader.class))) {
                Log_OC.d(TAG, "Download service disconnected");
                mDownloaderBinder = null;
            } else if (component.equals(new ComponentName(FileDisplayActivity.this, FileUploader.class))) {
                Log_OC.d(TAG, "Upload service disconnected");
                mUploaderBinder = null;
            }
        }
    };    

    @Override
    public void onSavedCertificate() {
        startSyncFolderOperation(getCurrentDir(), false);
    }


    @Override
    public void onFailedSavingCertificate() {
        ConfirmationDialogFragment dialog = ConfirmationDialogFragment.newInstance(
                R.string.ssl_validator_not_saved, new String[]{}, R.string.common_ok, -1, -1
        );
        dialog.show(getSupportFragmentManager(), DIALOG_CERT_NOT_SAVED);
    }

    @Override
    public void onCancelCertificate() {
        // nothing to do
    }

    /**
     * Updates the view associated to the activity after the finish of some operation over files
     * in the current account.
     * 
     * @param operation     Removal operation performed.
     * @param result        Result of the removal.
     */
    @Override
    public void onRemoteOperationFinish(RemoteOperation operation, RemoteOperationResult result) {
        super.onRemoteOperationFinish(operation, result);
        
        if (operation instanceof RemoveFileOperation) {
            onRemoveFileOperationFinish((RemoveFileOperation)operation, result);

        } else if (operation instanceof RenameFileOperation) {
            onRenameFileOperationFinish((RenameFileOperation)operation, result);

        } else if (operation instanceof SynchronizeFileOperation) {
            onSynchronizeFileOperationFinish((SynchronizeFileOperation)operation, result);

        } else if (operation instanceof CreateFolderOperation) {
            onCreateFolderOperationFinish((CreateFolderOperation)operation, result);
            
        } else if (operation instanceof CreateShareOperation) {
            onCreateShareOperationFinish((CreateShareOperation) operation, result);
            
        } else if (operation instanceof UnshareLinkOperation) {
            onUnshareLinkOperationFinish((UnshareLinkOperation)operation, result);
        
        } else if (operation instanceof MoveFileOperation) {
            onMoveFileOperationFinish((MoveFileOperation)operation, result);
        }
        
    }

    
    private void onCreateShareOperationFinish(CreateShareOperation operation, RemoteOperationResult result) {
        if (result.isSuccess()) {
            refreshShowDetails();
            refreshListOfFilesFragment();
        }
    }

    
    private void onUnshareLinkOperationFinish(UnshareLinkOperation operation, RemoteOperationResult result) {
        if (result.isSuccess()) {
            refreshShowDetails();
            refreshListOfFilesFragment();
            
        } else if (result.getCode() == ResultCode.SHARE_NOT_FOUND) {
            cleanSecondFragment();
            refreshListOfFilesFragment();
        }
    }
    
    private void refreshShowDetails() {
        FileFragment details = getSecondFragment();
        if (details != null) {
            OCFile file = details.getFile();
            if (file != null) {
                file = getStorageManager().getFileByPath(file.getRemotePath()); 
                if (details instanceof PreviewMediaFragment) {
                    // Refresh  OCFile of the fragment
                    ((PreviewMediaFragment) details).updateFile(file);
                } else {
                    showDetails(file);
                } 
            }
            invalidateOptionsMenu();
        } 
    }
    
    /**
     * Updates the view associated to the activity after the finish of an operation trying to remove a 
     * file. 
     * 
     * @param operation     Removal operation performed.
     * @param result        Result of the removal.
     */
    private void onRemoveFileOperationFinish(RemoveFileOperation operation, RemoteOperationResult result) {
        dismissLoadingDialog();
        
        Toast msg = Toast.makeText(this, ErrorMessageAdapter.getErrorCauseMessage(result, operation, getResources()), 
                Toast.LENGTH_LONG); 
        msg.show();
        
        if (result.isSuccess()) {
            OCFile removedFile = operation.getFile();
            FileFragment second = getSecondFragment();
            if (second != null && removedFile.equals(second.getFile())) {
                if (second instanceof PreviewMediaFragment) {
                    ((PreviewMediaFragment)second).stopPreview(true);
                }
                setFile(getStorageManager().getFileById(removedFile.getParentId()));
                cleanSecondFragment();
            }
            if (getStorageManager().getFileById(removedFile.getParentId()).equals(getCurrentDir())) {
                refreshListOfFilesFragment();
            }
            invalidateOptionsMenu();
        } else {
            if (result.isSslRecoverableException()) {
                mLastSslUntrustedServerResult = result;
                showUntrustedCertDialog(mLastSslUntrustedServerResult);
            }
        }
    }
    
    
    /**
     * Updates the view associated to the activity after the finish of an operation trying to move a 
     * file.
     * 
     * @param operation     Move operation performed.
     * @param result        Result of the move operation.
     */
    private void onMoveFileOperationFinish(MoveFileOperation operation, RemoteOperationResult result) {
        if (result.isSuccess()) {
            dismissLoadingDialog();
            refreshListOfFilesFragment();
        } else {
            dismissLoadingDialog();
            try {
                Toast msg = Toast.makeText(FileDisplayActivity.this, 
                        ErrorMessageAdapter.getErrorCauseMessage(result, operation, getResources()), 
                        Toast.LENGTH_LONG); 
                msg.show();

            } catch (NotFoundException e) {
                Log_OC.e(TAG, "Error while trying to show fail message " , e);
            }
        }
    }


    /**
     * Updates the view associated to the activity after the finish of an operation trying to rename a 
     * file. 
     * 
     * @param operation     Renaming operation performed.
     * @param result        Result of the renaming.
     */
    private void onRenameFileOperationFinish(RenameFileOperation operation, RemoteOperationResult result) {
        dismissLoadingDialog();
        OCFile renamedFile = operation.getFile();
        if (result.isSuccess()) {
            FileFragment details = getSecondFragment();
            if (details != null) {
                if (details instanceof FileDetailFragment && renamedFile.equals(details.getFile()) ) {
                    ((FileDetailFragment) details).updateFileDetails(renamedFile, getAccount());
                    showDetails(renamedFile);

                } else if (details instanceof PreviewMediaFragment && renamedFile.equals(details.getFile())) {
                    ((PreviewMediaFragment) details).updateFile(renamedFile);
                    if (PreviewMediaFragment.canBePreviewed(renamedFile)) {
                        int position = ((PreviewMediaFragment)details).getPosition();
                        startMediaPreview(renamedFile, position, true);
                    } else {
                        getFileOperationsHelper().openFile(renamedFile);
                    }
                }
            }
            
            if (getStorageManager().getFileById(renamedFile.getParentId()).equals(getCurrentDir())) {
                refreshListOfFilesFragment();
            }

        } else {
            Toast msg = Toast.makeText(this, ErrorMessageAdapter.getErrorCauseMessage(result, operation, getResources()), 
                    Toast.LENGTH_LONG); 
            msg.show();
            
            if (result.isSslRecoverableException()) {
                mLastSslUntrustedServerResult = result;
                showUntrustedCertDialog(mLastSslUntrustedServerResult);
            }
        }
    }

    private void onSynchronizeFileOperationFinish(SynchronizeFileOperation operation, RemoteOperationResult result) {
        dismissLoadingDialog();
        OCFile syncedFile = operation.getLocalFile();
        if (!result.isSuccess()) {
            if (result.getCode() == ResultCode.SYNC_CONFLICT) {
                Intent i = new Intent(this, ConflictsResolveActivity.class);
                i.putExtra(ConflictsResolveActivity.EXTRA_FILE, syncedFile);
                i.putExtra(ConflictsResolveActivity.EXTRA_ACCOUNT, getAccount());
                startActivity(i);

            } 
            
        } else {
            if (operation.transferWasRequested()) {
                onTransferStateChanged(syncedFile, true, true);
                
            } else {
                Toast msg = Toast.makeText(this, ErrorMessageAdapter.getErrorCauseMessage(result, operation, getResources()), 
                        Toast.LENGTH_LONG); 
                msg.show();
            }
        }
    }

    /**
     * Updates the view associated to the activity after the finish of an operation trying create a new folder
     * 
     * @param operation     Creation operation performed.
     * @param result        Result of the creation.
     */
    private void onCreateFolderOperationFinish(CreateFolderOperation operation, RemoteOperationResult result) {
        if (result.isSuccess()) {
            dismissLoadingDialog();
            refreshListOfFilesFragment();
        } else {
            dismissLoadingDialog();
            try {
                Toast msg = Toast.makeText(FileDisplayActivity.this, 
                        ErrorMessageAdapter.getErrorCauseMessage(result, operation, getResources()), 
                        Toast.LENGTH_LONG); 
                msg.show();

            } catch (NotFoundException e) {
                Log_OC.e(TAG, "Error while trying to show fail message " , e);
            }
        }
    }

    
    /**
     * {@inheritDoc}
     */
    @Override
    public void onTransferStateChanged(OCFile file, boolean downloading, boolean uploading) {
        refreshListOfFilesFragment();
        FileFragment details = getSecondFragment();
        if (details != null && details instanceof FileDetailFragment && file.equals(details.getFile()) ) {
            if (downloading || uploading) {
                ((FileDetailFragment)details).updateFileDetails(file, getAccount());
            } else {
                if (!file.fileExists()) {
                    cleanSecondFragment();
                } else {
                    ((FileDetailFragment)details).updateFileDetails(false, true);
                }
            }
        }
            
    }


    private void requestForDownload() {
        Account account = getAccount();
        //if (!mWaitingToPreview.isDownloading()) {
        if (!mDownloaderBinder.isDownloading(account, mWaitingToPreview)) {
            Intent i = new Intent(this, FileDownloader.class);
            i.putExtra(FileDownloader.EXTRA_ACCOUNT, account);
            i.putExtra(FileDownloader.EXTRA_FILE, mWaitingToPreview);
            startService(i);
        }
    }


    private OCFile getCurrentDir() {
        OCFile file = getFile();
        if (file != null) {
            if (file.isFolder()) {
                return file;
            } else if (getStorageManager() != null) {
                String parentPath = file.getRemotePath().substring(0,
                        file.getRemotePath().lastIndexOf(file.getFileName()));
                return getStorageManager().getFileByPath(parentPath);
            }
        }
        return null;
    }
    
    public void startSyncFolderOperation(OCFile folder, boolean ignoreETag) {
        long currentSyncTime = System.currentTimeMillis(); 
        
        mSyncInProgress = true;
                
        // perform folder synchronization
        RemoteOperation synchFolderOp = new RefreshFolderOperation( folder,
                                                                        currentSyncTime, 
                                                                        false,
                                                                        getFileOperationsHelper().isSharedSupported(),
                                                                        ignoreETag,
                                                                        getStorageManager(), 
                                                                        getAccount(), 
                                                                        getApplicationContext()
                                                                      );
        synchFolderOp.execute(getAccount(), MainApp.getAppContext(), this, null, null);
        
        setSupportProgressBarIndeterminateVisibility(true);

        setBackgroundText();
    }

    /**
     * Show untrusted cert dialog 
     */
    public void showUntrustedCertDialog(RemoteOperationResult result) {
        // Show a dialog with the certificate info
        SslUntrustedCertDialog dialog = SslUntrustedCertDialog.newInstanceForFullSslError(
                (CertificateCombinedException)result.getException());
        FragmentManager fm = getSupportFragmentManager();
        FragmentTransaction ft = fm.beginTransaction();
        dialog.show(ft, DIALOG_UNTRUSTED_CERT);
    }
    
    private void requestForDownload(OCFile file) {
        Account account = getAccount();
        if (!mDownloaderBinder.isDownloading(account, mWaitingToPreview)) {
            Intent i = new Intent(this, FileDownloader.class);
            i.putExtra(FileDownloader.EXTRA_ACCOUNT, account);
            i.putExtra(FileDownloader.EXTRA_FILE, file);
            startService(i);
        }
    }
    
    private void sendDownloadedFile(){
        getFileOperationsHelper().sendDownloadedFile(mWaitingToSend);
        mWaitingToSend = null;
    }

    
    /**
     * Requests the download of the received {@link OCFile} , updates the UI
     * to monitor the download progress and prepares the activity to send the file
     * when the download finishes.
     * 
     * @param file          {@link OCFile} to download and preview.
     */
    public void startDownloadForSending(OCFile file) {
        mWaitingToSend = file;
        requestForDownload(mWaitingToSend);
        boolean hasSecondFragment = (getSecondFragment()!= null);
        updateFragmentsVisibility(hasSecondFragment);
    }
    
    /**
     * Opens the image gallery showing the image {@link OCFile} received as parameter.
     * 
     * @param file                      Image {@link OCFile} to show.
     */
    public void startImagePreview(OCFile file) {
        Intent showDetailsIntent = new Intent(this, PreviewImageActivity.class);
        showDetailsIntent.putExtra(EXTRA_FILE, file);
        showDetailsIntent.putExtra(EXTRA_ACCOUNT, getAccount());
        startActivity(showDetailsIntent);
        
    }

    /**
     * Stars the preview of an already down media {@link OCFile}.
     * 
     * @param file                      Media {@link OCFile} to preview.
     * @param startPlaybackPosition     Media position where the playback will be started, in milliseconds.
     * @param autoplay                  When 'true', the playback will start without user interactions.
     */
    public void startMediaPreview(OCFile file, int startPlaybackPosition, boolean autoplay) {
        Fragment mediaFragment = new PreviewMediaFragment(file, getAccount(), startPlaybackPosition, autoplay);
        setSecondFragment(mediaFragment);
        updateFragmentsVisibility(true);
        updateNavigationElementsInActionBar(file);
        setFile(file);
    }

    /**
     * Requests the download of the received {@link OCFile} , updates the UI
     * to monitor the download progress and prepares the activity to preview
     * or open the file when the download finishes.
     * 
     * @param file          {@link OCFile} to download and preview.
     */
    public void startDownloadForPreview(OCFile file) {
        Fragment detailFragment = new FileDetailFragment(file, getAccount());
        setSecondFragment(detailFragment);
        mWaitingToPreview = file;
        requestForDownload();
        updateFragmentsVisibility(true);
        updateNavigationElementsInActionBar(file);
        setFile(file);
    }


    public void cancelTransference(OCFile file) {
        getFileOperationsHelper().cancelTransference(file);
        if (mWaitingToPreview != null && 
                mWaitingToPreview.getRemotePath().equals(file.getRemotePath())) {
            mWaitingToPreview = null;
        }
        if (mWaitingToSend != null &&
                mWaitingToSend.getRemotePath().equals(file.getRemotePath())) {
            mWaitingToSend = null;
        }
        onTransferStateChanged(file, false, false);
    }

    @Override
    public void onRefresh(boolean ignoreETag) {
        refreshList(ignoreETag);
    }

    @Override
    public void onRefresh() {
        refreshList(true);
    }

    private void refreshList(boolean ignoreETag) {
        OCFileListFragment listOfFiles = getListOfFilesFragment();
        if (listOfFiles != null) {
            OCFile folder = listOfFiles.getCurrentFile();
            if (folder != null) {
                /*mFile = mContainerActivity.getStorageManager().getFileById(mFile.getFileId());
                listDirectory(mFile);*/
                startSyncFolderOperation(folder, ignoreETag);
            }
        }
    }

    private void sortByDate(boolean ascending){
        getListOfFilesFragment().sortByDate(ascending);
    }

    private void sortBySize(boolean ascending){
        getListOfFilesFragment().sortBySize(ascending);
    }

    private void sortByName(boolean ascending){
        getListOfFilesFragment().sortByName(ascending);
    }
<<<<<<< HEAD
    
    public void restart(){
        Intent i = new Intent(this, FileDisplayActivity.class);
        i.addFlags(Intent.FLAG_ACTIVITY_CLEAR_TOP);
        startActivity(i);
    }

    public void closeDrawer() {
        mDrawerLayout.closeDrawers();
    }
=======

>>>>>>> 07acad20
}<|MERGE_RESOLUTION|>--- conflicted
+++ resolved
@@ -27,10 +27,7 @@
 import android.accounts.Account;
 import android.accounts.AccountManager;
 import android.accounts.AuthenticatorException;
-<<<<<<< HEAD
 import android.accounts.OperationCanceledException;
-=======
->>>>>>> 07acad20
 import android.annotation.TargetApi;
 import android.app.AlertDialog;
 import android.content.BroadcastReceiver;
@@ -56,12 +53,9 @@
 import android.support.v4.app.Fragment;
 import android.support.v4.app.FragmentManager;
 import android.support.v4.app.FragmentTransaction;
-<<<<<<< HEAD
 import android.support.v4.view.GravityCompat;
 import android.support.v4.widget.DrawerLayout;
 import android.util.Log;
-=======
->>>>>>> 07acad20
 import android.view.View;
 import android.view.ViewGroup;
 import android.widget.AdapterView;
@@ -107,12 +101,9 @@
 import com.owncloud.android.operations.UnshareLinkOperation;
 import com.owncloud.android.services.observer.FileObserverService;
 import com.owncloud.android.syncadapter.FileSyncAdapter;
-<<<<<<< HEAD
 import com.owncloud.android.ui.adapter.FileListListAdapter;
 import com.owncloud.android.ui.adapter.NavigationDrawerListAdapter;
-=======
 import com.owncloud.android.ui.dialog.ConfirmationDialogFragment;
->>>>>>> 07acad20
 import com.owncloud.android.ui.dialog.CreateFolderDialogFragment;
 import com.owncloud.android.ui.dialog.SslUntrustedCertDialog;
 import com.owncloud.android.ui.dialog.SslUntrustedCertDialog.OnSslUntrustedCertListener;
@@ -168,17 +159,6 @@
     
     private boolean mSyncInProgress = false;
 
-<<<<<<< HEAD
-    private String DIALOG_UNTRUSTED_CERT;
-    
-    private OCFile mWaitingToSend;
-    
-    
-    private DrawerLayout mDrawerLayout;
-    private ActionBarDrawerToggle mDrawerToggle;
-    private boolean showAccounts = false;
-    
-=======
     private static String DIALOG_UNTRUSTED_CERT = "DIALOG_UNTRUSTED_CERT";
     private static String DIALOG_CREATE_FOLDER = "DIALOG_CREATE_FOLDER";
     private static String DIALOG_UPLOAD_SOURCE = "DIALOG_UPLOAD_SOURCE";
@@ -187,7 +167,10 @@
 
     private OCFile mWaitingToSend;
     
->>>>>>> 07acad20
+    private DrawerLayout mDrawerLayout;
+    private ActionBarDrawerToggle mDrawerToggle;
+    private boolean showAccounts = false;
+    
     @Override
     protected void onCreate(Bundle savedInstanceState) {
         Log_OC.v(TAG, "onCreate() start");
@@ -1757,7 +1740,7 @@
     public void showUntrustedCertDialog(RemoteOperationResult result) {
         // Show a dialog with the certificate info
         SslUntrustedCertDialog dialog = SslUntrustedCertDialog.newInstanceForFullSslError(
-                (CertificateCombinedException)result.getException());
+                (CertificateCombinedException) result.getException());
         FragmentManager fm = getSupportFragmentManager();
         FragmentTransaction ft = fm.beginTransaction();
         dialog.show(ft, DIALOG_UNTRUSTED_CERT);
@@ -1885,7 +1868,6 @@
     private void sortByName(boolean ascending){
         getListOfFilesFragment().sortByName(ascending);
     }
-<<<<<<< HEAD
     
     public void restart(){
         Intent i = new Intent(this, FileDisplayActivity.class);
@@ -1896,7 +1878,5 @@
     public void closeDrawer() {
         mDrawerLayout.closeDrawers();
     }
-=======
-
->>>>>>> 07acad20
+
 }