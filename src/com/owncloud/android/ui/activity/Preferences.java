--- conflicted
+++ resolved
@@ -300,11 +300,7 @@
             } else {
                 preferenceCategory.removePreference(pFeedback);
             }
-<<<<<<< HEAD
-
-        }
-
-=======
+
         }
 
         boolean loggerEnabled = getResources().getBoolean(R.bool.logger_enabled);
@@ -325,7 +321,6 @@
             }
         }
 
->>>>>>> 15922954
         boolean imprintEnabled = getResources().getBoolean(R.bool.imprint_enabled);
         Preference pImprint =  findPreference("imprint");
         if (pImprint != null) {
