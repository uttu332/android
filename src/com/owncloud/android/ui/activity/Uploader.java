/**
 *   ownCloud Android client application
 *
 *   @author Bartek Przybylski
 *   @author masensio
 *   Copyright (C) 2012  Bartek Przybylski
 *   Copyright (C) 2015 ownCloud Inc.
 *
 *   This program is free software: you can redistribute it and/or modify
 *   it under the terms of the GNU General Public License version 2,
 *   as published by the Free Software Foundation.
 *
 *   This program is distributed in the hope that it will be useful,
 *   but WITHOUT ANY WARRANTY; without even the implied warranty of
 *   MERCHANTABILITY or FITNESS FOR A PARTICULAR PURPOSE.  See the
 *   GNU General Public License for more details.
 *
 *   You should have received a copy of the GNU General Public License
 *   along with this program.  If not, see <http://www.gnu.org/licenses/>.
 *
 */

package com.owncloud.android.ui.activity;

import java.io.File;
import java.util.ArrayList;
import java.util.HashMap;
import java.util.LinkedList;
import java.util.List;
import java.util.Stack;
import java.util.Vector;


import android.accounts.Account;
import android.accounts.AccountManager;
import android.support.v7.app.AlertDialog;
import android.support.v7.app.AlertDialog.Builder;
import android.app.Dialog;
import android.app.ProgressDialog;
import android.content.Context;
import android.content.DialogInterface;
import android.content.DialogInterface.OnCancelListener;
import android.content.DialogInterface.OnClickListener;
import android.content.Intent;
import android.content.SharedPreferences;
import android.content.res.Resources.NotFoundException;
import android.database.Cursor;
import android.net.Uri;
import android.os.Bundle;
import android.os.Parcelable;
import android.preference.PreferenceManager;
import android.provider.MediaStore;
import android.provider.MediaStore.Audio;
import android.provider.MediaStore.Images;
import android.provider.MediaStore.Video;
import android.support.v4.app.Fragment;
import android.support.v4.app.FragmentManager;
import android.support.v4.app.FragmentTransaction;
import android.support.v7.app.ActionBar;
import android.view.Menu;
import android.view.MenuInflater;
import android.view.MenuItem;
import android.view.View;
import android.widget.AdapterView;
import android.widget.AdapterView.OnItemClickListener;
import android.widget.Button;
import android.widget.EditText;
import android.widget.ListView;
import android.widget.ProgressBar;
import android.widget.SimpleAdapter;
import android.widget.Toast;

import com.owncloud.android.MainApp;
import com.owncloud.android.R;
import com.owncloud.android.authentication.AccountAuthenticator;
import com.owncloud.android.datamodel.OCFile;
import com.owncloud.android.files.services.FileUploader;
import com.owncloud.android.lib.common.utils.Log_OC;
import com.owncloud.android.lib.common.operations.RemoteOperation;
import com.owncloud.android.lib.common.operations.RemoteOperationResult;
import com.owncloud.android.operations.CreateFolderOperation;
import com.owncloud.android.ui.dialog.CreateFolderDialogFragment;
import com.owncloud.android.ui.dialog.LoadingDialog;
import com.owncloud.android.utils.CopyTmpFileAsyncTask;
import com.owncloud.android.utils.DisplayUtils;
import com.owncloud.android.utils.ErrorMessageAdapter;


/**
 * This can be used to upload things to an ownCloud instance.
 */
public class Uploader extends FileActivity
        implements OnItemClickListener, android.view.View.OnClickListener,
        CopyTmpFileAsyncTask.OnCopyTmpFileTaskListener {

    private static final String TAG = Uploader.class.getSimpleName();

    private AccountManager mAccountManager;
    private Stack<String> mParents;
    private ArrayList<Parcelable> mStreamsToUpload;
    private boolean mCreateDir;
    private String mUploadPath;
    private OCFile mFile;
    private boolean mAccountSelected;
    private boolean mAccountSelectionShowing;

    private ArrayList<String> mRemoteCacheData;
    private int mNumCacheFile;
    
    private final static int DIALOG_NO_ACCOUNT = 0;
    private final static int DIALOG_WAITING = 1;
    private final static int DIALOG_NO_STREAM = 2;
    private final static int DIALOG_MULTIPLE_ACCOUNT = 3;

    private final static int REQUEST_CODE_SETUP_ACCOUNT = 0;

    private final static String KEY_PARENTS = "PARENTS";
    private final static String KEY_FILE = "FILE";
    private final static String KEY_ACCOUNT_SELECTED = "ACCOUNT_SELECTED";
    private final static String KEY_ACCOUNT_SELECTION_SHOWING = "ACCOUNT_SELECTION_SHOWING";
    private final static String KEY_NUM_CACHE_FILE = "NUM_CACHE_FILE";
    private final static String KEY_REMOTE_CACHE_DATA = "REMOTE_CACHE_DATA";

    private static final String DIALOG_WAIT_COPY_FILE = "DIALOG_WAIT_COPY_FILE";

    @Override
    protected void onCreate(Bundle savedInstanceState) {
        prepareStreamsToUpload();

        if (savedInstanceState == null) {
            mParents = new Stack<String>();
            mAccountSelected = false;
            mAccountSelectionShowing = false;
            mNumCacheFile = 0;

            // ArrayList for files with path in private storage
            mRemoteCacheData = new ArrayList<String>();
        } else {
            mParents = (Stack<String>) savedInstanceState.getSerializable(KEY_PARENTS);
            mFile = savedInstanceState.getParcelable(KEY_FILE);
            mAccountSelected = savedInstanceState.getBoolean(KEY_ACCOUNT_SELECTED);
            mAccountSelectionShowing = savedInstanceState.getBoolean(KEY_ACCOUNT_SELECTION_SHOWING);
            mNumCacheFile = savedInstanceState.getInt(KEY_NUM_CACHE_FILE);
            mRemoteCacheData = savedInstanceState.getStringArrayList(KEY_REMOTE_CACHE_DATA);
        }

        super.onCreate(savedInstanceState);

        if (mAccountSelected) {
            setAccount((Account) savedInstanceState.getParcelable(FileActivity.EXTRA_ACCOUNT));
        }
    }

    @Override
    protected void setAccount(Account account, boolean savedAccount) {
        if (somethingToUpload()) {
            mAccountManager = (AccountManager) getSystemService(Context.ACCOUNT_SERVICE);
            Account[] accounts = mAccountManager.getAccountsByType(MainApp.getAccountType());
            if (accounts.length == 0) {
                Log_OC.i(TAG, "No ownCloud account is available");
                showDialog(DIALOG_NO_ACCOUNT);
            } else if (accounts.length > 1 && !mAccountSelected && !mAccountSelectionShowing) {
                Log_OC.i(TAG, "More than one ownCloud is available");
                showDialog(DIALOG_MULTIPLE_ACCOUNT);
                mAccountSelectionShowing = true;
            } else {
                if (!savedAccount) {
                    setAccount(accounts[0]);
                }
            }

        } else {
            showDialog(DIALOG_NO_STREAM);
        }

        super.setAccount(account, savedAccount);
    }

    @Override
    protected void onAccountSet(boolean stateWasRecovered) {
        super.onAccountSet(mAccountWasRestored);
        initTargetFolder();
        populateDirectoryList();
    }

    @Override
    protected void onSaveInstanceState(Bundle outState) {
         Log_OC.d(TAG, "onSaveInstanceState() start");
        super.onSaveInstanceState(outState);
        outState.putSerializable(KEY_PARENTS, mParents);
        //outState.putParcelable(KEY_ACCOUNT, mAccount);
        outState.putParcelable(KEY_FILE, mFile);
        outState.putBoolean(KEY_ACCOUNT_SELECTED, mAccountSelected);
        outState.putBoolean(KEY_ACCOUNT_SELECTION_SHOWING, mAccountSelectionShowing);
        outState.putInt(KEY_NUM_CACHE_FILE, mNumCacheFile);
        outState.putStringArrayList(KEY_REMOTE_CACHE_DATA, mRemoteCacheData);
        outState.putParcelable(FileActivity.EXTRA_ACCOUNT, getAccount());

        Log_OC.d(TAG, "onSaveInstanceState() end");
    }

    @Override
    protected Dialog onCreateDialog(final int id) {
        final AlertDialog.Builder builder = new Builder(this);
        switch (id) {
        case DIALOG_WAITING:
            final ProgressDialog pDialog = new ProgressDialog(this, R.style.ProgressDialogTheme);
            pDialog.setIndeterminate(false);
            pDialog.setCancelable(false);
            pDialog.setMessage(getResources().getString(R.string.uploader_info_uploading));
            pDialog.setOnShowListener(new DialogInterface.OnShowListener() {
                @Override
                public void onShow(DialogInterface dialog) {
                    ProgressBar v = (ProgressBar) pDialog.findViewById(android.R.id.progress);
                    v.getIndeterminateDrawable().setColorFilter(getResources().getColor(R.color.color_accent),
                            android.graphics.PorterDuff.Mode.MULTIPLY);

                }
            });
            return pDialog;
        case DIALOG_NO_ACCOUNT:
            builder.setIcon(android.R.drawable.ic_dialog_alert);
            builder.setTitle(R.string.uploader_wrn_no_account_title);
            builder.setMessage(String.format(
                    getString(R.string.uploader_wrn_no_account_text), getString(R.string.app_name)));
            builder.setCancelable(false);
            builder.setPositiveButton(R.string.uploader_wrn_no_account_setup_btn_text, new OnClickListener() {
                @Override
                public void onClick(DialogInterface dialog, int which) {
                    if (android.os.Build.VERSION.SDK_INT >
                            android.os.Build.VERSION_CODES.ECLAIR_MR1) {
                        // using string value since in API7 this
                        // constatn is not defined
                        // in API7 < this constatant is defined in
                        // Settings.ADD_ACCOUNT_SETTINGS
                        // and Settings.EXTRA_AUTHORITIES
                        Intent intent = new Intent(android.provider.Settings.ACTION_ADD_ACCOUNT);
                        intent.putExtra("authorities", new String[] { MainApp.getAuthTokenType() });
                        startActivityForResult(intent, REQUEST_CODE_SETUP_ACCOUNT);
                    } else {
                        // since in API7 there is no direct call for
                        // account setup, so we need to
                        // show our own AccountSetupAcricity, get
                        // desired results and setup
                        // everything for ourself
                        Intent intent = new Intent(getBaseContext(), AccountAuthenticator.class);
                        startActivityForResult(intent, REQUEST_CODE_SETUP_ACCOUNT);
                    }
                }
            });
            builder.setNegativeButton(R.string.uploader_wrn_no_account_quit_btn_text, new OnClickListener() {
                @Override
                public void onClick(DialogInterface dialog, int which) {
                    finish();
                }
            });
            return builder.create();
        case DIALOG_MULTIPLE_ACCOUNT:
            CharSequence ac[] = new CharSequence[
                    mAccountManager.getAccountsByType(MainApp.getAccountType()).length];
            for (int i = 0; i < ac.length; ++i) {
                ac[i] = DisplayUtils.convertIdn(
                        mAccountManager.getAccountsByType(MainApp.getAccountType())[i].name, false);
            }
            builder.setTitle(R.string.common_choose_account);
            builder.setItems(ac, new OnClickListener() {
                @Override
                public void onClick(DialogInterface dialog, int which) {
                    setAccount(mAccountManager.getAccountsByType(MainApp.getAccountType())[which]);
                    onAccountSet(mAccountWasRestored);
                    dialog.dismiss();
                    mAccountSelected = true;
                    mAccountSelectionShowing = false;
                }
            });
            builder.setCancelable(true);
            builder.setOnCancelListener(new OnCancelListener() {
                @Override
                public void onCancel(DialogInterface dialog) {
                    mAccountSelectionShowing = false;
                    dialog.cancel();
                    finish();
                }
            });
            return builder.create();
        case DIALOG_NO_STREAM:
            builder.setIcon(android.R.drawable.ic_dialog_alert);
            builder.setTitle(R.string.uploader_wrn_no_content_title);
            builder.setMessage(R.string.uploader_wrn_no_content_text);
            builder.setCancelable(false);
            builder.setNegativeButton(R.string.common_cancel, new OnClickListener() {
                @Override
                public void onClick(DialogInterface dialog, int which) {
                    finish();
                }
            });
            return builder.create();
        default:
            throw new IllegalArgumentException("Unknown dialog id: " + id);
        }
    }

    class a implements OnClickListener {
        String mPath;
        EditText mDirname;

        public a(String path, EditText dirname) {
            mPath = path; 
            mDirname = dirname;
        }

        @Override
        public void onClick(DialogInterface dialog, int which) {
            Uploader.this.mUploadPath = mPath + mDirname.getText().toString();
            Uploader.this.mCreateDir = true;
            uploadFiles();
        }
    }

    @Override
    public void onBackPressed() {

        if (mParents.size() <= 1) {
            super.onBackPressed();
            return;
        } else {
            mParents.pop();
            populateDirectoryList();
        }
    }

    @Override
    public void onItemClick(AdapterView<?> parent, View view, int position, long id) {
        // click on folder in the list
        Log_OC.d(TAG, "on item click");
        Vector<OCFile> tmpfiles = getStorageManager().getFolderContent(mFile, false);
        if (tmpfiles.size() <= 0) return;
        // filter on dirtype
        Vector<OCFile> files = new Vector<OCFile>();
        for (OCFile f : tmpfiles)
            if (f.isFolder())
                files.add(f);
        if (files.size() < position) {
            throw new IndexOutOfBoundsException("Incorrect item selected");
        }
        mParents.push(files.get(position).getFileName());
        populateDirectoryList();
    }

    @Override
    public void onClick(View v) {
        // click on button
        switch (v.getId()) {
        case R.id.uploader_choose_folder:
            mUploadPath = "";   // first element in mParents is root dir, represented by "";
                                // init mUploadPath with "/" results in a "//" prefix
            for (String p : mParents)
                mUploadPath += p + OCFile.PATH_SEPARATOR;
            Log_OC.d(TAG, "Uploading file to dir " + mUploadPath);

            uploadFiles();

            break;
            
        case R.id.uploader_cancel:
            finish();
            break;
            
            
        default:
            throw new IllegalArgumentException("Wrong element clicked");
        }
    }

    @Override
    protected void onActivityResult(int requestCode, int resultCode, Intent data) {
        super.onActivityResult(requestCode, resultCode, data);
        Log_OC.i(TAG, "result received. req: " + requestCode + " res: " + resultCode);
        if (requestCode == REQUEST_CODE_SETUP_ACCOUNT) {
            dismissDialog(DIALOG_NO_ACCOUNT);
            if (resultCode == RESULT_CANCELED) {
                finish();
            }
            Account[] accounts = mAccountManager.getAccountsByType(MainApp.getAuthTokenType());
            if (accounts.length == 0) {
                showDialog(DIALOG_NO_ACCOUNT);
            } else {
                // there is no need for checking for is there more then one
                // account at this point
                // since account setup can set only one account at time
                setAccount(accounts[0]);
                populateDirectoryList();
            }
        }
    }

    private void populateDirectoryList() {
        setContentView(R.layout.uploader_layout);
        
        ListView mListView = (ListView) findViewById(android.R.id.list);

        String current_dir = mParents.peek();
        if(current_dir.equals("")){
            getSupportActionBar().setTitle(getString(R.string.default_display_name_for_root_folder));
        }
        else{
            getSupportActionBar().setTitle(current_dir);
        }
        boolean notRoot = (mParents.size() > 1);
        ActionBar actionBar = getSupportActionBar();
        actionBar.setDisplayHomeAsUpEnabled(notRoot);
        actionBar.setHomeButtonEnabled(notRoot);

        String full_path = generatePath(mParents);

        Log_OC.d(TAG, "Populating view with content of : " + full_path);

        mFile = getStorageManager().getFileByPath(full_path);
        if (mFile != null) {
            Vector<OCFile> files = getStorageManager().getFolderContent(mFile, false);
            List<HashMap<String, Object>> data = new LinkedList<HashMap<String,Object>>();
            for (OCFile f : files) {
                HashMap<String, Object> h = new HashMap<String, Object>();
                if (f.isFolder()) {
                    h.put("dirname", f.getFileName());
                    data.add(h);
                }
            }
            SimpleAdapter sa = new SimpleAdapter(this,
                                                data,
                                                R.layout.uploader_list_item_layout,
                                                new String[] {"dirname"},
                                                new int[] {R.id.filename});
            
            mListView.setAdapter(sa);
            Button btnChooseFolder = (Button) findViewById(R.id.uploader_choose_folder);
            btnChooseFolder.setOnClickListener(this);
            
            Button btnNewFolder = (Button) findViewById(R.id.uploader_cancel);
            btnNewFolder.setOnClickListener(this);
            
            mListView.setOnItemClickListener(this);
        }
    }

    private String generatePath(Stack<String> dirs) {
        String full_path = "";

        for (String a : dirs)
            full_path += a + "/";
        return full_path;
    }

    private void prepareStreamsToUpload() {
        if (getIntent().getAction().equals(Intent.ACTION_SEND)) {
            mStreamsToUpload = new ArrayList<Parcelable>();
            mStreamsToUpload.add(getIntent().getParcelableExtra(Intent.EXTRA_STREAM));
        } else if (getIntent().getAction().equals(Intent.ACTION_SEND_MULTIPLE)) {
            mStreamsToUpload = getIntent().getParcelableArrayListExtra(Intent.EXTRA_STREAM);
        }
    }

    private boolean somethingToUpload() {
        return (mStreamsToUpload != null && mStreamsToUpload.get(0) != null);
    }

    public void uploadFiles() {
        try {

            // ArrayList for files with path in external storage
            ArrayList<String> local = new ArrayList<String>();
            ArrayList<String> remote = new ArrayList<String>();
            
            // this checks the mimeType 
            for (Parcelable mStream : mStreamsToUpload) {
                
                Uri uri = (Uri) mStream;
                String data = null;
                String filePath = "";

                if (uri != null) {
                    if (uri.getScheme().equals("content")) {
                        String mimeType = getContentResolver().getType(uri);

                        if (mimeType.contains("image")) {
                            String[] CONTENT_PROJECTION = { Images.Media.DATA,
                                    Images.Media.DISPLAY_NAME, Images.Media.MIME_TYPE,
                                    Images.Media.SIZE };
                            Cursor c = getContentResolver().query(uri, CONTENT_PROJECTION, null,
                                    null, null);
                            c.moveToFirst();
                            int index = c.getColumnIndex(Images.Media.DATA);
                            data = c.getString(index);
                            filePath = mUploadPath +
                                    c.getString(c.getColumnIndex(Images.Media.DISPLAY_NAME));

                        } else if (mimeType.contains("video")) {
                            String[] CONTENT_PROJECTION = { Video.Media.DATA,
                                   Video.Media.DISPLAY_NAME, Video.Media.MIME_TYPE,
                                   Video.Media.SIZE, Video.Media.DATE_MODIFIED };
                            Cursor c = getContentResolver().query(uri, CONTENT_PROJECTION, null,
                                   null, null);
                            c.moveToFirst();
                            int index = c.getColumnIndex(Video.Media.DATA);
                            data = c.getString(index);
                            filePath = mUploadPath +
                                   c.getString(c.getColumnIndex(Video.Media.DISPLAY_NAME));
                          
                        } else if (mimeType.contains("audio")) {
                            String[] CONTENT_PROJECTION = { Audio.Media.DATA,
                                   Audio.Media.DISPLAY_NAME, Audio.Media.MIME_TYPE,
                                   Audio.Media.SIZE };
                            Cursor c = getContentResolver().query(uri, CONTENT_PROJECTION, null,
                                   null, null);
                            c.moveToFirst();
                            int index = c.getColumnIndex(Audio.Media.DATA);
                            data = c.getString(index);
                            filePath = mUploadPath +
                                   c.getString(c.getColumnIndex(Audio.Media.DISPLAY_NAME));

                        } else  {
                            Cursor cursor = getContentResolver().query(uri,
                                   new String[]{MediaStore.MediaColumns.DISPLAY_NAME},
                                   null, null, null);
                            cursor.moveToFirst();
                            int nameIndex = cursor.getColumnIndex(cursor.getColumnNames()[0]);
                            if (nameIndex >= 0) {
                               filePath = mUploadPath + cursor.getString(nameIndex);
                            }
                        }

                    } else if (uri.getScheme().equals("file")) {
                        filePath = Uri.decode(uri.toString()).replace(uri.getScheme() +
                                "://", "");
                        if (filePath.contains("mnt")) {
                           String splitedFilePath[] = filePath.split("/mnt");
                           filePath = splitedFilePath[1];
                        }
                        final File file = new File(filePath);
                        data = file.getAbsolutePath();
                        filePath = mUploadPath + file.getName();
                    }
                    else {
                        throw new SecurityException();
                    }
                    if (data == null) {
                        mRemoteCacheData.add(filePath);
                        CopyTmpFileAsyncTask copyTask = new CopyTmpFileAsyncTask(this);
                        Object[] params = { uri, filePath, mRemoteCacheData.size()-1,
                                getAccount().name, getContentResolver()};
                        mNumCacheFile++;
                        showWaitingCopyDialog();
                        copyTask.execute(params);
                    } else {
                        remote.add(filePath);
                        local.add(data);
                    }
                }
                else {
                    throw new SecurityException();
                }

                Intent intent = new Intent(getApplicationContext(), FileUploader.class);
                intent.putExtra(FileUploader.KEY_UPLOAD_TYPE, FileUploader.UPLOAD_MULTIPLE_FILES);
                intent.putExtra(FileUploader.KEY_LOCAL_FILE, local.toArray(new String[local.size()]));
                intent.putExtra(FileUploader.KEY_REMOTE_FILE,
                        remote.toArray(new String[remote.size()]));
                intent.putExtra(FileUploader.KEY_ACCOUNT, getAccount());
                startService(intent);

                //Save the path to shared preferences
                SharedPreferences.Editor appPrefs = PreferenceManager
                        .getDefaultSharedPreferences(getApplicationContext()).edit();
                appPrefs.putString("last_upload_path", mUploadPath);
                appPrefs.apply();

                finish();
            }
            
        } catch (SecurityException e) {
            String message = String.format(getString(R.string.uploader_error_forbidden_content),
                    getString(R.string.app_name));
            Toast.makeText(this, message, Toast.LENGTH_LONG).show();            
        }
    }
    
    @Override
    public void onRemoteOperationFinish(RemoteOperation operation, RemoteOperationResult result) {
        super.onRemoteOperationFinish(operation, result);
        
      
        if (operation instanceof CreateFolderOperation) {
            onCreateFolderOperationFinish((CreateFolderOperation)operation, result);
        }
        
    }
    
    /**
     * Updates the view associated to the activity after the finish of an operation
     * trying create a new folder
     * 
     * @param operation     Creation operation performed.
     * @param result        Result of the creation.
     */
    private void onCreateFolderOperationFinish(CreateFolderOperation operation,
                                               RemoteOperationResult result) {
        if (result.isSuccess()) {
<<<<<<< HEAD
=======
            dismissLoadingDialog();
            String remotePath = operation.getRemotePath().substring(0, operation.getRemotePath().length() -1);
            String newFolder = remotePath.substring(remotePath.lastIndexOf("/") + 1);
            mParents.push(newFolder);
>>>>>>> a9de27f1
            populateDirectoryList();
        } else {
            try {
                Toast msg = Toast.makeText(this, 
                        ErrorMessageAdapter.getErrorCauseMessage(result, operation, getResources()), 
                        Toast.LENGTH_LONG); 
                msg.show();

            } catch (NotFoundException e) {
                Log_OC.e(TAG, "Error while trying to show fail message " , e);
            }
        }
    }
    
    
    /**
     *  Loads the target folder initialize shown to the user.
     * 
     *  The target account has to be chosen before this method is called. 
     */
    private void initTargetFolder() {
        if (getStorageManager() == null) {
            throw new IllegalStateException("Do not call this method before " +
                    "initializing mStorageManager");
        }
        
        SharedPreferences appPreferences = PreferenceManager
                .getDefaultSharedPreferences(getApplicationContext());

        String last_path = appPreferences.getString("last_upload_path", "");
        // "/" equals root-directory
        if(last_path.equals("/")) {
            mParents.add("");
        } else{
            String[] dir_names = last_path.split("/");
            mParents.clear();
            for (String dir : dir_names)
                mParents.add(dir);
        }
        //Make sure that path still exists, if it doesn't pop the stack and try the previous path
        while(!getStorageManager().fileExists(generatePath(mParents)) && mParents.size() > 1){
            mParents.pop();
        }
    }

    @Override
    public boolean onCreateOptionsMenu(Menu menu) {
        MenuInflater inflater = getMenuInflater();
        inflater.inflate(R.menu.main_menu, menu);
        menu.findItem(R.id.action_sort).setVisible(false);
        menu.findItem(R.id.action_sync_account).setVisible(false);
        return true;
    }
    
    @Override
    public boolean onOptionsItemSelected(MenuItem item) {
        boolean retval = true;
        switch (item.getItemId()) {
            case R.id.action_create_dir:
                CreateFolderDialogFragment dialog = CreateFolderDialogFragment.newInstance(mFile);
                dialog.show(
                        getSupportFragmentManager(),
                        CreateFolderDialogFragment.CREATE_FOLDER_FRAGMENT);
                break;
            case android.R.id.home:
                if((mParents.size() > 1)) {
                    onBackPressed();
                }
                break;

            default:
                retval = super.onOptionsItemSelected(item);
        }
        return retval;
    }


    /**
     * Process the result of CopyTmpFileAsyncTask
     * @param result
     * @param index
     */
    @Override
    public void onTmpFileCopied(String result, int index) {
        if (mNumCacheFile -- == 0) {
            dismissWaitingCopyDialog();
        }
        if (result != null) {
            Intent intent = new Intent(getApplicationContext(), FileUploader.class);
            intent.putExtra(FileUploader.KEY_UPLOAD_TYPE, FileUploader.UPLOAD_SINGLE_FILE);
            intent.putExtra(FileUploader.KEY_LOCAL_FILE, result);
            intent.putExtra(FileUploader.KEY_REMOTE_FILE, mRemoteCacheData.get(index));
            intent.putExtra(FileUploader.KEY_ACCOUNT, getAccount());
            startService(intent);

        } else {
            String message = String.format(getString(R.string.uploader_error_forbidden_content),
                    getString(R.string.app_name));
            Toast.makeText(this, message, Toast.LENGTH_LONG).show();
            Log_OC.d(TAG, message);
        }

    }
/**
     * Show waiting for copy dialog
     */
    public void showWaitingCopyDialog() {
        // Construct dialog
        LoadingDialog loading = new LoadingDialog(
                getResources().getString(R.string.wait_for_tmp_copy_from_private_storage));
        FragmentManager fm = getSupportFragmentManager();
        FragmentTransaction ft = fm.beginTransaction();
        loading.show(ft, DIALOG_WAIT_COPY_FILE);

    }


    /**
     * Dismiss waiting for copy dialog
     */
    public void dismissWaitingCopyDialog(){
        Fragment frag = getSupportFragmentManager().findFragmentByTag(DIALOG_WAIT_COPY_FILE);
        if (frag != null) {
            LoadingDialog loading = (LoadingDialog) frag;
            loading.dismiss();
        }
    }
}<|MERGE_RESOLUTION|>--- conflicted
+++ resolved
@@ -605,13 +605,10 @@
     private void onCreateFolderOperationFinish(CreateFolderOperation operation,
                                                RemoteOperationResult result) {
         if (result.isSuccess()) {
-<<<<<<< HEAD
-=======
             dismissLoadingDialog();
             String remotePath = operation.getRemotePath().substring(0, operation.getRemotePath().length() -1);
             String newFolder = remotePath.substring(remotePath.lastIndexOf("/") + 1);
             mParents.push(newFolder);
->>>>>>> a9de27f1
             populateDirectoryList();
         } else {
             try {
