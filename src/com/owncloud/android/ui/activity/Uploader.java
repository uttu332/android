--- conflicted
+++ resolved
@@ -105,10 +105,7 @@
 import com.owncloud.android.lib.common.operations.RemoteOperationResult;
 import com.owncloud.android.operations.CreateFolderOperation;
 import com.owncloud.android.syncadapter.FileSyncAdapter;
-<<<<<<< HEAD
-=======
 import com.owncloud.android.ui.adapter.ImageSimpleAdapter;
->>>>>>> 3ce879be
 import com.owncloud.android.ui.dialog.CreateFolderDialogFragment;
 import com.owncloud.android.ui.dialog.LoadingDialog;
 import com.owncloud.android.utils.CopyTmpFileAsyncTask;
@@ -467,7 +464,6 @@
         mFile = getStorageManager().getFileByPath(full_path);
         if (mFile != null) {
             // TODO Enable when "On Device" is recovered ?
-<<<<<<< HEAD
             Vector<OCFile> files = getStorageManager().getFolderContent(mFile, false);
             files = sortFileList(files);
 
@@ -496,52 +492,8 @@
 
                 mListView.setOnItemClickListener(this);
             }
-=======
-            Vector<OCFile> files = getStorageManager().getFolderContent(mFile/*, false*/);
-            List<HashMap<String, OCFile>> data = new LinkedList<HashMap<String,OCFile>>();
-            for (OCFile f : files) {
-                HashMap<String, OCFile> h = new HashMap<String, OCFile>();
-                    h.put("dirname", f);
-                    data.add(h);
-            }
-            
-            ImageSimpleAdapter sa = new ImageSimpleAdapter(this,
-                                                data,
-                                                R.layout.uploader_list_item_layout,
-                                                new String[] {"dirname"},
-                                                new int[] {R.id.filename},
-                                                getStorageManager(), getAccount());
-            
-            mListView.setAdapter(sa);
-            Button btnChooseFolder = (Button) findViewById(R.id.uploader_choose_folder);
-            btnChooseFolder.setOnClickListener(this);
-            
-            Button btnNewFolder = (Button) findViewById(R.id.uploader_cancel);
-            btnNewFolder.setOnClickListener(this);
-            
-            mListView.setOnItemClickListener(this);
->>>>>>> 3ce879be
-        }
-    }
-    
-    private void startSyncFolderOperation(OCFile folder) {
-        long currentSyncTime = System.currentTimeMillis(); 
-        
-        mSyncInProgress = true;
-        
-        // perform folder synchronization
-        RemoteOperation synchFolderOp = new RefreshFolderOperation( folder,
-                                                                        currentSyncTime, 
-                                                                        false,
-                                                                        false,
-                                                                        false,
-                                                                        getStorageManager(),
-                                                                        getAccount(),
-                                                                        getApplicationContext()
-                                                                      );
-        synchFolderOp.execute(getAccount(), this, null, null);
-    }
-
+        }
+    }
 
     public void startSyncFolderOperation(OCFile folder) {
         long currentSyncTime = System.currentTimeMillis();
@@ -814,7 +766,7 @@
         }
         return retval;
     }
-    
+
     private OCFile getCurrentFolder(){
         OCFile file = mFile;
         if (file != null) {
@@ -826,13 +778,13 @@
         }
         return null;
     }
-    
+
     private void browseToRoot() {
         OCFile root = getStorageManager().getFileByPath(OCFile.ROOT_PATH);
         mFile = root;
         startSyncFolderOperation(root);
     }
-    
+
     protected void requestCredentialsUpdate() {
         Intent updateAccountCredentials = new Intent(this, AuthenticatorActivity.class);
         updateAccountCredentials.putExtra(AuthenticatorActivity.EXTRA_ACCOUNT, getAccount())
@@ -841,7 +793,7 @@
         .addFlags(Intent.FLAG_ACTIVITY_EXCLUDE_FROM_RECENTS);
         startActivity(updateAccountCredentials);
     }
-    
+
     private class SyncBroadcastReceiver extends BroadcastReceiver {
 
         /**
@@ -869,83 +821,6 @@
                                 getStorageManager().getFileByPath(getCurrentFolder().getRemotePath());
 
                         if (currentDir == null) {
-                            // current folder was removed from the server 
-                            Toast.makeText(context,
-                                    String.format(
-                                            getString(R.string.sync_current_folder_was_removed),
-                                            getCurrentFolder().getFileName()),
-                                    Toast.LENGTH_LONG)
-                                    .show();
-                            browseToRoot();
-
-                        } else {
-                            if (currentFile == null && !mFile.isFolder()) {
-                                // currently selected file was removed in the server, and now we know it
-                                currentFile = currentDir;
-                            }
-
-                            if (synchFolderRemotePath != null &&
-                                    currentDir.getRemotePath().equals(synchFolderRemotePath)) {
-                                populateDirectoryList();
-                            }
-                            mFile = currentFile;
-                        }
-
-<<<<<<< HEAD
-    private OCFile getCurrentFolder(){
-        OCFile file = mFile;
-        if (file != null) {
-            if (file.isFolder()) {
-                return file;
-            } else if (getStorageManager() != null) {
-                return getStorageManager().getFileByPath(file.getParentRemotePath());
-            }
-        }
-        return null;
-    }
-
-    private void browseToRoot() {
-        OCFile root = getStorageManager().getFileByPath(OCFile.ROOT_PATH);
-        mFile = root;
-        startSyncFolderOperation(root);
-    }
-
-    protected void requestCredentialsUpdate() {
-        Intent updateAccountCredentials = new Intent(this, AuthenticatorActivity.class);
-        updateAccountCredentials.putExtra(AuthenticatorActivity.EXTRA_ACCOUNT, getAccount())
-        .putExtra(AuthenticatorActivity.EXTRA_ACTION,
-                  AuthenticatorActivity.ACTION_UPDATE_EXPIRED_TOKEN)
-        .addFlags(Intent.FLAG_ACTIVITY_EXCLUDE_FROM_RECENTS);
-        startActivity(updateAccountCredentials);
-    }
-
-    private class SyncBroadcastReceiver extends BroadcastReceiver {
-
-        /**
-         * {@link BroadcastReceiver} to enable syncing feedback in UI
-         */
-        @Override
-        public void onReceive(Context context, Intent intent) {
-            try {
-                String event = intent.getAction();
-                Log_OC.d(TAG, "Received broadcast " + event);
-                String accountName = intent.getStringExtra(FileSyncAdapter.EXTRA_ACCOUNT_NAME);
-                String synchFolderRemotePath = intent.getStringExtra(FileSyncAdapter.EXTRA_FOLDER_PATH);
-                RemoteOperationResult synchResult = (RemoteOperationResult) intent.getSerializableExtra(
-                        FileSyncAdapter.EXTRA_RESULT);
-                boolean sameAccount = (getAccount() != null && accountName.equals(getAccount().name)
-                        && getStorageManager() != null);
-
-                if (sameAccount) {
-                    if (FileSyncAdapter.EVENT_FULL_SYNC_START.equals(event)) {
-                        mSyncInProgress = true;
-                    } else {
-                        OCFile currentFile = (mFile == null) ? null :
-                                getStorageManager().getFileByPath(mFile.getRemotePath());
-                        OCFile currentDir = (getCurrentFolder() == null) ? null :
-                                getStorageManager().getFileByPath(getCurrentFolder().getRemotePath());
-
-                        if (currentDir == null) {
                             // current folder was removed from the server
                             Toast.makeText(context,
                                     String.format(
@@ -991,31 +866,6 @@
                                 e.printStackTrace();
                             }
 
-=======
-                        mSyncInProgress = (!FileSyncAdapter.EVENT_FULL_SYNC_END.equals(event) &&
-                                !RefreshFolderOperation.EVENT_SINGLE_FOLDER_SHARES_SYNCED.equals(event));
-
-                        if (RefreshFolderOperation.EVENT_SINGLE_FOLDER_CONTENTS_SYNCED.
-                                equals(event) &&
-                                /// TODO refactor and make common
-                                synchResult != null && !synchResult.isSuccess() &&
-                                (synchResult.getCode() == ResultCode.UNAUTHORIZED ||
-                                        synchResult.isIdPRedirection() ||
-                                        (synchResult.isException() && synchResult.getException()
-                                                instanceof AuthenticatorException))) {
-
-                            OwnCloudClient client = null;
-                            try {
-                                OwnCloudAccount ocAccount =
-                                        new OwnCloudAccount(getAccount(), context);
-                                client = (OwnCloudClientManagerFactory.getDefaultSingleton().
-                                        removeClientFor(ocAccount));
-                                // TODO get rid of these exceptions
-                            } catch (AccountNotFoundException e) {
-                                e.printStackTrace();
-                            }
-
->>>>>>> 3ce879be
                             if (client != null) {
                                 OwnCloudCredentials cred = client.getCredentials();
                                 if (cred != null) {
@@ -1037,11 +887,7 @@
                     Log_OC.d(TAG, "Setting progress visibility to " + mSyncInProgress);
                 }
             } catch (RuntimeException e) {
-<<<<<<< HEAD
                 // avoid app crashes after changing the serial id of RemoteOperationResult
-=======
-                // avoid app crashes after changing the serial id of RemoteOperationResult 
->>>>>>> 3ce879be
                 // in owncloud library with broadcast notifications pending to process
                 removeStickyBroadcast(intent);
             }
