--- conflicted
+++ resolved
@@ -168,14 +168,9 @@
             fileSizeV.setVisibility(View.VISIBLE);
             fileSizeV.setText(DisplayUtils.bytesToHumanReadable(file.length()));
             
-<<<<<<< HEAD
             // not GONE; the alignment changes; ugly way to keep it
             view.findViewById(R.id.localFileIndicator).setVisibility(View.INVISIBLE);   
             view.findViewById(R.id.favoriteIcon).setVisibility(View.GONE);
-=======
-            view.findViewById(R.id.imageView2).setVisibility(View.INVISIBLE);   // not GONE; the alignment would change
-            view.findViewById(R.id.imageView3).setVisibility(View.GONE);
->>>>>>> bdb959f2
             
             view.findViewById(R.id.sharedIcon).setVisibility(View.GONE);
             view.findViewById(R.id.sharedWithMeIcon).setVisibility(View.GONE);
