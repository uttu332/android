--- conflicted
+++ resolved
@@ -33,20 +33,6 @@
 			android:summary="@string/prefs_pincode_summary"/>
 	</PreferenceCategory>
 
-<<<<<<< HEAD
-    <PreferenceCategory android:title="@string/prefs_category_instant_uploading"
-		android:key="instant_uploading_category">
-
-	    <com.owncloud.android.ui.CheckBoxPreferenceWithLongTitle
-			android:key="instant_uploading"
-	        android:title="@string/prefs_instant_upload"
-	        android:summary="@string/prefs_instant_upload_summary"/>
-		<com.owncloud.android.ui.PreferenceWithLongSummary
-			android:dependency="instant_uploading"
-			android:disableDependentsState="true"
-			android:title="@string/prefs_instant_upload_path_title"
-			android:key="instant_upload_path" />
-=======
     <PreferenceCategory android:title="@string/prefs_category_instant_uploading" android:key="instant_uploading_category">
          <com.owncloud.android.ui.dialog.OwnCloudListPreference android:key="prefs_instant_behaviour"
 			 android:dialogTitle="@string/prefs_instant_behaviour_dialogTitle"
@@ -63,7 +49,15 @@
          <com.owncloud.android.ui.PreferenceWithLongSummary
 							android:title="@string/prefs_instant_upload_path_title"
 							android:key="instant_upload_path" />
->>>>>>> e61641b3
+	    <com.owncloud.android.ui.CheckBoxPreferenceWithLongTitle
+			android:key="instant_uploading"
+	        android:title="@string/prefs_instant_upload"
+	        android:summary="@string/prefs_instant_upload_summary"/>
+		<com.owncloud.android.ui.PreferenceWithLongSummary
+			android:dependency="instant_uploading"
+			android:disableDependentsState="true"
+			android:title="@string/prefs_instant_upload_path_title"
+			android:key="instant_upload_path" />
 	    <com.owncloud.android.ui.CheckBoxPreferenceWithLongTitle
 			android:dependency="instant_uploading"
 			android:disableDependentsState="true"
