--- conflicted
+++ resolved
@@ -369,10 +369,6 @@
     <string name="file_list__footer__files">%1$d files</string>
     <string name="file_list__footer__files_and_folder">%1$d files, 1 folder</string>
     <string name="file_list__footer__files_and_folders">%1$d files, %2$d folders</string>
-<<<<<<< HEAD
-    <string name="action_switch_grid_view">Switch to grid view</string>
-    <string name="action_switch_list_view">Switch to list view</string>
-=======
     <string name="prefs_instant_behaviour_dialogTitle">Original file will be...</string>
     <string name="prefs_instant_behaviour_title">Original file will be...</string>
     <string name="upload_copy_files">Copy file</string>
@@ -399,5 +395,6 @@
     <string name="share_sharee_unavailable">Sorry, your server version does not allow share with users within clients.
         \nPlease contact your administrator</string>
 
->>>>>>> dadf31f5
+    <string name="action_switch_grid_view">Switch to grid view</string>
+    <string name="action_switch_list_view">Switch to list view</string>
 </resources>