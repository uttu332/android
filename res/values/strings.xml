<?xml version="1.0" encoding="utf-8"?>
<resources>

    <string name="about_android">%1$s Android app</string>
    <string name="about_version">version %1$s</string>
    <string name="actionbar_sync">Refresh account</string>
    <string name="actionbar_upload">Upload</string>
    <string name="actionbar_upload_from_apps">Content from other apps</string>
    <string name="actionbar_upload_files">Files</string>
    <string name="actionbar_open_with">Open with</string>
    <string name="actionbar_mkdir">New folder</string>
    <string name="actionbar_settings">Settings</string>
    <string name="actionbar_see_details">Details</string>
    <string name="actionbar_send_file">Send</string>
    <string name="actionbar_sort">Sort</string>
    <string name="actionbar_sort_title">Sort by</string>
    <string-array name="actionbar_sortby">
    	<item>A-Z</item>
    	<item>Newest - Oldest</item>
    	<!-- TODO re-enable when server-side folder size calculation is available   
    	<item>Biggest - Smallest</item>  -->
    </string-array>
    <!-- TODO re-enable when "Accounts" is available in Navigation Drawer -->
    <!--<string name="drawer_item_accounts">Accounts</string>-->
    <string name="drawer_item_all_files">All files</string>
    <!-- TODO re-enable when "On Device" is available
    <string name="drawer_item_on_device">On device</string>-->
    <string name="drawer_item_settings">Settings</string>
    <string name="drawer_item_logs">Logs</string>
	<string name="drawer_close">Close</string>
    <string name="drawer_open">Open</string>
    <string name="prefs_category_general">General</string>
    <string name="prefs_category_more">More</string>
    <string name="prefs_accounts">Accounts</string>
    <string name="prefs_manage_accounts">Manage accounts</string>
    <string name="prefs_passcode">Passcode lock</string>
    <string name="prefs_instant_upload">Instant picture uploads</string>
    <string name="prefs_instant_upload_summary">Instantly upload pictures taken by camera</string>
    <string name="prefs_instant_video_upload">Instant video uploads</string>
    <string name="prefs_instant_video_upload_summary">Instantly upload videos recorded by camera</string>
    <string name="prefs_log_title">Enable logging</string>
    <string name="prefs_log_summary">This is used to log problems</string>
    <string name="prefs_log_title_history">Logging history</string>
    <string name="prefs_log_summary_history">This shows the recorded logs</string>
    <string name="prefs_log_delete_history_button">Delete history</string>
    <string name="prefs_help">Help</string>
    <string name="prefs_recommend">Recommend to a friend</string>
    <string name="prefs_feedback">Feedback</string>
    <string name="prefs_imprint">Imprint</string>
    <string name="prefs_remember_last_share_location">Remember share location</string>
    <string name="prefs_remember_last_upload_location_summary">Remember last share upload location</string>
    
    <string name="prefs_category_instantUploads">Instant Upload Folders</string>
    <string name="prefs_add_instantUploadFolder">Add instant upload folder</string>
    <string name="prefs_instant_upload_local_path_title">Local path</string>
    <string name="prefs_instant_upload_remote_path_title">Remote path</string>
    <string name="prefs_instant_upload_only_charging">Upload when charging only</string>
    <string name="prefs_instant_upload_only_wifi">Upload via WiFi only</string>
    <string name="instantUploadPref"></string>
    <string name="instantUploadPref_local">Local path</string>
    <string name="instantUploadPref_remote">Path on server</string>
    <string name="instantUploadPref_wifi">Upload via WiFi only</string>
    <string name="instantUploadPref_charging">onlyCharging</string>
    <string name="delete_instant_upload_folder">Delete</string>
    
	<string name="recommend_subject">"Try %1$s on your smartphone!"</string>
	<string name="recommend_text">"I want to invite you to use %1$s on your smartphone!\nDownload here: %2$s"</string>

    <string name="auth_check_server">Check server</string>
    <string name="auth_host_url">Server address https://…</string>
    <string name="auth_username">Username</string>
    <string name="auth_password">Password</string>
    <string name="auth_register">New to %1$s?</string>
    <string name="sync_string_files">Files</string>
    <string name="setup_btn_connect">Connect</string>
    <string name="uploader_btn_upload_text">Upload</string>
    <string name="uploader_btn_new_folder_text">New folder</string>
    <string name="uploader_top_message">Choose upload folder:</string>
    <string name="uploader_wrn_no_account_title">No account found</string>
    <string name="uploader_wrn_no_account_text">There are no %1$s accounts on your device. Please set up an account first.</string>
    <string name="uploader_wrn_no_account_setup_btn_text">Setup</string>
    <string name="uploader_wrn_no_account_quit_btn_text">Quit</string>
    <string name="uploader_wrn_no_content_title">No content to upload</string>
    <string name="uploader_wrn_no_content_text">No content was received. Nothing to upload.</string>
    <string name="uploader_error_forbidden_content">%1$s is not allowed to access the shared content</string>
    <string name="uploader_info_uploading">Uploading</string>
    <string name="file_list_seconds_ago">seconds ago</string>
    <string name="file_list_empty">Nothing in here. Upload something!</string>
    <string name="file_list_loading">Loading&#8230;</string>
    <string name="file_list_no_app_for_file_type">No app found for file type!</string>
    <string name="local_file_list_empty">There are no files in this folder.</string>
    <string name="filedetails_select_file">Tap on a file to display additional information.</string>
    <string name="filedetails_size">Size:</string>
    <string name="filedetails_type">Type:</string>
    <string name="filedetails_created">Created:</string>
    <string name="filedetails_modified">Modified:</string>
    <string name="filedetails_download">Download</string>
    <string name="filedetails_sync_file">Synchronize</string>
    <string name="filedetails_renamed_in_upload_msg">File was renamed to %1$s during upload</string>
    <string name="list_layout">List layout</string>
    <string name="action_share">Share</string>
    <string name="common_yes">Yes</string>
    <string name="common_no">No</string>
    <string name="common_ok">OK</string>
    <string name="common_cancel_sync">Cancel sync</string>
    <string name="common_cancel">Cancel</string>
    <string name="common_save_exit">Save &amp; exit</string>
    <string name="common_error">Error</string>
    <string name="common_loading">Loading &#8230;</string>
    <string name="common_error_unknown">Unknown error</string>
    <string name="about_title">About</string>
    <string name="change_password">Change password</string>
    <string name="delete_account">Remove account</string>
    <string name="create_account">Create account</string>
    <string name="upload_chooser_title">Upload from &#8230;</string>
    <string name="uploader_info_dirname">Folder name</string>
    <string name="uploader_upload_in_progress_ticker">Uploading &#8230;</string>
    <string name="uploader_upload_in_progress_content">%1$d%% Uploading %2$s</string>
    <string name="uploader_upload_succeeded_ticker">Upload succeeded</string>
    <string name="uploader_upload_succeeded_content_single">%1$s uploaded</string>
    <string name="uploader_upload_failed_ticker">Upload failed</string>
    <string name="uploader_upload_failed_content_single">Upload of %1$s could not be completed</string>
    <string name="uploader_upload_failed_credentials_error">Upload failed, you need to log in again</string>
    <string name="downloader_download_in_progress_ticker">Downloading &#8230;</string>
    <string name="downloader_download_in_progress_content">%1$d%% Downloading %2$s</string>
    <string name="downloader_download_succeeded_ticker">Download succeeded</string>
    <string name="downloader_download_succeeded_content">%1$s downloaded</string>
    <string name="downloader_download_failed_ticker">Download failed</string>
    <string name="downloader_download_failed_content">Download of %1$s could not be completed</string>
    <string name="downloader_not_downloaded_yet">Not downloaded yet</string>
    <string name="downloader_download_failed_credentials_error">Download failed, you need to log in again</string>
    <string name="common_choose_account">Choose account</string>
    <string name="sync_fail_ticker">Sync failed</string>
    <string name="sync_fail_ticker_unauthorized">Sync failed, you need to log in again</string>
    <string name="sync_fail_content">Sync of %1$s could not be completed</string>
    <string name="sync_fail_content_unauthorized">Invalid password for %1$s</string>
    <string name="sync_conflicts_in_favourites_ticker">Conflicts found</string>
    <string name="sync_conflicts_in_favourites_content">%1$d kept-in-sync files could not be sync\'ed</string>
    <string name="sync_fail_in_favourites_ticker">Kept-in-sync files failed</string>
    <string name="sync_fail_in_favourites_content">Contents of %1$d files could not be sync\'ed (%2$d conflicts)</string>
    <string name="sync_foreign_files_forgotten_ticker">Some local files were forgotten</string>
    <string name="sync_foreign_files_forgotten_content">%1$d files out of the %2$s folder could not be copied into</string>
    <string name="sync_foreign_files_forgotten_explanation">As of version 1.3.16, files uploaded from this device are copied into the local %1$s folder to prevent data loss when a single file is synced with multiple accounts.\n\nDue to this change, all files uploaded in previous versions of this app were copied into the %2$s folder. However, an error prevented the completion of this operation during account synchronization. You may either leave the file(s) as is and remove the link to %3$s, or move the file(s) into the %1$s folder and retain the link to %4$s.\n\nListed below are the local file(s), and the remote file(s) in %5$s they were linked to.</string>
    <string name="sync_current_folder_was_removed">Folder %1$s does not exist anymore</string>
    <string name="foreign_files_move">"Move all"</string>
    <string name="foreign_files_success">"All files were moved"</string>
    <string name="foreign_files_fail">"Some files could not be moved"</string>
    <string name="foreign_files_local_text">"Local: %1$s"</string>
    <string name="foreign_files_remote_text">"Remote: %1$s"</string>
    <string name="upload_query_move_foreign_files">There is not enough space to copy the selected files into the %1$s folder. Would you like to move them instead? </string>
    <string name="pass_code_enter_pass_code">Please insert your passcode</string>
    
    <string name="pass_code_configure_your_pass_code">Enter your passcode</string>
    <string name="pass_code_configure_your_pass_code_explanation">The passcode will be requested every time the app is started</string>
    <string name="pass_code_reenter_your_pass_code">Please reenter your passcode</string>
    <string name="pass_code_remove_your_pass_code">Remove your passcode</string>
    <string name="pass_code_mismatch">The passcodes are not the same</string>
    <string name="pass_code_wrong">Incorrect passcode</string>
    <string name="pass_code_removed">Passcode removed</string>
    <string name="pass_code_stored">Passcode stored</string>
    
    <string name="media_notif_ticker">"%1$s music player"</string>
    <string name="media_state_playing">"%1$s (playing)"</string>
    <string name="media_state_loading">"%1$s (loading)"</string>
    <string name="media_event_done">"%1$s playback finished"</string>
    <string name="media_err_nothing_to_play">No media file found</string>
    <string name="media_err_no_account">No account provided</string>
    <string name="media_err_not_in_owncloud">File not in a valid account</string>
    <string name="media_err_unsupported">Unsupported media codec</string>
    <string name="media_err_io">Media file could not be read</string>
    <string name="media_err_malformed">Media file not correctly encoded</string>
    <string name="media_err_timeout">Timed out while trying to play</string>
    <string name="media_err_invalid_progressive_playback">Media file cannot be streamed</string>
    <string name="media_err_unknown">Media file cannot be played with the stock media player</string>
    <string name="media_err_security_ex">Security error trying to play %1$s</string>
    <string name="media_err_io_ex">Input error trying to play %1$s</string>
    <string name="media_err_unexpected">Unexpected error trying to play %1$s</string>
    <string name="media_rewind_description">Rewind button</string>
    <string name="media_play_pause_description">Play or pause button</string>
    <string name="media_forward_description">Fast forward button</string>

	<string name="auth_getting_authorization">Getting authorization &#8230;</string>
	<string name="auth_trying_to_login">Trying to log in &#8230;</string>
	<string name="auth_no_net_conn_title">No network connection</string>
	<string name="auth_nossl_plain_ok_title">Secure connection unavailable.</string>
	<string name="auth_connection_established">Connection established</string>
	<string name="auth_testing_connection">Testing connection</string>
	<string name="auth_not_configured_title">Malformed server configuration</string>
	<string name="auth_account_not_new">An account for the same user and server already exists in the device</string>
	<string name="auth_account_not_the_same">The entered user does not match the user of this account</string>
	<string name="auth_unknown_error_title">Unknown error occurred!</string>
	<string name="auth_unknown_host_title">Couldn\'t find host</string>
	<string name="auth_incorrect_path_title">Server instance not found</string>
	<string name="auth_timeout_title">The server took too long to respond</string>
	<string name="auth_incorrect_address_title">Wrong server address format</string>
	<string name="auth_ssl_general_error_title">SSL initialization failed</string>
	<string name="auth_ssl_unverified_server_title">Couldn\'t verify SSL server\'s identity</string>
	<string name="auth_bad_oc_version_title">Unrecognized server version</string>
	<string name="auth_wrong_connection_title">Couldn\'t establish connection</string>
	<string name="auth_secure_connection">Secure connection established</string>
	<string name="auth_unauthorized">Wrong username or password</string>
	<string name="auth_oauth_error">Unsuccessful authorization</string>
	<string name="auth_oauth_error_access_denied">Access denied by authorization server</string>
	<string name="auth_wtf_reenter_URL">Unexpected state; please enter the server address again</string>
	<string name="auth_expired_oauth_token_toast">Your authorization expired. Please, authorize again</string>
	<string name="auth_expired_basic_auth_toast">Please enter the current password</string>
	<string name="auth_expired_saml_sso_token_toast">Your session expired. Please connect again</string>
	<string name="auth_connecting_auth_server">Connecting to authentication server …</string>
	<string name="auth_unsupported_auth_method">The server does not support this authentication method</string>
	<string name="auth_unsupported_multiaccount">%1$s does not support multiple accounts</string>
	<string name="auth_fail_get_user_name">Your server is not returning a correct user id, please contact an administrator
	</string>
	<string name="auth_can_not_auth_against_server">Cannot authenticate to this server</string>
    <string name="auth_account_does_not_exist">Account does not exist in the device yet</string>
    
    <string name="favorite">Favorite</string>
    <string name="unfavorite">Unfavorite</string>
    <string name="common_rename">Rename</string>
    <string name="common_remove">Remove</string>
    <string name="confirmation_remove_alert">"Do you really want to remove %1$s?"</string>
    <string name="confirmation_remove_folder_alert">"Do you really want to remove %1$s and its contents?"</string>
    <string name="confirmation_remove_local">Local only</string>
    <string name="remove_success_msg">"Removal succeeded"</string>
    <string name="remove_fail_msg">"Removal failed"</string>
    <string name="rename_dialog_title">Enter a new name</string>
    <string name="rename_local_fail_msg">"Local copy could not be renamed; try a different name"</string>
    <string name="rename_server_fail_msg">"Rename could not be completed"</string>
    <string name="sync_file_fail_msg">Remote file could not be checked</string>
    <string name="sync_file_nothing_to_do_msg">File contents already synchronized</string>
    <string name="create_dir_fail_msg">Folder could not be created</string>
    <string name="filename_forbidden_characters">Forbidden characters: / \\ &lt; &gt; : " | ? *</string>
    <string name="filename_forbidden_charaters_from_server">File name contains at least one invalid character</string>
    <string name="filename_empty">File name cannot be empty</string>
    <string name="wait_a_moment">Wait a moment</string>
    <string name="filedisplay_unexpected_bad_get_content">"Unexpected problem ; please select the file from a different app"</string>
    <string name="filedisplay_no_file_selected">No file was selected</string>
    <string name="activity_chooser_title">Send link to &#8230;</string>
    <string name="wait_for_tmp_copy_from_private_storage">Copying file from private storage</string>
    
    <string name="oauth_check_onoff">Login with oAuth2</string> 
    <string name="oauth_login_connection">Connecting to oAuth2 server…</string>    
        
    <string name="ssl_validator_header">The identity of the site could not be verified</string>
    <string name="ssl_validator_reason_cert_not_trusted">- The server certificate is not trusted</string>
    <string name="ssl_validator_reason_cert_expired">- The server certificate expired</string>
    <string name="ssl_validator_reason_cert_not_yet_valid">- The server certificate valid dates are in the future</string>
    <string name="ssl_validator_reason_hostname_not_verified">- The URL does not match the hostname in the certificate</string>
    <string name="ssl_validator_question">Do you want to trust this certificate anyway?</string>
    <string name="ssl_validator_not_saved">The certificate could not be saved</string>
    <string name="ssl_validator_btn_details_see">Details</string>
    <string name="ssl_validator_btn_details_hide">Hide</string>
    <string name="ssl_validator_label_subject">Issued to:</string>
    <string name="ssl_validator_label_issuer">Issued by:</string>
    <string name="ssl_validator_label_CN">Common name:</string>
    <string name="ssl_validator_label_O">Organization:</string>
    <string name="ssl_validator_label_OU">Organizational unit:</string>
    <string name="ssl_validator_label_C">Country:</string>
    <string name="ssl_validator_label_ST">State:</string>
    <string name="ssl_validator_label_L">Location:</string>
    <string name="ssl_validator_label_validity">Validity:</string>
    <string name="ssl_validator_label_validity_from">From:</string>
    <string name="ssl_validator_label_validity_to">To:</string>
    <string name="ssl_validator_label_signature">Signature:</string>
    <string name="ssl_validator_label_signature_algorithm">Algorithm:</string>
    <string name="digest_algorithm_not_available">This digest algorithm is not available on your phone.</string>
    <string name="ssl_validator_label_certificate_fingerprint">Fingerprint:</string>
    <string name="certificate_load_problem">There is a problem loading the certificate.</string>
    <string name="ssl_validator_null_cert">The certificate could not be shown.</string>
    <string name="ssl_validator_no_info_about_error">- No information about the error</string>

    <string name="placeholder_sentence">This is a placeholder</string>
    <string name="placeholder_filename">placeholder.txt</string>
    <string name="placeholder_filetype">PNG Image</string>
    <string name="placeholder_filesize">389 KB</string>
    <string name="placeholder_timestamp">2012/05/18 12:23 PM</string>
    <string name="placeholder_media_time">12:23:45</string>

    <string name="instant_upload_on_wifi">Upload pictures via wifi only</string>
    <string name="instant_video_upload_on_wifi">Upload videos via wifi only</string>
    <string name="instant_upload_path">/InstantUpload</string>
    <string name="conflict_title">File conflict</string>
    <string name="conflict_message">Which files do you want to keep? If you select both versions, the local file will have a number added to its name.</string>
    <string name="conflict_keep_both">Keep both</string>
    <string name="conflict_use_local_version">local version</string>
    <string name="conflict_use_server_version">server version</string>
    
    <string name="preview_image_description">Image preview</string>
    <string name="preview_image_error_unknown_format">This image cannot be shown</string>

    <string name="error__upload__local_file_not_copied">%1$s could not be copied to %2$s local folder</string>
    <string name="prefs_instant_upload_path_title">Upload path</string>

	<string name="share_link_no_support_share_api">Sorry, sharing is not enabled on your server. Please contact your
		administrator.</string>
	<string name="share_link_file_no_exist">Unable to share. Please check whether the file exists</string>
	<string name="share_link_file_error">An error occurred while trying to share this file or folder</string>
	<string name="unshare_link_file_no_exist">Unable to unshare. Please check whether the file exists</string>
	<string name="unshare_link_file_error">An error occurred while trying to unshare this file or folder</string>
    <string name="update_link_file_no_exist">Unable to update. Please check whether the file exists </string>
    <string name="update_link_file_error">An error occurred while trying to update the share</string>
    <string name="share_link_password_title">Enter a password</string>
    <string name="share_link_empty_password">You must enter a password</string>

    <string name="activity_chooser_send_file_title">Send</string>

    <string name="copy_link">Copy link</string>
    <string name="clipboard_text_copied">Copied to clipboard</string>

    <string name="error_cant_bind_to_operations_service">Critical error: cannot perform operations</string>

    <string name="network_error_socket_exception">An error occurred while connecting with the server.</string>
    <string name="network_error_socket_timeout_exception">An error occurred while waiting for the server, the operation couldn\'t have been done</string>
    <string name="network_error_connect_timeout_exception">An error occurred while waiting for the server, the operation couldn\'t have been done</string>
    <string name="network_host_not_available">The operation couldn\'t be completed, server is unavailable</string>
    <string name="empty" />

    <string name="forbidden_permissions">You do not have permission %s</string>
    <string name="forbidden_permissions_rename">to rename this file</string>
    <string name="forbidden_permissions_delete">to delete this file</string>
    <string name="share_link_forbidden_permissions">to share this file</string>
    <string name="unshare_link_forbidden_permissions">to unshare this file</string>
    <string name="update_link_forbidden_permissions">to update this share</string>
    <string name="forbidden_permissions_create">to create the file</string>
    <string name="uploader_upload_forbidden_permissions">to upload in this folder</string>
    <string name="downloader_download_file_not_found">The file is no longer available on the server</string>

    <string name="prefs_category_accounts">Accounts</string>
    <string name="prefs_add_account">Add account</string>
    <string name="auth_redirect_non_secure_connection_title">Secure connection is redirected through an unsecured route.</string>

	<string name="actionbar_logger">Logs</string>
	<string name="log_send_history_button">Send history</string>
	<string name="log_send_no_mail_app">No app for sending logs found. Please install a mail app.</string>
	<string name="log_send_mail_subject">%1$s Android app logs</string>
	<string name="log_progress_dialog_text">Loading data &#8230;</string>

	<string name="saml_authentication_required_text">Authentication required</string>
	<string name="saml_authentication_wrong_pass">Wrong password</string>
	<string name="actionbar_move">Move</string>
	<string name="file_list_empty_moving">Nothing in here. You can add a folder!</string>
	<string name="folder_picker_choose_button_text">Choose</string>

    <string name="move_file_not_found">Unable to move. Please check whether the file exists</string>
    <string name="move_file_invalid_into_descendent">It is not possible to move a folder into a descendant</string>
    <string name="move_file_invalid_overwrite">The file exists already in the destination folder</string>
    <string name="move_file_error">An error occurred while trying to move this file or folder</string>
    <string name="forbidden_permissions_move">to move this file</string>


    <string name="copy_file_not_found">Unable to copy. Please check whether the file exists</string>
    <string name="copy_file_invalid_into_descendent">It is not possible to copy a folder into a descendant</string>
    <string name="copy_file_invalid_overwrite">The file exists already in the destination folder</string>
    <string name="copy_file_error">An error occurred while trying to copy this file or folder</string>
    <string name="forbidden_permissions_copy">to copy this file</string>

    <string name="prefs_category_instant_uploading">Instant uploads</string>
    <string name="prefs_category_details">Details</string>

	<string name="prefs_instant_video_upload_path_title">Upload video path</string>
    <string name="sync_folder_failed_content">Synchronization of %1$s folder could not be completed</string>

	<string name="shared_subject_header">shared</string>
	<string name="with_you_subject_header">with you</string>
    
	<string name="subject_user_shared_with_you">%1$s shared \"%2$s\" with you</string>
    <string name="subject_shared_with_you">\"%1$s\" has been shared with you</string>

    <string name="auth_refresh_button">Refresh connection</string>
    <string name="auth_host_address">Server address</string>
    <string name="common_error_out_memory">Not enough memory</string>

    <string name="username">Username</string>
<<<<<<< HEAD
</resources>
=======

    <string name="file_list__footer__folder">1 folder</string>
    <string name="file_list__footer__folders">%1$d folders</string>
    <string name="file_list__footer__file">1 file</string>
    <string name="file_list__footer__file_and_folder">1 file, 1 folder</string>
    <string name="file_list__footer__file_and_folders">1 file, %1$d folders</string>
    <string name="file_list__footer__files">%1$d files</string>
    <string name="file_list__footer__files_and_folder">%1$d files, 1 folder</string>
    <string name="file_list__footer__files_and_folders">%1$d files, %2$d folders</string>
    <string name="prefs_instant_behaviour_dialogTitle">Original file will be...</string>
    <string name="prefs_instant_behaviour_title">Original file will be...</string>
    <string name="upload_copy_files">Copy file</string>
    <string name="upload_move_files">Move file</string>

    <string name="pref_behaviour_entries_keep_file">kept in original folder</string>
    <string name="pref_behaviour_entries_move">moved to app folder</string>

    <string name="share_dialog_title">Sharing</string>
    <string name="share_file">Share %1$s</string>
    <string name="share_with_user_section_title">Share with users and groups</string>
    <string name="share_no_users">No data shared with users yet</string>
    <string name="share_add_user_or_group">Add user or group</string>
    <string name="share_via_link_section_title">Share link</string>
    <string name="share_via_link_expiration_date_label">Set expiration date</string>
    <string name="share_via_link_password_label">Password protect</string>
    <string name="share_via_link_password_title">Secured</string>
    <string name="share_via_link_edit_permission_label">Allow editing</string>
    <string name="share_get_public_link_button">Get link</string>
    <string name="share_with_title">Share with &#8230;</string>
    <string name="share_with_edit_title">Share with %1$s</string>

    <string name="share_search">Search</string>

    <string name="search_users_and_groups_hint">Search users and groups</string>
    <string name="share_group_clarification">%1$s (group)</string>
    <string name="share_remote_clarification">%1$s (remote)</string>
    <string name="share_known_remote_clarification">%1$s ( at %2$s )</string>

    <string name="share_sharee_unavailable">Sorry, your server version does not allow share with users within clients.
        \nPlease contact your administrator</string>
    <string name="share_privilege_can_share">can share</string>
    <string name="share_privilege_can_edit">can edit</string>
    <string name="share_privilege_can_edit_create">create</string>
    <string name="share_privilege_can_edit_change">change</string>
    <string name="share_privilege_can_edit_delete">delete</string>
    <string name="edit_share_unshare">Stop sharing</string>
    <string name="edit_share_done">done</string>

    <string name="action_switch_grid_view">Grid view</string>
    <string name="action_switch_list_view">List view</string>

    <string name="manage_space_title">Manage space</string>
    <string name="manage_space_description">Settings, database and server certificates from %1$s\'s data will be deleted permanentlty. \n\nDownloaded files will be kept untouched.\n\nThis process can take some time.</string>
    <string name="manage_space_clear_data">Clear data</string>
    <string name="manage_space_error">Some files could not be deleted.</string>

    <string name="permission_storage_access">Additional permissions required to upload &amp; download files.</string>

</resources>
>>>>>>> ceda2bef
<|MERGE_RESOLUTION|>--- conflicted
+++ resolved
@@ -370,9 +370,6 @@
     <string name="common_error_out_memory">Not enough memory</string>
 
     <string name="username">Username</string>
-<<<<<<< HEAD
-</resources>
-=======
 
     <string name="file_list__footer__folder">1 folder</string>
     <string name="file_list__footer__folders">%1$d folders</string>
@@ -432,4 +429,3 @@
     <string name="permission_storage_access">Additional permissions required to upload &amp; download files.</string>
 
 </resources>
->>>>>>> ceda2bef
