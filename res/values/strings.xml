--- conflicted
+++ resolved
@@ -366,12 +366,10 @@
     <string name="file_list__footer__files">%1$d files</string>
     <string name="file_list__footer__files_and_folder">%1$d files, 1 folder</string>
     <string name="file_list__footer__files_and_folders">%1$d files, %2$d folders</string>
-<<<<<<< HEAD
     <string name="action_switch_grid_view">Switch to grid view</string>
     <string name="action_switch_list_view">Switch to list view</string>
     <string name="common_category">Common</string>
     <string name="pref_cache_size">Cache size</string>
-=======
     <string name="prefs_instant_behaviour_dialogTitle">Upload file to server and ...</string>
     <string name="prefs_instant_behaviour_title">Behaviour</string>
     <string name="upload_copy_files">Copy file</string>
@@ -381,6 +379,5 @@
     <string name="pref_behaviour_entries_copy">copy file to OC folder</string>
     <string name="pref_behaviour_entries_move">move file to OC folder</string>
     <string name="pref_behaviour_entries_delete">delete origin file</string>
->>>>>>> e61641b3
 
 </resources>