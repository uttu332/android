<?xml version="1.0" encoding="utf-8"?>
<resources>

    <string name="about_android">%1$s Android App</string>
    <string name="about_version">version %1$s</string>
    <string name="actionbar_sync">Refresh account</string>
    <string name="actionbar_upload">Upload</string>
    <string name="actionbar_upload_from_apps">Content from other apps</string>
    <string name="actionbar_upload_files">Files</string>
    <string name="actionbar_open_with">Open with</string>
    <string name="actionbar_mkdir">New folder</string>
    <string name="actionbar_settings">Settings</string>
    <string name="actionbar_see_details">Details</string>
    <string name="actionbar_send_file">Send</string>
    <string name="actionbar_sort">Sort</string>
    <string name="actionbar_sort_title">Sort by</string>
    <string-array name="actionbar_sortby">
    	<item>A-Z</item>
    	<item>Newest - Oldest</item>
    	<!-- TODO re-enable when server-side folder size calculation is available   
    	<item>Biggest - Smallest</item>  -->
    </string-array>
    <!-- TODO re-enable when "Accounts" is available in Navigation Drawer -->
    <!--<string name="drawer_item_accounts">Accounts</string>-->
    <string name="drawer_item_all_files">All files</string>
    <string name="drawer_item_on_device">On device</string>
    <string name="drawer_item_settings">Settings</string>
    <string name="drawer_item_logs">Logs</string>
	<string name="drawer_close">Close</string>
    <string name="drawer_open">Open</string>
    <string name="prefs_category_general">General</string>
    <string name="prefs_category_more">More</string>
    <string name="prefs_accounts">Accounts</string>
    <string name="prefs_manage_accounts">Manage Accounts</string>
    <string name="prefs_passcode">Passcode lock</string>
    <string name="prefs_instant_upload">Instant picture uploads</string>
    <string name="prefs_instant_upload_summary">Instantly upload pictures taken by camera</string>
    <string name="prefs_instant_video_upload">Instant video uploads</string>
    <string name="prefs_instant_video_upload_summary">Instantly upload videos recorded by camera</string>
    <string name="prefs_log_title">Enable Logging</string>
    <string name="prefs_log_summary">This is used to log problems</string>
    <string name="prefs_log_title_history">Logging History</string>
    <string name="prefs_log_summary_history">This shows the recorded logs</string>
    <string name="prefs_log_delete_history_button">Delete History</string>
    <string name="prefs_help">Help</string>
    <string name="prefs_recommend">Recommend to a friend</string>
    <string name="prefs_feedback">Feedback</string>
    <string name="prefs_imprint">Imprint</string>
    <string name="prefs_remember_last_share_location">Remember share location</string>
    <string name="prefs_remember_last_upload_location_summary">Remember last share upload location</string>

	<string name="recommend_subject">"Try %1$s on your smartphone!"</string>
	<string name="recommend_text">"I want to invite you to use %1$s on your smartphone!\nDownload here: %2$s"</string>

    <string name="auth_check_server">Check Server</string>
    <string name="auth_host_url">Server address https://…</string>
    <string name="auth_username">Username</string>
    <string name="auth_password">Password</string>
    <string name="auth_register">New to %1$s?</string>
    <string name="sync_string_files">Files</string>
    <string name="setup_btn_connect">Connect</string>
    <string name="uploader_btn_upload_text">Upload</string>
    <string name="uploader_btn_new_folder_text">New folder</string>
    <string name="uploader_top_message">Choose upload folder</string>
    <string name="uploader_wrn_no_account_title">No account found</string>
    <string name="uploader_wrn_no_account_text">There are no %1$s accounts on your device. Please setup an account first.</string>
    <string name="uploader_wrn_no_account_setup_btn_text">Setup</string>
    <string name="uploader_wrn_no_account_quit_btn_text">Quit</string>
    <string name="uploader_wrn_no_content_title">No content to upload</string>
    <string name="uploader_wrn_no_content_text">No content was received. Nothing to upload.</string>
    <string name="uploader_error_forbidden_content">%1$s is not allowed to access the shared content</string>
    <string name="uploader_info_uploading">Uploading</string>
    <string name="file_list_seconds_ago">seconds ago</string>
    <string name="file_list_empty">Nothing in here. Upload something!</string>
    <string name="file_list_loading">Loading&#8230;</string>
    <string name="file_list_no_app_for_file_type">No App found for file type!</string>
    <string name="local_file_list_empty">There are no files in this folder.</string>
    <string name="filedetails_select_file">Tap on a file to display additional information.</string>
    <string name="filedetails_size">Size:</string>
    <string name="filedetails_type">Type:</string>
    <string name="filedetails_created">Created:</string>
    <string name="filedetails_modified">Modified:</string>
    <string name="filedetails_download">Download</string>
    <string name="filedetails_sync_file">Synchronize</string>
    <string name="filedetails_renamed_in_upload_msg">File was renamed to %1$s during upload</string>
    <string name="list_layout">List Layout</string>
    <string name="action_share">Share</string>
    <string name="common_yes">Yes</string>
    <string name="common_no">No</string>
    <string name="common_ok">OK</string>
    <string name="common_cancel_sync">Cancel synchronization</string>
    <string name="common_cancel">Cancel</string>
    <string name="common_save_exit">Save &amp; Exit</string>
    <string name="common_error">Error</string>
    <string name="common_loading">Loading &#8230;</string>
    <string name="common_error_unknown">Unknown error</string>
    <string name="about_title">About</string>
    <string name="change_password">Change password</string>
    <string name="delete_account">Delete account</string>
    <string name="create_account">Create account</string>
    <string name="upload_chooser_title">Upload from &#8230;</string>
    <string name="uploader_info_dirname">Folder name</string>
    <string name="uploader_upload_in_progress_ticker">Uploading &#8230;</string>
    <string name="uploader_upload_in_progress_content">%1$d%% Uploading %2$s</string>
    <string name="uploader_upload_succeeded_ticker">Upload succeeded</string>
    <string name="uploader_upload_succeeded_content_single">%1$s was successfully uploaded</string>
    <string name="uploader_upload_failed_ticker">Upload failed</string>
    <string name="uploader_upload_failed_content_single">Upload of %1$s could not be completed</string>
    <string name="uploader_upload_failed_credentials_error">Upload failed, you need to relogin</string>
    <string name="downloader_download_in_progress_ticker">Downloading &#8230;</string>
    <string name="downloader_download_in_progress_content">%1$d%% Downloading %2$s</string>
    <string name="downloader_download_succeeded_ticker">Download succeeded</string>
    <string name="downloader_download_succeeded_content">%1$s was successfully downloaded</string>
    <string name="downloader_download_failed_ticker">Download failed</string>
    <string name="downloader_download_failed_content">Download of %1$s could not be completed</string>
    <string name="downloader_not_downloaded_yet">Not downloaded yet</string>
    <string name="downloader_download_failed_credentials_error">Download failed, you need to relogin</string>
    <string name="common_choose_account">Choose account</string>
    <string name="sync_fail_ticker">Synchronization failed</string>
    <string name="sync_fail_ticker_unauthorized">Synchronization failed, you need to relogin</string>
    <string name="sync_fail_content">Synchronization of %1$s could not be completed</string>
    <string name="sync_fail_content_unauthorized">Invalid password for %1$s</string>
    <string name="sync_conflicts_in_favourites_ticker">Conflicts found</string>
    <string name="sync_conflicts_in_favourites_content">%1$d kept-in-sync files could not be sync\'ed</string>
    <string name="sync_fail_in_favourites_ticker">Kept-in-sync files failed</string>
    <string name="sync_fail_in_favourites_content">Contents of %1$d files could not be sync\'ed (%2$d conflicts)</string>
    <string name="sync_foreign_files_forgotten_ticker">Some local files were forgotten</string>
    <string name="sync_foreign_files_forgotten_content">%1$d files out of the %2$s folder could not be copied into</string>
    <string name="sync_foreign_files_forgotten_explanation">As of version 1.3.16, files uploaded from this device are copied into the local %1$s folder to prevent data loss when a single file is synced with multiple accounts.\n\nDue to this change, all files uploaded in previous versions of this app were copied into the %2$s folder. However, an error prevented the completion of this operation during account synchronization. You may either leave the file(s) as is and remove the link to %3$s, or move the file(s) into the %1$s folder and retain the link to %4$s.\n\nListed below are the local file(s), and the remote file(s) in %5$s they were linked to.</string>
    <string name="sync_current_folder_was_removed">Folder %1$s does not exist anymore</string>
    <string name="foreign_files_move">"Move all"</string>
    <string name="foreign_files_success">"All files were moved"</string>
    <string name="foreign_files_fail">"Some files could not be moved"</string>
    <string name="foreign_files_local_text">"Local: %1$s"</string>
    <string name="foreign_files_remote_text">"Remote: %1$s"</string>
    <string name="upload_query_move_foreign_files">There is not space enough to copy the selected files into the %1$s folder. Would you like to move them instead? </string>
    <string name="pass_code_enter_pass_code">Please, insert your passcode</string>
    
    <string name="pass_code_configure_your_pass_code">Enter your passcode</string>
    <string name="pass_code_configure_your_pass_code_explanation">The passcode will be requested every time the app is started</string>
    <string name="pass_code_reenter_your_pass_code">Please, reenter your passcode</string>
    <string name="pass_code_remove_your_pass_code">Remove your passcode</string>
    <string name="pass_code_mismatch">The passcodes are not the same</string>
    <string name="pass_code_wrong">Incorrect passcode</string>
    <string name="pass_code_removed">Passcode removed</string>
    <string name="pass_code_stored">Passcode stored</string>
    
    <string name="media_notif_ticker">"%1$s music player"</string>
    <string name="media_state_playing">"%1$s (playing)"</string>
    <string name="media_state_loading">"%1$s (loading)"</string>
    <string name="media_event_done">"%1$s playback finished"</string>
    <string name="media_err_nothing_to_play">No media file found</string>
    <string name="media_err_no_account">No account provided</string>
    <string name="media_err_not_in_owncloud">File not in a valid account</string>
    <string name="media_err_unsupported">Unsupported media codec</string>
    <string name="media_err_io">Media file could not be read</string>
    <string name="media_err_malformed">Media file not correctly encoded</string>
    <string name="media_err_timeout">Timed out while trying to play</string>
    <string name="media_err_invalid_progressive_playback">Media file cannot be streamed</string>
    <string name="media_err_unknown">Media file cannot be played with the stock media player</string>
    <string name="media_err_security_ex">Security error trying to play %1$s</string>
    <string name="media_err_io_ex">Input error trying to play %1$s</string>
    <string name="media_err_unexpected">Unexpected error trying to play %1$s</string>
    <string name="media_rewind_description">Rewind button</string>
    <string name="media_play_pause_description">Play or pause button</string>
    <string name="media_forward_description">Fast forward button</string>

	<string name="auth_getting_authorization">Getting authorization&#8230;</string>
	<string name="auth_trying_to_login">Trying to login&#8230;</string>
	<string name="auth_no_net_conn_title">No network connection</string>
	<string name="auth_nossl_plain_ok_title">Secure connection unavailable.</string>
	<string name="auth_connection_established">Connection established</string>
	<string name="auth_testing_connection">Testing connection</string>
	<string name="auth_not_configured_title">Malformed server configuration</string>
	<string name="auth_account_not_new">An account for the same user and server already exists in the device</string>
	<string name="auth_account_not_the_same">The entered user does not match the user of this account</string>
	<string name="auth_unknown_error_title">Unknown error occurred!</string>
	<string name="auth_unknown_host_title">Couldn\'t find host</string>
	<string name="auth_incorrect_path_title">Server instance not found</string>
	<string name="auth_timeout_title">The server took too long to respond</string>
	<string name="auth_incorrect_address_title">Malformed URL</string>
	<string name="auth_ssl_general_error_title">SSL initialization failed</string>
	<string name="auth_ssl_unverified_server_title">Couldn\'t verify SSL server\'s identity</string>
	<string name="auth_bad_oc_version_title">Unrecognized server version</string>
	<string name="auth_wrong_connection_title">Couldn\'t establish connection</string>
	<string name="auth_secure_connection">Secure connection established</string>
	<string name="auth_unauthorized">Wrong username or password</string>
	<string name="auth_oauth_error">Unsuccessful authorization</string>
	<string name="auth_oauth_error_access_denied">Access denied by authorization server</string>
	<string name="auth_wtf_reenter_URL">Unexpected state; please, enter the server URL again</string>
	<string name="auth_expired_oauth_token_toast">Your authorization expired. Please, authorize again</string>
	<string name="auth_expired_basic_auth_toast">Please, enter the current password</string>
	<string name="auth_expired_saml_sso_token_toast">Your session expired. Please connect again</string>
	<string name="auth_connecting_auth_server">Connecting to authentication server…</string>
	<string name="auth_unsupported_auth_method">The server does not support this authentication method</string>
	<string name="auth_unsupported_multiaccount">%1$s does not support multiple accounts</string>
	<string name="auth_fail_get_user_name">Your server is not returning a correct user id, please contact an administrator
	</string>
	<string name="auth_can_not_auth_against_server">Cannot authenticate against this server</string>
    <string name="auth_account_does_not_exist">Account does not exist in the device yet</string>
    
    <string name="favorite">Favorite</string>
    <string name="unfavorite">Unfavorite</string>
    <string name="common_rename">Rename</string>
    <string name="common_remove">Remove</string>
    <string name="confirmation_remove_file_alert">"Do you really want to remove %1$s?"</string>
    <string name="confirmation_remove_folder_alert">"Do you really want to remove %1$s and its contents?"</string>
    <string name="confirmation_remove_local">Local only</string>
    <string name="confirmation_remove_folder_local">Local only</string>
    <string name="confirmation_remove_file_remote">From server</string>
    <string name="confirmation_remove_remote_and_local">Remote &amp; local</string>
    <string name="remove_success_msg">"Removal succeeded"</string>
    <string name="remove_fail_msg">"Removal failed"</string>
    <string name="rename_dialog_title">Enter a new name</string>
    <string name="rename_local_fail_msg">"Local copy could not be renamed; try a different name"</string>
    <string name="rename_server_fail_msg">"Rename could not be completed"</string>
    <string name="sync_file_fail_msg">Remote file could not be checked</string>
    <string name="sync_file_nothing_to_do_msg">File contents already synchronized</string>
    <string name="create_dir_fail_msg">Folder could not be created</string>
    <string name="filename_forbidden_characters">Forbidden characters: / \\ &lt; &gt; : " | ? *</string>
    <string name="filename_forbidden_charaters_from_server">File name contains at least one invalid character</string>
    <string name="filename_empty">File name cannot be empty</string>
    <string name="wait_a_moment">Wait a moment</string>
    <string name="filedisplay_unexpected_bad_get_content">"Unexpected problem ; please select the file from a different app"</string>
    <string name="filedisplay_no_file_selected">No file was selected</string>
    <string name="activity_chooser_title">Send link to &#8230;</string>
    <string name="wait_for_tmp_copy_from_private_storage">Copying file from private storage</string>
    
    <string name="oauth_check_onoff">Login with oAuth2</string> 
    <string name="oauth_login_connection">Connecting to oAuth2 server…</string>    
        
    <string name="ssl_validator_header">The identity of the site could not be verified</string>
    <string name="ssl_validator_reason_cert_not_trusted">- The server certificate is not trusted</string>
    <string name="ssl_validator_reason_cert_expired">- The server certificate expired</string>
    <string name="ssl_validator_reason_cert_not_yet_valid">- The server certificate valid dates are in the future</string>
    <string name="ssl_validator_reason_hostname_not_verified">- The URL does not match the hostname in the certificate</string>
    <string name="ssl_validator_question">Do you want to trust this certificate anyway?</string>
    <string name="ssl_validator_not_saved">The certificate could not be saved</string>
    <string name="ssl_validator_btn_details_see">Details</string>
    <string name="ssl_validator_btn_details_hide">Hide</string>
    <string name="ssl_validator_label_subject">Issued to:</string>
    <string name="ssl_validator_label_issuer">Issued by:</string>
    <string name="ssl_validator_label_CN">Common name:</string>
    <string name="ssl_validator_label_O">Organization:</string>
    <string name="ssl_validator_label_OU">Organizational unit:</string>
    <string name="ssl_validator_label_C">Country:</string>
    <string name="ssl_validator_label_ST">State:</string>
    <string name="ssl_validator_label_L">Location:</string>
    <string name="ssl_validator_label_validity">Validity:</string>
    <string name="ssl_validator_label_validity_from">From:</string>
    <string name="ssl_validator_label_validity_to">To:</string>
    <string name="ssl_validator_label_signature">Signature:</string>
    <string name="ssl_validator_label_signature_algorithm">Algorithm:</string>
    <string name="digest_algorithm_not_available">This digest algorithm is not available on your phone.</string>
    <string name="ssl_validator_label_certificate_fingerprint">Fingerprint:</string>
    <string name="certificate_load_problem">There is a problem loading the certificate.</string>
    <string name="ssl_validator_null_cert">The certificate could not be shown.</string>
    <string name="ssl_validator_no_info_about_error">- No information about the error</string>

    <string name="placeholder_sentence">This is a placeholder</string>
    <string name="placeholder_filename">placeholder.txt</string>
    <string name="placeholder_filetype">PNG Image</string>
    <string name="placeholder_filesize">389 KB</string>
    <string name="placeholder_timestamp">2012/05/18 12:23 PM</string>
    <string name="placeholder_media_time">12:23:45</string>

    <string name="instant_upload_on_wifi">Upload pictures via wifi only</string>
    <string name="instant_upload_on_charging">Upload when charging only</string>
    <string name="instant_video_upload_on_wifi">Upload videos via wifi only</string>
    <string name="instant_video_upload_on_charging">Upload when charging only</string>
    <string name="instant_upload_path">/InstantUpload</string>
    <string name="conflict_title">File conflict</string>
    <string name="conflict_message">Which files do you want to keep? If you select both versions, the local file will have a number added to its name.</string>
    <string name="conflict_keep_both">Keep both</string>
    <string name="conflict_use_local_version">local version</string>
    <string name="conflict_use_server_version">server version</string>
    
    <string name="preview_image_description">Image preview</string>
    <string name="preview_image_error_unknown_format">This image cannot be shown</string>

    <string name="error__upload__local_file_not_copied">%1$s could not be copied to %2$s local folder</string>
    <string name="prefs_instant_upload_path_title">Upload path</string>

	<string name="share_link_no_support_share_api">Sorry, sharing is not enabled on your server. Please contact your
		administrator.</string>
	<string name="share_link_file_no_exist">Unable to share. Please check whether the file exists</string>
	<string name="share_link_file_error">An error occurred while trying to share this file or folder</string>
	<string name="unshare_link_file_no_exist">Unable to unshare. Please check whether the file exists</string>
	<string name="unshare_link_file_error">An error occurred while trying to unshare this file or folder</string>
    <string name="update_link_file_no_exist">Unable to update. Please check whether the file exists </string>
    <string name="update_link_file_error">An error occurred while trying to update the shared link</string>
    <string name="share_link_password_title">Enter a password</string>
    <string name="share_link_empty_password">You must enter a password</string>

    <string name="activity_chooser_send_file_title">Send</string>

    <string name="copy_link">Copy link</string>
    <string name="clipboard_text_copied">Copied to clipboard</string>

    <string name="error_cant_bind_to_operations_service">Critical error: cannot perform operations</string>

    <string name="network_error_socket_exception">An error occurred while connecting with the server.</string>
    <string name="network_error_socket_timeout_exception">An error occurred while waiting for the server, the operation couldn\'t have been done</string>
    <string name="network_error_connect_timeout_exception">An error occurred while waiting for the server, the operation couldn\'t have been done</string>
    <string name="network_host_not_available">The operation couldn\'t be completed, server is unavailable</string>
    <string name="empty" />

    <string name="forbidden_permissions">You do not have permission %s</string>
    <string name="forbidden_permissions_rename">to rename this file</string>
    <string name="forbidden_permissions_delete">to delete this file</string>
    <string name="share_link_forbidden_permissions">to share this file</string>
    <string name="unshare_link_forbidden_permissions">to unshare this file</string>
    <string name="update_link_forbidden_permissions">to update this shared link</string>
    <string name="forbidden_permissions_create">to create the file</string>
    <string name="uploader_upload_forbidden_permissions">to upload in this folder</string>
    <string name="downloader_download_file_not_found">The file is no longer available on the server</string>

    <string name="file_migration_dialog_title">Updating storage path</string>
    <string name="file_migration_finish_button">Finish</string>
    <string name="file_migration_preparing">Preparing for migration...</string>
    <string name="file_migration_checking_destination">Checking destination...</string>
    <string name="file_migration_saving_accounts_configuration">Saving accounts configuration...</string>
    <string name="file_migration_waiting_for_unfinished_sync">Waiting for unfinished synchronizations...</string>
    <string name="file_migration_migrating">Moving data...</string>
    <string name="file_migration_updating_index">Updating index...</string>
    <string name="file_migration_cleaning">Cleaning...</string>
    <string name="file_migration_restoring_accounts_configuration">Restoring accounts configuration...</string>
    <string name="file_migration_ok_finished">Finished</string>
    <string name="file_migration_failed_not_enough_space">ERROR: Not enough space</string>
    <string name="file_migration_failed_not_writable">ERROR: File is not writable</string>
    <string name="file_migration_failed_not_readable">ERROR: File is not readable</string>
    <string name="file_migration_failed_dir_already_exists">ERROR: owncloud directory already exists</string>
    <string name="file_migration_failed_while_coping">ERROR: While migrating</string>
    <string name="file_migration_failed_while_updating_index">ERROR: While updating index</string>

    <string name="file_migration_directory_already_exists">Data folder already exists, what to do?</string>
    <string name="file_migration_override_data_folder">Override</string>
    <string name="file_migration_use_data_folder">Use existing</string>

    <string name="prefs_category_accounts">Accounts</string>
    <string name="prefs_add_account">Add account</string>
    <string name="auth_redirect_non_secure_connection_title">Secure connection is redirected through an unsecured route.</string>

	<string name="actionbar_logger">Logs</string>
	<string name="log_send_history_button">Send History</string>
	<string name="log_send_no_mail_app">No app for sending logs found. Install mail app!</string>
	<string name="log_send_mail_subject">%1$s Android app logs</string>
	<string name="log_progress_dialog_text">Loading data&#8230;</string>

	<string name="saml_authentication_required_text">Authentication required</string>
	<string name="saml_authentication_wrong_pass">Wrong password</string>
	<string name="actionbar_move">Move</string>
	<string name="file_list_empty_moving">Nothing in here. You can add a folder!</string>
	<string name="folder_picker_choose_button_text">Choose</string>

    <string name="move_file_not_found">Unable to move. Please check whether the file exists</string>
    <string name="move_file_invalid_into_descendent">It is not possible to move a folder into a descendant</string>
    <string name="move_file_invalid_overwrite">The file exists already in the destination folder</string>
    <string name="move_file_error">An error occurred while trying to move this file or folder</string>
    <string name="forbidden_permissions_move">to move this file</string>


    <string name="copy_file_not_found">Unable to copy. Please check whether the file exists</string>
    <string name="copy_file_invalid_into_descendent">It is not possible to copy a folder into a descendant</string>
    <string name="copy_file_invalid_overwrite">The file exists already in the destination folder</string>
    <string name="copy_file_error">An error occurred while trying to copy this file or folder</string>
    <string name="forbidden_permissions_copy">to copy this file</string>

    <string name="prefs_category_instant_uploading">Instant Uploads</string>
	<string name="prefs_category_security">Security</string>

	<string name="prefs_instant_video_upload_path_title">Upload video path</string>
    <string name="download_folder_failed_content">Download of %1$s folder could not be completed</string>
    <string name="sync_folder_failed_content">Synchronization of %1$s folder could not be completed</string>

	<string name="shared_subject_header">shared</string>
	<string name="with_you_subject_header">with you</string>
    
	<string name="subject_user_shared_with_you">%1$s shared \"%2$s\" with you</string>
    <string name="subject_shared_with_you">\"%1$s\" has been shared with you</string>

    <string name="auth_refresh_button">Refresh connection</string>
    <string name="auth_host_address">Server address</string>
    <string name="common_error_out_memory">Not enough memory</string>

    <string name="username">Username</string>

    <string name="file_list__footer__folder">1 folder</string>
    <string name="file_list__footer__folders">%1$d folders</string>
    <string name="file_list__footer__file">1 file</string>
    <string name="file_list__footer__file_and_folder">1 file, 1 folder</string>
    <string name="file_list__footer__file_and_folders">1 file, %1$d folders</string>
    <string name="file_list__footer__files">%1$d files</string>
    <string name="file_list__footer__files_and_folder">%1$d files, 1 folder</string>
    <string name="file_list__footer__files_and_folders">%1$d files, %2$d folders</string>
    <string name="prefs_instant_behaviour_dialogTitle">Original file will be...</string>
    <string name="prefs_instant_behaviour_title">Original file will be...</string>
    <string name="common_category">Common</string>
    <string name="pref_cache_size">Cache size</string>
    <string name="upload_copy_files">Copy file</string>
    <string name="upload_move_files">Move file</string>
    <string name="prefs_storage_path">Storage path</string>
    <string name="prefs_common">Common</string>

    <string name="pref_behaviour_entries_do_nothing">do nothing</string>
    <string name="pref_behaviour_entries_copy">copy file to OC folder</string>
    <string name="pref_behaviour_entries_delete">delete origin file</string>
    <string name="confirmation_remove_files_alert">Do you really want to remove selected items?</string>
    <string name="confirmation_remove_folders_alert">Do you really want to remove a folder and its content?</string>
    <string name="confirmation_remove_files">selected items</string>
    <string name="error_log_exit">Exit</string>
    <string name="error_log_send">Send Log</string>
    <string name="error_log_title">Error Log</string>
    <string name="action_stream_file">Stream file with external player</string>
    <string name="stream_expose_password">Do you want to stream this file with an external app?\n\nCAUTION: This may expose your password!</string>
    <string name="set_picture_as">Set picture as</string>
    <string name="set_as">Set As</string>
    <string name="pref_behaviour_entries_keep_file">kept in original folder</string>
    <string name="pref_behaviour_entries_move">moved to app folder</string>
    <string name="prefs_storage_path">Storage path</string>
    <string name="prefs_common">Common</string>

    <string name="share_dialog_title">Sharing</string>
    <string name="share_with_user_section_title">Share with users and groups</string>
    <string name="share_no_users">No data shared with users yet</string>
    <string name="share_add_user_or_group">Add User or Group</string>
    <string name="share_via_link_section_title">Share link</string>
    <string name="share_via_link_expiration_date_label">Set expiration date</string>
    <string name="share_via_link_password_label">Password protect</string>
    <string name="share_via_link_password_title">Secured</string>
    <string name="share_get_public_link_button">Get link</string>

    <string name="share_search">Search</string>

    <string name="search_users_and_groups_hint">Search users and groups</string>
    <string name="share_group_clarification">%1$s (group)</string>

    <string name="share_sharee_unavailable">Sorry, your server version does not allow share with users within clients.
        \nPlease contact your administrator</string>
    <string name="changelog">https://github.com/owncloud/android/raw/beta/CHANGELOG.md</string>

    <string name="storage_description_external">External</string>
    <string name="storage_description_sd">SD card</string>
    <string name="storage_description_sd_no">SD card %1$d</string>
    <string name="storage_description_unknown">Unknown</string>

<<<<<<< HEAD
    <string name="action_switch_grid_view">Switch to grid view</string>
    <string name="action_switch_list_view">Switch to list view</string>
=======
    <string name="storage_description_default">Default</string>
    <string name="storage_description_sd_no">SD card %1$d</string>
    <string name="storage_description_unknown">Unknown</string>

>>>>>>> 6537e0dc
</resources><|MERGE_RESOLUTION|>--- conflicted
+++ resolved
@@ -439,18 +439,12 @@
         \nPlease contact your administrator</string>
     <string name="changelog">https://github.com/owncloud/android/raw/beta/CHANGELOG.md</string>
 
-    <string name="storage_description_external">External</string>
-    <string name="storage_description_sd">SD card</string>
-    <string name="storage_description_sd_no">SD card %1$d</string>
-    <string name="storage_description_unknown">Unknown</string>
-
-<<<<<<< HEAD
-    <string name="action_switch_grid_view">Switch to grid view</string>
-    <string name="action_switch_list_view">Switch to list view</string>
-=======
     <string name="storage_description_default">Default</string>
     <string name="storage_description_sd_no">SD card %1$d</string>
     <string name="storage_description_unknown">Unknown</string>
 
->>>>>>> 6537e0dc
+    <string name="action_switch_grid_view">Switch to grid view</string>
+    <string name="action_switch_list_view">Switch to list view</string>
+
+
 </resources>