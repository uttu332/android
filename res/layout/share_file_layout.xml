<?xml version="1.0" encoding="utf-8"?>
<!--
  ownCloud Android client application
  Copyright (C) 2015 ownCloud Inc.

  This program is free software: you can redistribute it and/or modify
  it under the terms of the GNU General Public License version 2,
  as published by the Free Software Foundation.

  This program is distributed in the hope that it will be useful,
  but WITHOUT ANY WARRANTY; without even the implied warranty of
  MERCHANTABILITY or FITNESS FOR A PARTICULAR PURPOSE. See the
  GNU General Public License for more details.

  You should have received a copy of the GNU General Public License
  along with this program.  If not, see <http://www.gnu.org/licenses/>.
-->
<ScrollView
    android:id="@+id/shareScroll"
    xmlns:android="http://schemas.android.com/apk/res/android"
    xmlns:tools="http://schemas.android.com/tools"
    android:layout_width="match_parent"
    android:layout_height="match_parent"
    tools:context="com.owncloud.android.ui.fragment.ShareFileFragment">

    <LinearLayout
        android:layout_width="match_parent"
        android:layout_height="wrap_content"
        android:orientation="vertical"
        >

        <RelativeLayout
            android:id="@+id/shareHeaderContainer"
            android:layout_width="match_parent"
            android:layout_height="wrap_content"
            android:padding="@dimen/standard_padding">

            <ImageView
                android:id="@+id/shareFileIcon"
                android:layout_width="@dimen/file_icon_size"
                android:layout_height="@dimen/file_icon_size"
<<<<<<< HEAD
                android:src="@drawable/file"
                android:layout_marginRight="8dp"
                android:layout_gravity="center_vertical"/>
=======
                android:layout_gravity="center_vertical"
                android:layout_marginRight="@dimen/standard_half_margin"
                android:src="@drawable/file"/>
>>>>>>> ceda2bef

            <TextView
                android:id="@+id/shareFileNameHeader"
                android:layout_width="wrap_content"
                android:layout_height="wrap_content"
<<<<<<< HEAD
                android:text="@string/placeholder_filename"
                android:textSize="16sp"
                android:textColor="@color/black"
=======
                android:layout_marginEnd="@dimen/standard_half_margin"
>>>>>>> ceda2bef
                android:layout_marginLeft="4dp"
                android:layout_marginRight="@dimen/standard_half_margin"
                android:layout_marginStart="4dp"
<<<<<<< HEAD
                android:layout_marginEnd="8dp"
                android:layout_marginRight="8dp"
                android:layout_toRightOf="@+id/shareFileIcon"
                android:layout_toEndOf="@+id/shareFileIcon"
                android:singleLine="true"
                android:ellipsize="middle"/>
=======
                android:layout_toEndOf="@+id/shareFileIcon"
                android:layout_toRightOf="@+id/shareFileIcon"
                android:ellipsize="middle"
                android:singleLine="true"
                android:text="@string/placeholder_filename"
                android:textColor="@color/black"
                android:textSize="16sp"/>
>>>>>>> ceda2bef

            <TextView
                android:id="@+id/shareFileSize"
                android:layout_width="wrap_content"
                android:layout_height="wrap_content"
<<<<<<< HEAD
                android:textSize="12sp"
                android:text="@string/placeholder_filesize"
                android:id="@+id/shareFileSize"
                android:layout_below="@+id/shareFileNameHeader"
                android:layout_toRightOf="@+id/shareFileIcon"
                android:layout_toEndOf="@+id/shareFileIcon"
                android:layout_marginLeft="4dp"
                android:layout_gravity="center_vertical"/>
=======
                android:layout_below="@+id/shareFileName"
                android:layout_gravity="center_vertical"
                android:layout_marginLeft="4dp"
                android:layout_toEndOf="@+id/shareFileIcon"
                android:layout_toRightOf="@+id/shareFileIcon"
                android:text="@string/placeholder_filesize"
                android:textSize="12sp"/>
>>>>>>> ceda2bef

        </RelativeLayout>

        <View
            android:id="@+id/share_header_divider"
            android:layout_width="match_parent"
            android:layout_height="2dp"
            android:background="@color/owncloud_blue"
            />
<<<<<<< HEAD

        <LinearLayout
            android:layout_width="match_parent"
            android:layout_height="wrap_content"
            android:orientation="vertical"
            android:padding="@dimen/standard_padding">

            <TextView
                android:layout_width="match_parent"
                android:layout_height="wrap_content"
                android:text="@string/share_with_user_section_title"
                android:id="@+id/shareWithUsersSectionTitle"
                android:layout_gravity="start"
                android:textColor="@color/color_accent"
                style="?android:attr/listSeparatorTextViewStyle"
                />

            <ListView
                android:layout_width="match_parent"
                android:layout_height="0dip"
                android:id="@+id/shareUsersList"
                android:visibility="gone"
                android:layout_weight="1"
                android:paddingLeft="8dp"/>

            <TextView
                android:layout_width="match_parent"
                android:layout_height="wrap_content"
                android:id="@+id/shareNoUsers"
                android:text="@string/share_no_users"
                android:padding="8dp"
                android:textSize="12sp" />

            <android.support.v7.widget.AppCompatButton
                android:id="@+id/addUserButton"
                style="@style/ownCloud.Button"
                android:layout_width="match_parent"
                android:layout_height="wrap_content"
                android:layout_gravity="center_horizontal"
                android:theme="@style/Button.Primary"
                android:text="@string/share_add_user_or_group"
                android:contentDescription="shareAddUserButton"/>

            <android.support.v7.widget.SwitchCompat
                android:layout_width="match_parent"
                android:layout_height="wrap_content"
                android:text="@string/share_via_link_section_title"
                android:id="@+id/shareViaLinkSectionSwitch"
                android:layout_gravity="start"
                android:textColor="@color/color_accent"
                style="?android:attr/listSeparatorTextViewStyle"
                android:checked="false"
                android:layout_marginTop="8dp"
                android:paddingRight="8dp"/>

            <RelativeLayout
                android:layout_width="match_parent"
                android:layout_height="wrap_content"
                android:id="@+id/shareViaLinkExpirationSection"
                android:layout_marginTop="8dp"
                >

                <android.support.v7.widget.SwitchCompat
                    android:id="@+id/shareViaLinkExpirationSwitch"
                    android:layout_width="wrap_content"
                    android:layout_height="wrap_content"
                    android:layout_alignParentRight="true"
                    android:layout_alignParentEnd="true"
                    android:layout_alignParentTop="true"
                    android:padding="8dp"
                    android:checked="false" />

                <TextView
                    android:id="@+id/shareViaLinkExpirationLabel"
                    android:layout_width="wrap_content"
                    android:layout_height="wrap_content"
                    android:layout_alignParentLeft="true"
                    android:layout_alignParentStart="true"
                    android:layout_toLeftOf="@id/shareViaLinkExpirationSwitch"
                    android:layout_toStartOf="@id/shareViaLinkExpirationSwitch"
                    android:paddingTop="8dp"
                    android:paddingLeft="8dp"
                    android:paddingRight="8dp"
                    android:text="@string/share_via_link_expiration_date_label"
                    android:textColor="@color/black"
                    android:textSize="14sp"
                    />

                <TextView
                    android:id="@+id/shareViaLinkExpirationValue"
                    android:layout_width="wrap_content"
                    android:layout_height="wrap_content"
                    android:layout_alignParentLeft="true"
                    android:layout_alignParentStart="true"
                    android:layout_toLeftOf="@id/shareViaLinkExpirationSwitch"
                    android:layout_toStartOf="@id/shareViaLinkExpirationSwitch"
                    android:layout_below="@id/shareViaLinkExpirationLabel"
                    android:paddingLeft="8dp"
                    android:paddingRight="8dp"
                    android:paddingBottom="8dp"
                    android:textSize="12sp"
                    />

            </RelativeLayout>

            <RelativeLayout
                android:layout_width="match_parent"
                android:layout_height="wrap_content"
                android:id="@+id/shareViaLinkPasswordSection"
                >

                <android.support.v7.widget.SwitchCompat
                    android:id="@+id/shareViaLinkPasswordSwitch"
                    android:layout_width="wrap_content"
                    android:layout_height="wrap_content"
                    android:layout_alignParentRight="true"
                    android:layout_alignParentEnd="true"
                    android:layout_alignParentTop="true"
                    android:padding="8dp"
                />

                <TextView
                    android:id="@+id/shareViaLinkPasswordLabel"
                    android:layout_width="wrap_content"
                    android:layout_height="wrap_content"
                    android:layout_alignParentLeft="true"
                    android:layout_alignParentStart="true"
                    android:layout_toLeftOf="@id/shareViaLinkPasswordSwitch"
                    android:layout_toStartOf="@id/shareViaLinkPasswordSwitch"
                    android:textColor="@color/black"
                    android:paddingTop="8dp"
                    android:paddingLeft="8dp"
                    android:paddingRight="8dp"
                    android:text="@string/share_via_link_password_label"
                    android:textSize="14sp"
                    />

                <TextView
                    android:id="@+id/shareViaLinkPasswordValue"
=======

        <LinearLayout
            android:layout_width="match_parent"
            android:layout_height="wrap_content"
            android:orientation="vertical"
            android:padding="@dimen/standard_padding">

            <TextView
                android:id="@+id/shareWithUsersSectionTitle"
                style="?android:attr/listSeparatorTextViewStyle"
                android:layout_width="match_parent"
                android:layout_height="wrap_content"
                android:layout_gravity="start"
                android:text="@string/share_with_user_section_title"
                android:textColor="@color/color_accent"/>

            <ListView
                android:id="@+id/shareUsersList"
                android:layout_width="match_parent"
                android:layout_height="0dip"
                android:layout_weight="1"
                android:paddingLeft="@dimen/standard_half_padding"
                android:scrollbars="vertical"
                android:visibility="gone"/>

            <TextView
                android:id="@+id/shareNoUsers"
                android:layout_width="match_parent"
                android:layout_height="wrap_content"
                android:padding="@dimen/standard_half_padding"
                android:text="@string/share_no_users"
                android:textSize="12sp"/>

            <android.support.v7.widget.AppCompatButton
                android:id="@+id/addUserButton"
                style="@style/ownCloud.Button"
                android:layout_width="match_parent"
                android:layout_height="wrap_content"
                android:layout_gravity="center_horizontal"
                android:contentDescription="shareAddUserButton"
                android:text="@string/share_add_user_or_group"
                android:theme="@style/Button.Primary"/>

            <android.support.v7.widget.SwitchCompat
                android:id="@+id/shareViaLinkSectionSwitch"
                style="?android:attr/listSeparatorTextViewStyle"
                android:layout_width="match_parent"
                android:layout_height="wrap_content"
                android:layout_gravity="start"
                android:layout_marginTop="@dimen/standard_half_margin"
                android:checked="false"
                android:paddingRight="@dimen/standard_half_padding"
                android:text="@string/share_via_link_section_title"
                android:textColor="@color/color_accent"/>

            <RelativeLayout
                android:id="@+id/shareViaLinkExpirationSection"
                android:layout_width="match_parent"
                android:layout_height="wrap_content"
                android:layout_marginTop="@dimen/standard_half_margin"
                >

                <android.support.v7.widget.SwitchCompat
                    android:id="@+id/shareViaLinkExpirationSwitch"
                    android:layout_width="wrap_content"
                    android:layout_height="wrap_content"
                    android:layout_alignParentEnd="true"
                    android:layout_alignParentRight="true"
                    android:layout_alignParentTop="true"
                    android:checked="false"
                    android:padding="@dimen/standard_half_padding"/>

                <TextView
                    android:id="@+id/shareViaLinkExpirationLabel"
                    android:layout_width="wrap_content"
                    android:layout_height="wrap_content"
                    android:layout_alignParentLeft="true"
                    android:layout_alignParentStart="true"
                    android:layout_toLeftOf="@id/shareViaLinkExpirationSwitch"
                    android:layout_toStartOf="@id/shareViaLinkExpirationSwitch"
                    android:paddingLeft="@dimen/standard_half_padding"
                    android:paddingRight="@dimen/standard_half_padding"
                    android:paddingTop="@dimen/standard_half_padding"
                    android:text="@string/share_via_link_expiration_date_label"
                    android:textColor="@color/black"
                    android:textSize="14sp"
                    />

                <TextView
                    android:id="@+id/shareViaLinkExpirationValue"
                    android:layout_width="wrap_content"
                    android:layout_height="wrap_content"
                    android:layout_alignParentLeft="true"
                    android:layout_alignParentStart="true"
                    android:layout_below="@id/shareViaLinkExpirationLabel"
                    android:layout_toLeftOf="@id/shareViaLinkExpirationSwitch"
                    android:layout_toStartOf="@id/shareViaLinkExpirationSwitch"
                    android:paddingBottom="@dimen/standard_half_padding"
                    android:paddingLeft="@dimen/standard_half_padding"
                    android:paddingRight="@dimen/standard_half_padding"
                    android:textSize="12sp"
                    />

            </RelativeLayout>

            <RelativeLayout
                android:id="@+id/shareViaLinkPasswordSection"
                android:layout_width="match_parent"
                android:layout_height="wrap_content"
                >

                <android.support.v7.widget.SwitchCompat
                    android:id="@+id/shareViaLinkPasswordSwitch"
                    android:layout_width="wrap_content"
                    android:layout_height="wrap_content"
                    android:layout_alignParentEnd="true"
                    android:layout_alignParentRight="true"
                    android:layout_alignParentTop="true"
                    android:padding="@dimen/standard_half_padding"
                    />

                <TextView
                    android:id="@+id/shareViaLinkPasswordLabel"
                    android:layout_width="wrap_content"
                    android:layout_height="wrap_content"
                    android:layout_alignParentLeft="true"
                    android:layout_alignParentStart="true"
                    android:layout_toLeftOf="@id/shareViaLinkPasswordSwitch"
                    android:layout_toStartOf="@id/shareViaLinkPasswordSwitch"
                    android:paddingLeft="@dimen/standard_half_padding"
                    android:paddingRight="@dimen/standard_half_padding"
                    android:paddingTop="@dimen/standard_half_padding"
                    android:text="@string/share_via_link_password_label"
                    android:textColor="@color/black"
                    android:textSize="14sp"
                    />

                <TextView
                    android:id="@+id/shareViaLinkPasswordValue"
                    android:layout_width="wrap_content"
                    android:layout_height="wrap_content"
                    android:layout_alignParentLeft="true"
                    android:layout_alignParentStart="true"
                    android:layout_below="@id/shareViaLinkPasswordLabel"
                    android:layout_toLeftOf="@id/shareViaLinkPasswordSwitch"
                    android:layout_toStartOf="@id/shareViaLinkPasswordSwitch"
                    android:paddingBottom="@dimen/standard_half_padding"
                    android:paddingLeft="@dimen/standard_half_padding"
                    android:paddingRight="@dimen/standard_half_padding"
                    android:text="@string/share_via_link_password_title"
                    android:textSize="12sp"
                    android:visibility="invisible"
                    />

            </RelativeLayout>

            <RelativeLayout
                android:id="@+id/shareViaLinkEditPermissionSection"
                android:layout_width="match_parent"
                android:layout_height="wrap_content"
                android:visibility="invisible"
                >

                <android.support.v7.widget.SwitchCompat
                    android:id="@+id/shareViaLinkEditPermissionSwitch"
                    android:layout_width="wrap_content"
                    android:layout_height="wrap_content"
                    android:layout_alignParentEnd="true"
                    android:layout_alignParentRight="true"
                    android:layout_centerInParent="true"
                    android:padding="@dimen/standard_half_padding"
                    />

                <TextView
                    android:id="@+id/shareViaLinkEditPermissionLabel"
>>>>>>> ceda2bef
                    android:layout_width="wrap_content"
                    android:layout_height="wrap_content"
                    android:layout_alignParentLeft="true"
                    android:layout_alignParentStart="true"
<<<<<<< HEAD
                    android:layout_toLeftOf="@id/shareViaLinkPasswordSwitch"
                    android:layout_toStartOf="@id/shareViaLinkPasswordSwitch"
                    android:layout_below="@id/shareViaLinkPasswordLabel"
                    android:paddingLeft="8dp"
                    android:paddingRight="8dp"
                    android:paddingBottom="8dp"
                    android:text="@string/share_via_link_password_title"
                    android:textSize="12sp"
                    android:visibility="invisible"
=======
                    android:layout_toLeftOf="@id/shareViaLinkEditPermissionSwitch"
                    android:layout_toStartOf="@id/shareViaLinkEditPermissionSwitch"
                    android:paddingLeft="@dimen/standard_half_padding"
                    android:paddingRight="@dimen/standard_half_padding"
                    android:paddingTop="@dimen/standard_half_padding"
                    android:text="@string/share_via_link_edit_permission_label"
                    android:textColor="@color/black"
                    android:textSize="14sp"
>>>>>>> ceda2bef
                    />

            </RelativeLayout>

            <android.support.v7.widget.AppCompatButton
                android:id="@+id/shareViaLinkGetLinkButton"
                style="@style/ownCloud.Button"
                android:layout_width="match_parent"
                android:layout_height="wrap_content"
                android:layout_gravity="center_horizontal"
<<<<<<< HEAD
                android:theme="@style/Button.Primary"
                android:text="@string/share_get_public_link_button"
                android:contentDescription="shareGetLinkButton"/>
=======
                android:contentDescription="shareGetLinkButton"
                android:text="@string/share_get_public_link_button"
                android:theme="@style/Button.Primary"/>
>>>>>>> ceda2bef

        </LinearLayout>
    </LinearLayout>

</ScrollView><|MERGE_RESOLUTION|>--- conflicted
+++ resolved
@@ -39,38 +39,18 @@
                 android:id="@+id/shareFileIcon"
                 android:layout_width="@dimen/file_icon_size"
                 android:layout_height="@dimen/file_icon_size"
-<<<<<<< HEAD
-                android:src="@drawable/file"
-                android:layout_marginRight="8dp"
-                android:layout_gravity="center_vertical"/>
-=======
                 android:layout_gravity="center_vertical"
                 android:layout_marginRight="@dimen/standard_half_margin"
                 android:src="@drawable/file"/>
->>>>>>> ceda2bef
 
             <TextView
                 android:id="@+id/shareFileNameHeader"
                 android:layout_width="wrap_content"
                 android:layout_height="wrap_content"
-<<<<<<< HEAD
-                android:text="@string/placeholder_filename"
-                android:textSize="16sp"
-                android:textColor="@color/black"
-=======
                 android:layout_marginEnd="@dimen/standard_half_margin"
->>>>>>> ceda2bef
                 android:layout_marginLeft="4dp"
                 android:layout_marginRight="@dimen/standard_half_margin"
                 android:layout_marginStart="4dp"
-<<<<<<< HEAD
-                android:layout_marginEnd="8dp"
-                android:layout_marginRight="8dp"
-                android:layout_toRightOf="@+id/shareFileIcon"
-                android:layout_toEndOf="@+id/shareFileIcon"
-                android:singleLine="true"
-                android:ellipsize="middle"/>
-=======
                 android:layout_toEndOf="@+id/shareFileIcon"
                 android:layout_toRightOf="@+id/shareFileIcon"
                 android:ellipsize="middle"
@@ -78,30 +58,18 @@
                 android:text="@string/placeholder_filename"
                 android:textColor="@color/black"
                 android:textSize="16sp"/>
->>>>>>> ceda2bef
 
             <TextView
                 android:id="@+id/shareFileSize"
                 android:layout_width="wrap_content"
                 android:layout_height="wrap_content"
-<<<<<<< HEAD
-                android:textSize="12sp"
-                android:text="@string/placeholder_filesize"
-                android:id="@+id/shareFileSize"
                 android:layout_below="@+id/shareFileNameHeader"
-                android:layout_toRightOf="@+id/shareFileIcon"
-                android:layout_toEndOf="@+id/shareFileIcon"
-                android:layout_marginLeft="4dp"
-                android:layout_gravity="center_vertical"/>
-=======
-                android:layout_below="@+id/shareFileName"
                 android:layout_gravity="center_vertical"
                 android:layout_marginLeft="4dp"
                 android:layout_toEndOf="@+id/shareFileIcon"
                 android:layout_toRightOf="@+id/shareFileIcon"
                 android:text="@string/placeholder_filesize"
                 android:textSize="12sp"/>
->>>>>>> ceda2bef
 
         </RelativeLayout>
 
@@ -111,147 +79,6 @@
             android:layout_height="2dp"
             android:background="@color/owncloud_blue"
             />
-<<<<<<< HEAD
-
-        <LinearLayout
-            android:layout_width="match_parent"
-            android:layout_height="wrap_content"
-            android:orientation="vertical"
-            android:padding="@dimen/standard_padding">
-
-            <TextView
-                android:layout_width="match_parent"
-                android:layout_height="wrap_content"
-                android:text="@string/share_with_user_section_title"
-                android:id="@+id/shareWithUsersSectionTitle"
-                android:layout_gravity="start"
-                android:textColor="@color/color_accent"
-                style="?android:attr/listSeparatorTextViewStyle"
-                />
-
-            <ListView
-                android:layout_width="match_parent"
-                android:layout_height="0dip"
-                android:id="@+id/shareUsersList"
-                android:visibility="gone"
-                android:layout_weight="1"
-                android:paddingLeft="8dp"/>
-
-            <TextView
-                android:layout_width="match_parent"
-                android:layout_height="wrap_content"
-                android:id="@+id/shareNoUsers"
-                android:text="@string/share_no_users"
-                android:padding="8dp"
-                android:textSize="12sp" />
-
-            <android.support.v7.widget.AppCompatButton
-                android:id="@+id/addUserButton"
-                style="@style/ownCloud.Button"
-                android:layout_width="match_parent"
-                android:layout_height="wrap_content"
-                android:layout_gravity="center_horizontal"
-                android:theme="@style/Button.Primary"
-                android:text="@string/share_add_user_or_group"
-                android:contentDescription="shareAddUserButton"/>
-
-            <android.support.v7.widget.SwitchCompat
-                android:layout_width="match_parent"
-                android:layout_height="wrap_content"
-                android:text="@string/share_via_link_section_title"
-                android:id="@+id/shareViaLinkSectionSwitch"
-                android:layout_gravity="start"
-                android:textColor="@color/color_accent"
-                style="?android:attr/listSeparatorTextViewStyle"
-                android:checked="false"
-                android:layout_marginTop="8dp"
-                android:paddingRight="8dp"/>
-
-            <RelativeLayout
-                android:layout_width="match_parent"
-                android:layout_height="wrap_content"
-                android:id="@+id/shareViaLinkExpirationSection"
-                android:layout_marginTop="8dp"
-                >
-
-                <android.support.v7.widget.SwitchCompat
-                    android:id="@+id/shareViaLinkExpirationSwitch"
-                    android:layout_width="wrap_content"
-                    android:layout_height="wrap_content"
-                    android:layout_alignParentRight="true"
-                    android:layout_alignParentEnd="true"
-                    android:layout_alignParentTop="true"
-                    android:padding="8dp"
-                    android:checked="false" />
-
-                <TextView
-                    android:id="@+id/shareViaLinkExpirationLabel"
-                    android:layout_width="wrap_content"
-                    android:layout_height="wrap_content"
-                    android:layout_alignParentLeft="true"
-                    android:layout_alignParentStart="true"
-                    android:layout_toLeftOf="@id/shareViaLinkExpirationSwitch"
-                    android:layout_toStartOf="@id/shareViaLinkExpirationSwitch"
-                    android:paddingTop="8dp"
-                    android:paddingLeft="8dp"
-                    android:paddingRight="8dp"
-                    android:text="@string/share_via_link_expiration_date_label"
-                    android:textColor="@color/black"
-                    android:textSize="14sp"
-                    />
-
-                <TextView
-                    android:id="@+id/shareViaLinkExpirationValue"
-                    android:layout_width="wrap_content"
-                    android:layout_height="wrap_content"
-                    android:layout_alignParentLeft="true"
-                    android:layout_alignParentStart="true"
-                    android:layout_toLeftOf="@id/shareViaLinkExpirationSwitch"
-                    android:layout_toStartOf="@id/shareViaLinkExpirationSwitch"
-                    android:layout_below="@id/shareViaLinkExpirationLabel"
-                    android:paddingLeft="8dp"
-                    android:paddingRight="8dp"
-                    android:paddingBottom="8dp"
-                    android:textSize="12sp"
-                    />
-
-            </RelativeLayout>
-
-            <RelativeLayout
-                android:layout_width="match_parent"
-                android:layout_height="wrap_content"
-                android:id="@+id/shareViaLinkPasswordSection"
-                >
-
-                <android.support.v7.widget.SwitchCompat
-                    android:id="@+id/shareViaLinkPasswordSwitch"
-                    android:layout_width="wrap_content"
-                    android:layout_height="wrap_content"
-                    android:layout_alignParentRight="true"
-                    android:layout_alignParentEnd="true"
-                    android:layout_alignParentTop="true"
-                    android:padding="8dp"
-                />
-
-                <TextView
-                    android:id="@+id/shareViaLinkPasswordLabel"
-                    android:layout_width="wrap_content"
-                    android:layout_height="wrap_content"
-                    android:layout_alignParentLeft="true"
-                    android:layout_alignParentStart="true"
-                    android:layout_toLeftOf="@id/shareViaLinkPasswordSwitch"
-                    android:layout_toStartOf="@id/shareViaLinkPasswordSwitch"
-                    android:textColor="@color/black"
-                    android:paddingTop="8dp"
-                    android:paddingLeft="8dp"
-                    android:paddingRight="8dp"
-                    android:text="@string/share_via_link_password_label"
-                    android:textSize="14sp"
-                    />
-
-                <TextView
-                    android:id="@+id/shareViaLinkPasswordValue"
-=======
 
         <LinearLayout
             android:layout_width="match_parent"
@@ -427,22 +254,10 @@
 
                 <TextView
                     android:id="@+id/shareViaLinkEditPermissionLabel"
->>>>>>> ceda2bef
-                    android:layout_width="wrap_content"
-                    android:layout_height="wrap_content"
-                    android:layout_alignParentLeft="true"
-                    android:layout_alignParentStart="true"
-<<<<<<< HEAD
-                    android:layout_toLeftOf="@id/shareViaLinkPasswordSwitch"
-                    android:layout_toStartOf="@id/shareViaLinkPasswordSwitch"
-                    android:layout_below="@id/shareViaLinkPasswordLabel"
-                    android:paddingLeft="8dp"
-                    android:paddingRight="8dp"
-                    android:paddingBottom="8dp"
-                    android:text="@string/share_via_link_password_title"
-                    android:textSize="12sp"
-                    android:visibility="invisible"
-=======
+                    android:layout_width="wrap_content"
+                    android:layout_height="wrap_content"
+                    android:layout_alignParentLeft="true"
+                    android:layout_alignParentStart="true"
                     android:layout_toLeftOf="@id/shareViaLinkEditPermissionSwitch"
                     android:layout_toStartOf="@id/shareViaLinkEditPermissionSwitch"
                     android:paddingLeft="@dimen/standard_half_padding"
@@ -451,7 +266,6 @@
                     android:text="@string/share_via_link_edit_permission_label"
                     android:textColor="@color/black"
                     android:textSize="14sp"
->>>>>>> ceda2bef
                     />
 
             </RelativeLayout>
@@ -462,15 +276,9 @@
                 android:layout_width="match_parent"
                 android:layout_height="wrap_content"
                 android:layout_gravity="center_horizontal"
-<<<<<<< HEAD
-                android:theme="@style/Button.Primary"
-                android:text="@string/share_get_public_link_button"
-                android:contentDescription="shareGetLinkButton"/>
-=======
                 android:contentDescription="shareGetLinkButton"
                 android:text="@string/share_get_public_link_button"
                 android:theme="@style/Button.Primary"/>
->>>>>>> ceda2bef
 
         </LinearLayout>
     </LinearLayout>
