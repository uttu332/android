<?xml version="1.0" encoding="utf-8"?>
<!-- 
  ownCloud Android client application

  Copyright (C) 2012  Bartek Przybylski
  Copyright (C) 2015 ownCloud Inc.

  This program is free software: you can redistribute it and/or modify
  it under the terms of the GNU General Public License version 2,
  as published by the Free Software Foundation.

  This program is distributed in the hope that it will be useful,
  but WITHOUT ANY WARRANTY; without even the implied warranty of
  MERCHANTABILITY or FITNESS FOR A PARTICULAR PURPOSE. See the
  GNU General Public License for more details.

  You should have received a copy of the GNU General Public License
  along with this program.  If not, see <http://www.gnu.org/licenses/>.
 -->
<RelativeLayout xmlns:android="http://schemas.android.com/apk/res/android"
	android:layout_height="wrap_content"
	android:orientation="vertical"
	android:layout_width="wrap_content"
	android:background="@color/white"
	android:gravity="center">

	<FrameLayout
		android:layout_height="fill_parent"
		android:layout_width="fill_parent"
		android:id="@+id/upload_list"
		android:layout_above="@+id/upload_actions">

		<ListView
			android:id="@android:id/list"
			android:layout_width="fill_parent"
			android:layout_height="fill_parent"
			android:divider="@color/list_divider_background"
<<<<<<< HEAD
			android:dividerHeight="1dip">
=======
			android:dividerHeight="1dp">
>>>>>>> 7a3caaff
		</ListView>

	</FrameLayout>

	<LinearLayout
	    android:id="@+id/upload_actions"
	    android:layout_width="fill_parent"
	    android:layout_height="wrap_content"
	    android:layout_alignParentBottom="true"
	    android:orientation="horizontal" >

		<android.support.v7.widget.AppCompatButton
			android:theme="@style/Button"
		    android:id="@+id/uploader_cancel"
			style="@style/ownCloud.Button"
		    android:layout_width="fill_parent"
		    android:layout_height="wrap_content"
		    android:layout_gravity="bottom"
		    android:layout_weight="1"
		    android:text="@string/common_cancel" />

		<android.support.v7.widget.AppCompatButton
		    android:id="@+id/uploader_choose_folder"
			android:theme="@style/Button.Primary"
		    android:layout_width="fill_parent"
		    android:layout_height="wrap_content"
		    android:layout_gravity="bottom"
		    android:layout_weight="1"
		    android:text="@string/uploader_btn_upload_text" />

	</LinearLayout>
</RelativeLayout><|MERGE_RESOLUTION|>--- conflicted
+++ resolved
@@ -35,11 +35,7 @@
 			android:layout_width="fill_parent"
 			android:layout_height="fill_parent"
 			android:divider="@color/list_divider_background"
-<<<<<<< HEAD
-			android:dividerHeight="1dip">
-=======
 			android:dividerHeight="1dp">
->>>>>>> 7a3caaff
 		</ListView>
 
 	</FrameLayout>
