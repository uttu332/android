<?xml version="1.0" encoding="utf-8"?>
<!--
  ownCloud Android client application
  Copyright (C) 2015 ownCloud Inc.

  This program is free software: you can redistribute it and/or modify
  it under the terms of the GNU General Public License version 2,
  as published by the Free Software Foundation.

  This program is distributed in the hope that it will be useful,
  but WITHOUT ANY WARRANTY; without even the implied warranty of
  MERCHANTABILITY or FITNESS FOR A PARTICULAR PURPOSE. See the
  GNU General Public License for more details.

  You should have received a copy of the GNU General Public License
  along with this program.  If not, see <http://www.gnu.org/licenses/>.
-->
<LinearLayout xmlns:android="http://schemas.android.com/apk/res/android"
    android:layout_width="match_parent"
    android:layout_height="match_parent"
    android:orientation="vertical">

    <LinearLayout
        android:layout_width="match_parent"
        android:layout_height="wrap_content"
        android:orientation="horizontal"
        android:weightSum="1"
        android:longClickable="true">
        <ImageView
            android:layout_width="wrap_content"
            android:layout_height="wrap_content"
            android:id="@+id/icon"
            android:src="@drawable/ic_user"
            android:layout_gravity="center_vertical"/>

        <TextView
            android:layout_width="match_parent"
            android:layout_height="wrap_content"
<<<<<<< HEAD
            android:layout_weight="0.9"
            android:textSize="14sp"
=======
            android:layout_weight="0.8"
            android:textSize="@dimen/two_line_primary_text_size"
>>>>>>> 2e074864
            android:text="@string/username"
            android:id="@+id/userOrGroupName"
            android:layout_marginTop="8dp"
            android:layout_marginBottom="8dp"
            android:layout_marginLeft="8dp"
            android:textColor="@color/textColor"
            android:singleLine="true"
            android:ellipsize="middle"
            android:layout_gravity="center_vertical"/>

        <ImageView
            android:layout_width="wrap_content"
            android:layout_height="wrap_content"
            android:layout_weight="0.1"
            android:id="@+id/unshareButton"
<<<<<<< HEAD
            android:src="@drawable/ic_cancel"
            android:padding="8dp"/>
=======
            android:src="@drawable/ic_action_delete"
            android:layout_marginRight="@dimen/standard_margin"
            android:layout_marginEnd="@dimen/standard_margin"
            android:layout_gravity="center_horizontal"/>

        <ImageView
            android:layout_width="wrap_content"
            android:layout_height="match_parent"
            android:layout_weight="0.1"
            android:id="@+id/editShareButton"
            android:src="@drawable/ic_navigate_next"
            android:layout_marginRight="@dimen/standard_margin"
            android:layout_marginEnd="@dimen/standard_margin"
            android:layout_gravity="center_horizontal"/>

>>>>>>> 2e074864
    </LinearLayout>

    <View
        android:layout_width="match_parent"
        android:layout_height="1dp"
        android:background="@color/list_divider_background" />
</LinearLayout><|MERGE_RESOLUTION|>--- conflicted
+++ resolved
@@ -36,13 +36,8 @@
         <TextView
             android:layout_width="match_parent"
             android:layout_height="wrap_content"
-<<<<<<< HEAD
             android:layout_weight="0.9"
             android:textSize="14sp"
-=======
-            android:layout_weight="0.8"
-            android:textSize="@dimen/two_line_primary_text_size"
->>>>>>> 2e074864
             android:text="@string/username"
             android:id="@+id/userOrGroupName"
             android:layout_marginTop="8dp"
@@ -58,26 +53,8 @@
             android:layout_height="wrap_content"
             android:layout_weight="0.1"
             android:id="@+id/unshareButton"
-<<<<<<< HEAD
-            android:src="@drawable/ic_cancel"
+            android:src="@drawable/ic_action_delete"
             android:padding="8dp"/>
-=======
-            android:src="@drawable/ic_action_delete"
-            android:layout_marginRight="@dimen/standard_margin"
-            android:layout_marginEnd="@dimen/standard_margin"
-            android:layout_gravity="center_horizontal"/>
-
-        <ImageView
-            android:layout_width="wrap_content"
-            android:layout_height="match_parent"
-            android:layout_weight="0.1"
-            android:id="@+id/editShareButton"
-            android:src="@drawable/ic_navigate_next"
-            android:layout_marginRight="@dimen/standard_margin"
-            android:layout_marginEnd="@dimen/standard_margin"
-            android:layout_gravity="center_horizontal"/>
-
->>>>>>> 2e074864
     </LinearLayout>
 
     <View
