--- conflicted
+++ resolved
@@ -23,16 +23,11 @@
     android:layout_height="match_parent">
 
 <FrameLayout xmlns:android="http://schemas.android.com/apk/res/android"
-<<<<<<< HEAD
+    xmlns:tools="http://schemas.android.com/tools"
+    xmlns:fab="http://schemas.android.com/apk/res-auto"
     android:layout_width="match_parent"
     android:layout_height="match_parent"
     android:layout_weight="1">
-=======
-    xmlns:tools="http://schemas.android.com/tools"
-    xmlns:fab="http://schemas.android.com/apk/res-auto"
-    android:layout_width="match_parent"
-    android:layout_height="match_parent">
->>>>>>> 6b00ca7d
 
     <android.support.v4.widget.SwipeRefreshLayout
         android:id="@+id/swipe_containing_list"
