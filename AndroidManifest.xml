<?xml version="1.0" encoding="utf-8"?>
<!--
  ownCloud Android client application

  Copyright (C) 2012  Bartek Przybylski
  Copyright (C) 2012-2015 ownCloud Inc.

  This program is free software: you can redistribute it and/or modify
  it under the terms of the GNU General Public License version 2,
  as published by the Free Software Foundation.

  This program is distributed in the hope that it will be useful,
  but WITHOUT ANY WARRANTY; without even the implied warranty of
  MERCHANTABILITY or FITNESS FOR A PARTICULAR PURPOSE. See the
  GNU General Public License for more details.

  You should have received a copy of the GNU General Public License
  along with this program.  If not, see <http://www.gnu.org/licenses/>.
 -->
<manifest package="com.owncloud.android"
    android:versionCode="20151222"
    android:versionName="20151222"
    xmlns:android="http://schemas.android.com/apk/res/android">

    <uses-sdk
        android:minSdkVersion="14"
        android:targetSdkVersion="23" />

    <uses-permission android:name="android.permission.GET_ACCOUNTS" />
    <uses-permission android:name="android.permission.USE_CREDENTIALS" />
    <uses-permission android:name="android.permission.MANAGE_ACCOUNTS" />
    <uses-permission android:name="android.permission.AUTHENTICATE_ACCOUNTS" />
    <uses-permission android:name="android.permission.INTERNET" />
    <uses-permission android:name="android.permission.WRITE_SETTINGS" />
    <uses-permission android:name="android.permission.READ_SYNC_STATS" />
    <uses-permission android:name="android.permission.READ_SYNC_SETTINGS" />
    <uses-permission android:name="android.permission.WRITE_SYNC_SETTINGS" />
    <uses-permission android:name="android.permission.BROADCAST_STICKY" />
    <uses-permission android:name="android.permission.ACCESS_NETWORK_STATE" />
    <uses-permission android:name="android.permission.RECEIVE_BOOT_COMPLETED" />
    <uses-permission android:name="android.permission.WAKE_LOCK" />
    <uses-permission android:name="android.permission.WRITE_EXTERNAL_STORAGE" />
    <uses-permission android:name="android.permission.READ_PHONE_STATE" />
    <uses-permission android:name="android.permission.READ_EXTERNAL_STORAGE" />

    <uses-permission android:name="android.permission.READ_PHONE_STATE" />
    <uses-permission android:name="android.permission.READ_EXTERNAL_STORAGE" />

    <application
        android:name=".MainApp"
        android:icon="@drawable/icon"
        android:label="@string/app_name"
        android:theme="@style/Theme.ownCloud" >
        <activity
            android:name=".ui.activity.FileDisplayActivity"
            android:label="@string/app_name" >
            <intent-filter>
                <action android:name="android.intent.action.MAIN" />

                <category android:name="android.intent.category.LAUNCHER" />
            </intent-filter>
        </activity>
        <activity android:name=".ui.activity.UploadFilesActivity" />
        <activity android:name=".ui.activity.LocalDirectorySelectorActivity" />
<<<<<<< HEAD
        <activity android:name=".ui.activity.StorageMigrationActivity" />
        <activity android:name=".ui.activity.Uploader"
            android:label="@string/app_name"
            android:theme="@style/Theme.ownCloud">
=======
        <activity android:name=".ui.activity.Uploader" >
>>>>>>> 6537e0dc
            <intent-filter>
                <action android:name="android.intent.action.SEND" />

                <category android:name="android.intent.category.DEFAULT" />

                <data android:mimeType="*/*" />
            </intent-filter>
            <intent-filter>
                <action android:name="android.intent.action.SEND_MULTIPLE" />

                <category android:name="android.intent.category.DEFAULT" />

                <data android:mimeType="*/*" />
            </intent-filter>
        </activity>
        <activity
            android:name=".ui.activity.Preferences"
            android:theme="@style/Theme.ownCloud" >
        </activity>
        <activity
            android:name=".ui.preview.PreviewImageActivity"
            android:theme="@style/Theme.ownCloud.Overlay" />
        <activity
            android:name=".ui.preview.PreviewVideoActivity"
            android:label="@string/app_name"
            android:theme="@style/Theme.ownCloud.Fullscreen" />

        <service
            android:name=".authentication.AccountAuthenticatorService"
            android:exported="true" >
            <intent-filter android:priority="100" >
                <action android:name="android.accounts.AccountAuthenticator" />
            </intent-filter>

            <meta-data
                android:name="android.accounts.AccountAuthenticator"
                android:resource="@xml/authenticator" />
        </service>
        <service
            android:name=".syncadapter.FileSyncService"
            android:exported="true" >
            <intent-filter>
                <action android:name="android.content.SyncAdapter" />
            </intent-filter>

            <meta-data
                android:name="android.content.SyncAdapter"
                android:resource="@xml/syncadapter_files" />
        </service>

        <provider
            android:name=".providers.FileContentProvider"
            android:authorities="@string/authority"
            android:enabled="true"
            android:exported="true"
            android:label="@string/sync_string_files"
            android:syncable="true" />

        <provider
            android:name=".providers.UsersAndGroupsSearchProvider"
            android:authorities="@string/authoritySearch"
            android:enabled="true"
            android:exported="false"
            android:label="@string/search_users_and_groups_hint" />

        <provider
            android:authorities="@string/document_provider_authority"
            android:name=".providers.DocumentsStorageProvider"
            android:exported="true"
            android:grantUriPermissions="true"
            android:permission="android.permission.MANAGE_DOCUMENTS"
            android:enabled="@bool/atLeastKitKat">
            <intent-filter>
                <action android:name="android.content.action.DOCUMENTS_PROVIDER" />
            </intent-filter>
        </provider>

        <provider
            android:name=".ui.adapter.DiskLruImageCacheFileProvider"
            android:authorities="@string/authorityCache"
            android:exported="true">
        </provider>

        <activity
            android:name=".authentication.AuthenticatorActivity"
            android:exported="true"
            android:launchMode="singleTask"
            android:theme="@style/Theme.ownCloud.noActionBar" >
            <intent-filter>
                <action android:name="android.intent.action.VIEW" />

                <category android:name="android.intent.category.DEFAULT" />
                <category android:name="android.intent.category.BROWSABLE" />

                <data android:scheme="@string/oauth2_redirect_scheme" />
            </intent-filter>
            <intent-filter>
                <action android:name="com.owncloud.android.workaround.accounts.CREATE" />

                <category android:name="android.intent.category.DEFAULT" />
            </intent-filter>
        </activity>

        <service android:name=".services.OperationsService" />
        <service android:name=".files.services.FileDownloader" />
        <service android:name=".files.services.FileUploader" />
        <service android:name=".media.MediaService" />

        <activity android:name=".ui.activity.PassCodeActivity" />
        <activity android:name=".ui.activity.ConflictsResolveActivity"/>
        <activity android:name=".ui.activity.GenericExplanationActivity"/>
        <activity android:name=".ui.activity.ErrorsWhileCopyingHandlerActivity"/>
        
        <activity android:name=".ui.activity.LogHistoryActivity"/>
        <activity android:name=".ui.activity.ErrorReportActivity"/>

        <receiver android:name=".files.InstantUploadBroadcastReceiver">
            <intent-filter>

                <!-- unofficially supported by many Android phones but not by HTC devices: -->
                <action android:name="com.android.camera.NEW_PICTURE" />
                <!-- officially supported since Android 4.0 (SDK 14, works even for HTC devices): -->
                <action android:name="android.hardware.action.NEW_PICTURE" />

                <data android:mimeType="image/*" />
            </intent-filter>
            <intent-filter>
                <action android:name="android.hardware.action.NEW_VIDEO" />

                <data android:mimeType="video/*" />
            </intent-filter>
            <intent-filter>
                <action android:name="android.net.conn.CONNECTIVITY_CHANGE" />
            </intent-filter>
            <intent-filter>
				<action android:name="android.intent.action.ACTION_POWER_CONNECTED"/>
			    <action android:name="android.intent.action.ACTION_POWER_DISCONNECTED"/>
			</intent-filter>
        </receiver>
        <receiver android:name=".files.BootupBroadcastReceiver" >
            <intent-filter>
                <action android:name="android.intent.action.BOOT_COMPLETED" />
            </intent-filter>
        </receiver>

        <service android:name=".services.observer.FileObserverService" />

        <activity
            android:name=".ui.activity.CopyToClipboardActivity"
            android:icon="@drawable/copy_link"
            android:label="@string/copy_link" />
        <activity
            android:name=".ui.activity.FolderPickerActivity"
            android:label="@string/app_name" />
        <activity
            android:name=".ui.activity.UploadPathActivity"
            android:label="@string/app_name" />
        <activity
            android:name=".ui.activity.ShareActivity"
            android:label="@string/share_dialog_title"
            android:theme="@style/Theme.ownCloud.Dialog"
            android:launchMode="singleTop"
            android:windowSoftInputMode="adjustResize" >
            <intent-filter>
                <action android:name="android.intent.action.SEARCH" />
            </intent-filter>
            <meta-data android:name="android.app.searchable"
                       android:resource="@xml/users_and_groups_searchable"/>
        </activity>
    </application>

</manifest><|MERGE_RESOLUTION|>--- conflicted
+++ resolved
@@ -62,14 +62,9 @@
         </activity>
         <activity android:name=".ui.activity.UploadFilesActivity" />
         <activity android:name=".ui.activity.LocalDirectorySelectorActivity" />
-<<<<<<< HEAD
-        <activity android:name=".ui.activity.StorageMigrationActivity" />
         <activity android:name=".ui.activity.Uploader"
             android:label="@string/app_name"
             android:theme="@style/Theme.ownCloud">
-=======
-        <activity android:name=".ui.activity.Uploader" >
->>>>>>> 6537e0dc
             <intent-filter>
                 <action android:name="android.intent.action.SEND" />
 
@@ -182,7 +177,7 @@
         <activity android:name=".ui.activity.ConflictsResolveActivity"/>
         <activity android:name=".ui.activity.GenericExplanationActivity"/>
         <activity android:name=".ui.activity.ErrorsWhileCopyingHandlerActivity"/>
-        
+
         <activity android:name=".ui.activity.LogHistoryActivity"/>
         <activity android:name=".ui.activity.ErrorReportActivity"/>
 
