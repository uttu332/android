<<<<<<< HEAD
# 2016-01-20
- update master
- PR: 1413_share_view_enhancement
=======
# 2016-01-12
- PR [#1424] (https://github.com/owncloud/android/pull/1424) "semi transparent checkmark" merged
- PR [#1416] (https://github.com/owncloud/android/pull/1416) "share view enhancement" merged
>>>>>>> a0cb22f4

# 2016-01-03
- update all PR
- PR [#1399] (https://github.com/owncloud/android/pull/399) Upload shows files

# 2015-11-28
- fix #1381
- updated PR [#1220] (https://github.com/owncloud/android/pull/1220) fixing file access on Marshmallow devices (upload/download)

# 2015-12-22
- always show log in navigation drawer

# 2015-12-20
- update all PR
- added fix_NPE_in_instant_uploads

# 2015-12-13
- update all PR

# 2015-11-28 
- update all PR
- PR [#1191] (https://github.com/owncloud/android/pull/1191) "Cancel upload on wlan exit" merged
- PR [#1220] (https://github.com/owncloud/android/pull/1220) "Move to compile target Marshmallow (Android 6 - v23)" merged

# 2015-11-21
- fix #1297
- update all PR
- try for #1278

# 2015-11-20
- PR [#1293] (https://github.com/owncloud/android/pull/1293) "External SD by przybylski" merged
- PR [#1296] (https://github.com/owncloud/android/pull/1296) "Don't allow to remove passcode without entering it. Don't allow to set incomplete passcode by przybylski" merged

# 2015-11-18
- update all PR
- fix #1259

# 2015-11-13
- update all PR

# 2015-11-10
- update master
- PR [#1277] (https://github.com/owncloud/android/pull/1277) "Optimized uploader layout and user configured sorting" merged

# 2015-11-05
- update master
- fix #1244
- add changelog
- add check for update of beta version

# 2015-11-02
- PR [#1240](https://github.com/owncloud/android/pull/1240) "Set as wallpaper" merged
- updated other PRs

# 2015-11-01
- PR [#1236](https://github.com/owncloud/android/pull/1236) "Streaming video/audio" merged
- PR [#1035](https://github.com/owncloud/android/pull/1035) "Enable video thumbnail" merged

# 2015-10-31
- updated all PR
- bugfix: #1234, #1230
- implement Crash Handler
- implement direct download of latest apk in settings -> last item on bottom

# 2015-10-30
- fixed problem with Authority

# 2015-10-29
- PR [#1099](https://github.com/owncloud/android/pull/1099) "Switch list vs grid" merged
- PR [#1100](https://github.com/owncloud/android/pull/1100) "Material FAB with speed dial implementation" merged
- PR [#1209](https://github.com/owncloud/android/pull/1209) "Material buttons - before in #1090" merged
- PR [#1205](https://github.com/owncloud/android/pull/1205) "Switch between online and offline files" merged
- PR [#1195](https://github.com/owncloud/android/pull/1195) "Resize Cache" merged
- PR [#1187](https://github.com/owncloud/android/pull/1187) "Video: Big thumbnails" merged
- PR [#1058](https://github.com/owncloud/android/pull/1058) "add sort to UploadFileActiviy" merged
- PR [#1168](https://github.com/owncloud/android/pull/1168) "Avoid duplicate files" merged
- PR [#1176](https://github.com/owncloud/android/pull/1176) "Multi select" merged


# 2015-10-26
- start of branch
- PR [#745](https://github.com/owncloud/android/pull/745) merged
- PR [#1044](https://github.com/owncloud/android/pull/1044) merged: < 8.1: GalleryPlus app needed, >= 8.2 Gallery app needed
- PR [#1111](https://github.com/owncloud/android/pull/1111) merged<|MERGE_RESOLUTION|>--- conflicted
+++ resolved
@@ -1,12 +1,10 @@
-<<<<<<< HEAD
 # 2016-01-20
 - update master
 - PR: 1413_share_view_enhancement
-=======
+
 # 2016-01-12
 - PR [#1424] (https://github.com/owncloud/android/pull/1424) "semi transparent checkmark" merged
 - PR [#1416] (https://github.com/owncloud/android/pull/1416) "share view enhancement" merged
->>>>>>> a0cb22f4
 
 # 2016-01-03
 - update all PR
